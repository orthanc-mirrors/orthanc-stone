/**
 * Stone of Orthanc
 * Copyright (C) 2012-2016 Sebastien Jodogne, Medical Physics
 * Department, University Hospital of Liege, Belgium
 * Copyright (C) 2017-2019 Osimis S.A., Belgium
 *
 * This program is free software: you can redistribute it and/or
 * modify it under the terms of the GNU Affero General Public License
 * as published by the Free Software Foundation, either version 3 of
 * the License, or (at your option) any later version.
 *
 * This program is distributed in the hope that it will be useful, but
 * WITHOUT ANY WARRANTY; without even the implied warranty of
 * MERCHANTABILITY or FITNESS FOR A PARTICULAR PURPOSE.  See the GNU
 * Affero General Public License for more details.
 *
 * You should have received a copy of the GNU Affero General Public License
 * along with this program. If not, see <http://www.gnu.org/licenses/>.
 **/


#pragma once

#include "ICompositor.h"
#include "../Fonts/GlyphBitmapAlphabet.h"
#include "../Wrappers/CairoContext.h"
#include "Internals/CompositorHelper.h"
#include "Internals/ICairoContextProvider.h"

namespace OrthancStone
{
  class CairoCompositor :
<<<<<<< HEAD
    public ICompositor,
    private Internals::CompositorHelper::IRendererFactory,
    private Internals::ICairoContextProvider
=======
      public ICompositor,
      private Internals::CompositorHelper::IRendererFactory,
      private Internals::ICairoContextProvider
>>>>>>> 481a1c61
  {
  private:
    typedef std::map<size_t, GlyphBitmapAlphabet*>   Fonts;

    Internals::CompositorHelper  helper_;
    CairoSurface                 canvas_;
    Fonts                        fonts_;

    // Only valid during a call to "Refresh()"
    std::auto_ptr<CairoContext>  context_;

    virtual cairo_t* GetCairoContext();

    virtual Internals::CompositorHelper::ILayerRenderer* Create(const ISceneLayer& layer);

  public:
    CairoCompositor(const Scene2D& scene,
                    unsigned int canvasWidth,
                    unsigned int canvasHeight);
    
    virtual ~CairoCompositor();

    const CairoSurface& GetCanvas() const
    {
      return canvas_;
    }

    virtual unsigned int GetCanvasWidth() const
    {
      return canvas_.GetWidth();
    }

    virtual unsigned int GetCanvasHeight() const
    {
      return canvas_.GetHeight();
    }
    
    void SetFont(size_t index,
                 GlyphBitmapAlphabet* dict);  // Takes ownership

#if ORTHANC_ENABLE_LOCALE == 1
    virtual void SetFont(size_t index,
                         Orthanc::EmbeddedResources::FileResourceId resource,
                         unsigned int fontSize,
                         Orthanc::Encoding codepage);
#endif

    virtual void Refresh();
<<<<<<< HEAD
=======

    void UpdateSize(unsigned int canvasWidth,
                    unsigned int canvasHeight);
>>>>>>> 481a1c61

    Orthanc::ImageAccessor* RenderText(size_t fontIndex,
                                       const std::string& utf8) const;
  };
}<|MERGE_RESOLUTION|>--- conflicted
+++ resolved
@@ -30,15 +30,9 @@
 namespace OrthancStone
 {
   class CairoCompositor :
-<<<<<<< HEAD
-    public ICompositor,
-    private Internals::CompositorHelper::IRendererFactory,
-    private Internals::ICairoContextProvider
-=======
       public ICompositor,
       private Internals::CompositorHelper::IRendererFactory,
       private Internals::ICairoContextProvider
->>>>>>> 481a1c61
   {
   private:
     typedef std::map<size_t, GlyphBitmapAlphabet*>   Fonts;
@@ -87,12 +81,9 @@
 #endif
 
     virtual void Refresh();
-<<<<<<< HEAD
-=======
 
     void UpdateSize(unsigned int canvasWidth,
                     unsigned int canvasHeight);
->>>>>>> 481a1c61
 
     Orthanc::ImageAccessor* RenderText(size_t fontIndex,
                                        const std::string& utf8) const;
