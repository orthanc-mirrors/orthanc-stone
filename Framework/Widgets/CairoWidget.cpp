/**
 * Stone of Orthanc
 * Copyright (C) 2012-2016 Sebastien Jodogne, Medical Physics
 * Department, University Hospital of Liege, Belgium
 * Copyright (C) 2017-2018 Osimis S.A., Belgium
 *
 * This program is free software: you can redistribute it and/or
 * modify it under the terms of the GNU Affero General Public License
 * as published by the Free Software Foundation, either version 3 of
 * the License, or (at your option) any later version.
 *
 * This program is distributed in the hope that it will be useful, but
 * WITHOUT ANY WARRANTY; without even the implied warranty of
 * MERCHANTABILITY or FITNESS FOR A PARTICULAR PURPOSE.  See the GNU
 * Affero General Public License for more details.
 * 
 * You should have received a copy of the GNU Affero General Public License
 * along with this program. If not, see <http://www.gnu.org/licenses/>.
 **/


#include "CairoWidget.h"

#include <Core/Images/ImageProcessing.h>
#include <Core/OrthancException.h>

namespace OrthancStone
{
  static bool IsAligned(const Orthanc::ImageAccessor& target)
  {
    // TODO
    return true;
  }

  CairoWidget::CairoWidget(const std::string& name) :
    WidgetBase(name)
  {
  }

  void CairoWidget::SetSize(unsigned int width,
                            unsigned int height)
  {
    surface_.SetSize(width, height);
  }
  

  bool CairoWidget::Render(Orthanc::ImageAccessor& target)
  {
    // Don't call the base class here, as
    // "ClearBackgroundCairo()" is a faster alternative

    if (IsAligned(target))
    {
      CairoSurface surface(target);
      CairoContext context(surface);
      ClearBackgroundCairo(context);
      return RenderCairo(context);
    }
    else
    {
      CairoContext context(surface_);
      ClearBackgroundCairo(context);

      if (RenderCairo(context))
      {
<<<<<<< HEAD
        Orthanc::ImageAccessor source;
        surface_.GetAccessor(source);
        Orthanc::ImageProcessing::Copy(target, source);
=======
        Orthanc::ImageAccessor surface;
        surface_.GetReadOnlyAccessor(surface);
        Orthanc::ImageProcessing::Copy(target, surface);
>>>>>>> 29d210d2
        return true;
      }
      else
      {
        return false;
      }
    }
  }


  void CairoWidget::RenderMouseOver(Orthanc::ImageAccessor& target,
                                    int x,
                                    int y)
  {
    if (IsAligned(target))
    {
      CairoSurface surface(target);
      CairoContext context(surface);
      RenderMouseOverCairo(context, x, y);
    }
    else
    {
      Orthanc::ImageAccessor accessor;
<<<<<<< HEAD
      surface_.GetAccessor(accessor);
=======
      surface_.GetWriteableAccessor(accessor);
>>>>>>> 29d210d2
      Orthanc::ImageProcessing::Copy(accessor, target);

      CairoContext context(surface_);
      RenderMouseOverCairo(context, x, y);

      Orthanc::ImageProcessing::Copy(target, accessor);
    }
  }
}<|MERGE_RESOLUTION|>--- conflicted
+++ resolved
@@ -63,15 +63,9 @@
 
       if (RenderCairo(context))
       {
-<<<<<<< HEAD
-        Orthanc::ImageAccessor source;
-        surface_.GetAccessor(source);
-        Orthanc::ImageProcessing::Copy(target, source);
-=======
         Orthanc::ImageAccessor surface;
         surface_.GetReadOnlyAccessor(surface);
         Orthanc::ImageProcessing::Copy(target, surface);
->>>>>>> 29d210d2
         return true;
       }
       else
@@ -95,11 +89,7 @@
     else
     {
       Orthanc::ImageAccessor accessor;
-<<<<<<< HEAD
-      surface_.GetAccessor(accessor);
-=======
       surface_.GetWriteableAccessor(accessor);
->>>>>>> 29d210d2
       Orthanc::ImageProcessing::Copy(accessor, target);
 
       CairoContext context(surface_);
