--- conflicted
+++ resolved
@@ -44,43 +44,23 @@
   void LayerHolder::CreateLayers()
   {
     std::unique_ptr<IViewport::ILock> lock(viewport_.Lock());
+    ViewportController& controller = lock->GetController();
+    Scene2D& scene = controller.GetScene();
 
     assert(baseLayerIndex_ == -1);
 
-    baseLayerIndex_ = lock->GetController().GetScene().GetMaxDepth() + 100;
+    baseLayerIndex_ = scene.GetMaxDepth() + 100;
 
     for (int i = 0; i < polylineLayerCount_; ++i)
     {
-      std::auto_ptr<PolylineSceneLayer> layer(new PolylineSceneLayer());
-      lock->GetController().GetScene().SetLayer(baseLayerIndex_ + i, layer.release());
+      std::unique_ptr<PolylineSceneLayer> layer(new PolylineSceneLayer());
+      scene.SetLayer(baseLayerIndex_ + i, layer.release());
     }
 
     for (int i = 0; i < textLayerCount_; ++i)
     {
-<<<<<<< HEAD
-      std::auto_ptr<TextSceneLayer> layer(new TextSceneLayer());
-      lock->GetController().GetScene().SetLayer(
-        baseLayerIndex_ + polylineLayerCount_ + i,
-        layer.release());
-=======
-      assert(baseLayerIndex_ == -1);
-
-      baseLayerIndex_ = controller->GetScene().GetMaxDepth() + 100;
-
-      for (int i = 0; i < polylineLayerCount_; ++i)
-      {
-        std::unique_ptr<PolylineSceneLayer> layer(new PolylineSceneLayer());
-        controller->GetScene().SetLayer(baseLayerIndex_ + i, layer.release());
-      }
-
-      for (int i = 0; i < textLayerCount_; ++i)
-      {
-        std::unique_ptr<TextSceneLayer> layer(new TextSceneLayer());
-        controller->GetScene().SetLayer(
-          baseLayerIndex_ + polylineLayerCount_ + i,
-          layer.release());
-      }
->>>>>>> 0ce4ba8e
+      std::unique_ptr<TextSceneLayer> layer(new TextSceneLayer());
+      scene.SetLayer(baseLayerIndex_ + polylineLayerCount_ + i, layer.release());
     }
     lock->Invalidate();
   }
