--- conflicted
+++ resolved
@@ -55,12 +55,8 @@
     }
 
     Orthanc::ImageAccessor target;
-<<<<<<< HEAD
-    result->GetAccessor(target);
-=======
     result->GetWriteableAccessor(target);
     
->>>>>>> 29d210d2
     const unsigned int width = target.GetWidth();
     const unsigned int height = target.GetHeight();
     
