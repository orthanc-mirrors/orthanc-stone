/**
 * Stone of Orthanc
 * Copyright (C) 2012-2016 Sebastien Jodogne, Medical Physics
 * Department, University Hospital of Liege, Belgium
 * Copyright (C) 2017-2019 Osimis S.A., Belgium
 *
 * This program is free software: you can redistribute it and/or
 * modify it under the terms of the GNU Affero General Public License
 * as published by the Free Software Foundation, either version 3 of
 * the License, or (at your option) any later version.
 *
 * This program is distributed in the hope that it will be useful, but
 * WITHOUT ANY WARRANTY; without even the implied warranty of
 * MERCHANTABILITY or FITNESS FOR A PARTICULAR PURPOSE.  See the GNU
 * Affero General Public License for more details.
 *
 * You should have received a copy of the GNU Affero General Public License
 * along with this program. If not, see <http://www.gnu.org/licenses/>.
 **/
#pragma once

#include <Framework/Scene2D/Scene2D.h>
#include <boost/shared_ptr.hpp>

// to be moved into Stone
#include "MeasureTools.h"

namespace OrthancStone
{
  class TrackerCommand
  {
  public:
    TrackerCommand(Scene2D& scene) : scene_(scene)
    {

    }
    virtual void Undo() = 0;
    virtual void Redo() = 0;
    virtual void Update(ScenePoint2D scenePos) = 0;

    Scene2D& GetScene()
    {
      return scene_;
    }

  protected:
    Scene2D& scene_;
  private:
    TrackerCommand(const TrackerCommand&);
    TrackerCommand& operator=(const TrackerCommand&);
  };

  typedef boost::shared_ptr<TrackerCommand> TrackerCommandPtr;
  
  class CreateMeasureCommand : public TrackerCommand
  {
  public:
    CreateMeasureCommand(Scene2D& scene, MeasureToolList& measureTools);
    ~CreateMeasureCommand();
    virtual void Undo() ORTHANC_OVERRIDE;
    virtual void Redo() ORTHANC_OVERRIDE;
  protected:
    MeasureToolList& measureTools_;
  private:
    /** Must be implemented by the subclasses that create the actual tool */
    virtual MeasureToolPtr GetMeasureTool() = 0;
  };

  typedef boost::shared_ptr<CreateMeasureCommand> CreateMeasureCommandPtr;

  class CreateLineMeasureCommand : public CreateMeasureCommand
  {
  public:
<<<<<<< HEAD
    CreateLineMeasureCommand(
      Scene2D& scene, MeasureToolList& measureTools, ScenePoint2D point);
=======
    CreateLineMeasureCommand(Scene2D& scene, 
                             MeasureToolList& measureTools, 
                             ScenePoint2D point);
>>>>>>> 1c8ceb0f
    
    void Update(ScenePoint2D scenePos) ORTHANC_OVERRIDE;

  private:
    virtual MeasureToolPtr GetMeasureTool() ORTHANC_OVERRIDE
    {
      return measureTool_;
    }
    LineMeasureToolPtr measureTool_;
    ScenePoint2D       start_;
    ScenePoint2D       end_;
  };

  typedef boost::shared_ptr<CreateLineMeasureCommand> CreateLineMeasureCommandPtr;
}
<|MERGE_RESOLUTION|>--- conflicted
+++ resolved
@@ -24,9 +24,16 @@
 
 // to be moved into Stone
 #include "MeasureTools.h"
+#include "LineMeasureTool.h"
+#include "AngleMeasureTool.h"
 
 namespace OrthancStone
 {
+  //class LineMeasureTool;
+  //typedef boost::shared_ptr<LineMeasureTool> LineMeasureToolPtr;
+  //class AngleMeasureTool;
+  //typedef boost::shared_ptr<AngleMeasureTool> AngleMeasureToolPtr;
+   
   class TrackerCommand
   {
   public:
@@ -36,8 +43,6 @@
     }
     virtual void Undo() = 0;
     virtual void Redo() = 0;
-    virtual void Update(ScenePoint2D scenePos) = 0;
-
     Scene2D& GetScene()
     {
       return scene_;
@@ -71,16 +76,11 @@
   class CreateLineMeasureCommand : public CreateMeasureCommand
   {
   public:
-<<<<<<< HEAD
     CreateLineMeasureCommand(
       Scene2D& scene, MeasureToolList& measureTools, ScenePoint2D point);
-=======
-    CreateLineMeasureCommand(Scene2D& scene, 
-                             MeasureToolList& measureTools, 
-                             ScenePoint2D point);
->>>>>>> 1c8ceb0f
     
-    void Update(ScenePoint2D scenePos) ORTHANC_OVERRIDE;
+    // the starting position is set in the ctor
+    void SetEnd(ScenePoint2D scenePos);
 
   private:
     virtual MeasureToolPtr GetMeasureTool() ORTHANC_OVERRIDE
@@ -88,9 +88,30 @@
       return measureTool_;
     }
     LineMeasureToolPtr measureTool_;
-    ScenePoint2D       start_;
-    ScenePoint2D       end_;
   };
 
   typedef boost::shared_ptr<CreateLineMeasureCommand> CreateLineMeasureCommandPtr;
+
+  class CreateAngleMeasureCommand : public CreateMeasureCommand
+  {
+  public:
+    /** Ctor sets end of side 1*/
+    CreateAngleMeasureCommand(
+      Scene2D& scene, MeasureToolList& measureTools, ScenePoint2D point);
+
+    /** This method sets center*/
+    void SetCenter(ScenePoint2D scenePos);
+
+    /** This method sets end of side 2*/
+    void SetSide2End(ScenePoint2D scenePos);
+
+  private:
+    virtual MeasureToolPtr GetMeasureTool() ORTHANC_OVERRIDE
+    {
+      return measureTool_;
+    }
+    AngleMeasureToolPtr measureTool_;
+  };
+
+  typedef boost::shared_ptr<CreateAngleMeasureCommand> CreateAngleMeasureCommandPtr;
 }
