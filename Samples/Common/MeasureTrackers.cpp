/**
 * Stone of Orthanc
 * Copyright (C) 2012-2016 Sebastien Jodogne, Medical Physics
 * Department, University Hospital of Liege, Belgium
 * Copyright (C) 2017-2019 Osimis S.A., Belgium
 *
 * This program is free software: you can redistribute it and/or
 * modify it under the terms of the GNU Affero General Public License
 * as published by the Free Software Foundation, either version 3 of
 * the License, or (at your option) any later version.
 *
 * This program is distributed in the hope that it will be useful, but
 * WITHOUT ANY WARRANTY; without even the implied warranty of
 * MERCHANTABILITY or FITNESS FOR A PARTICULAR PURPOSE.  See the GNU
 * Affero General Public License for more details.
 *
 * You should have received a copy of the GNU Affero General Public License
 * along with this program. If not, see <http://www.gnu.org/licenses/>.
 **/

#include "MeasureTrackers.h"
#include <Core/OrthancException.h>

using namespace Orthanc;

namespace OrthancStone
{

  CreateMeasureTracker::CreateMeasureTracker(
    Scene2D&                        scene,
    std::vector<TrackerCommandPtr>& undoStack,
    std::vector<MeasureToolPtr>&    measureTools)
    : scene_(scene)
    , active_(true)
    , undoStack_(undoStack)
    , measureTools_(measureTools)
    , commitResult_(true)
<<<<<<< HEAD
  {
  }

  void CreateMeasureTracker::Cancel()
  {
    commitResult_ = false;
    active_ = false;
  }

  bool CreateMeasureTracker::IsActive() const
  {
    return active_;
  }

=======
  {
  }

>>>>>>> 1c8ceb0f
  CreateMeasureTracker::~CreateMeasureTracker()
  {
    // if the tracker completes successfully, we add the command
    // to the undo stack

    // otherwise, we simply undo it
    if (commitResult_)
      undoStack_.push_back(command_);
    else
      command_->Undo();
  }
  
<<<<<<< HEAD

}


=======
  CreateLineMeasureTracker::CreateLineMeasureTracker(
    Scene2D&                        scene,
    std::vector<TrackerCommandPtr>& undoStack,
    std::vector<MeasureToolPtr>&    measureTools,
    const PointerEvent&             e) 
    : CreateMeasureTracker(scene, undoStack, measureTools)
  {
    command_.reset(
      new CreateLineMeasureCommand(
        scene,
        measureTools,
        e.GetMainPosition().Apply(scene.GetCanvasToSceneTransform())));
  }

  CreateLineMeasureTracker::~CreateLineMeasureTracker()
  {

  }

  void CreateMeasureTracker::Update(const PointerEvent& event)
  {
    ScenePoint2D scenePos = event.GetMainPosition().Apply(
      scene_.GetCanvasToSceneTransform());
    
    LOG(TRACE) << "scenePos.GetX() = " << scenePos.GetX() << "     " <<
      "scenePos.GetY() = " << scenePos.GetY();

    CreateLineMeasureTracker* concreteThis =
      dynamic_cast<CreateLineMeasureTracker*>(this);
    assert(concreteThis != NULL);
    command_->Update(scenePos);
  }

  void CreateMeasureTracker::Release()
  {
    commitResult_ = false;
  }

}

>>>>>>> 1c8ceb0f
<|MERGE_RESOLUTION|>--- conflicted
+++ resolved
@@ -35,7 +35,6 @@
     , undoStack_(undoStack)
     , measureTools_(measureTools)
     , commitResult_(true)
-<<<<<<< HEAD
   {
   }
 
@@ -50,11 +49,6 @@
     return active_;
   }
 
-=======
-  {
-  }
-
->>>>>>> 1c8ceb0f
   CreateMeasureTracker::~CreateMeasureTracker()
   {
     // if the tracker completes successfully, we add the command
@@ -66,51 +60,5 @@
     else
       command_->Undo();
   }
-  
-<<<<<<< HEAD
-
 }
 
-
-=======
-  CreateLineMeasureTracker::CreateLineMeasureTracker(
-    Scene2D&                        scene,
-    std::vector<TrackerCommandPtr>& undoStack,
-    std::vector<MeasureToolPtr>&    measureTools,
-    const PointerEvent&             e) 
-    : CreateMeasureTracker(scene, undoStack, measureTools)
-  {
-    command_.reset(
-      new CreateLineMeasureCommand(
-        scene,
-        measureTools,
-        e.GetMainPosition().Apply(scene.GetCanvasToSceneTransform())));
-  }
-
-  CreateLineMeasureTracker::~CreateLineMeasureTracker()
-  {
-
-  }
-
-  void CreateMeasureTracker::Update(const PointerEvent& event)
-  {
-    ScenePoint2D scenePos = event.GetMainPosition().Apply(
-      scene_.GetCanvasToSceneTransform());
-    
-    LOG(TRACE) << "scenePos.GetX() = " << scenePos.GetX() << "     " <<
-      "scenePos.GetY() = " << scenePos.GetY();
-
-    CreateLineMeasureTracker* concreteThis =
-      dynamic_cast<CreateLineMeasureTracker*>(this);
-    assert(concreteThis != NULL);
-    command_->Update(scenePos);
-  }
-
-  void CreateMeasureTracker::Release()
-  {
-    commitResult_ = false;
-  }
-
-}
-
->>>>>>> 1c8ceb0f
