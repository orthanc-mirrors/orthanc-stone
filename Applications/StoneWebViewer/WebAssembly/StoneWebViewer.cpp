--- conflicted
+++ resolved
@@ -107,6 +107,7 @@
 static const int LAYER_REFERENCE_LINES = 3;
 static const int LAYER_ANNOTATIONS_STONE = 5;
 static const int LAYER_ANNOTATIONS_OSIRIX = 4;
+static const int LAYER_DEEP_LEARNING = 6;
 
 
 #if !defined(STONE_WEB_VIEWER_EXPORT)
@@ -1912,18 +1913,6 @@
   };
 
 private:
-<<<<<<< HEAD
-  static const int LAYER_TEXTURE = 0;
-  static const int LAYER_OVERLAY = 1;
-  static const int LAYER_ORIENTATION_MARKERS = 2;
-  static const int LAYER_REFERENCE_LINES = 3;
-  static const int LAYER_ANNOTATIONS_OSIRIX = 4;
-  static const int LAYER_ANNOTATIONS_STONE = 5;
-  static const int LAYER_DEEP_LEARNING = 6;
-
-  
-=======
->>>>>>> 8f09c2c1
   class ICommand : public Orthanc::IDynamicObject
   {
   private:
@@ -2321,12 +2310,7 @@
   // coordinates of the current texture, with (0,0) corresponding to
   // the center of the top-left pixel
   boost::shared_ptr<OrthancStone::AnnotationsSceneLayer>  stoneAnnotations_;
-<<<<<<< HEAD
-  
-=======
-
-
->>>>>>> 8f09c2c1
+
   bool linearInterpolation_;
 
   boost::shared_ptr<Orthanc::ImageAccessor>  deepLearningMask_;
@@ -2600,41 +2584,6 @@
       layer->SetPixelSpacing(pixelSpacingX, pixelSpacingY);
     }
 
-<<<<<<< HEAD
-    std::unique_ptr<OrthancStone::LookupTableTextureSceneLayer> overlay;
-
-    {
-      OverlaysRegistry::Accessor accessor(OverlaysRegistry::GetInstance(), instance.GetSopInstanceUid());
-      if (accessor.IsValid())
-      {
-        overlay.reset(accessor.CreateTexture());
-        overlay->SetLinearInterpolation(false);
-      }
-    }
-
-    std::unique_ptr<OrthancStone::MacroSceneLayer>  annotationsOsiriX;
-
-    if (osiriXAnnotations_)
-    {
-      std::set<size_t> a;
-      osiriXAnnotations_->LookupSopInstanceUid(a, instance.GetSopInstanceUid());
-      if (plane.IsValid() &&
-          !a.empty())
-      {
-        annotationsOsiriX.reset(new OrthancStone::MacroSceneLayer);
-        // annotationsOsiriX->Reserve(a.size());
-
-        OrthancStone::OsiriXLayerFactory factory;
-        factory.SetColor(0, 255, 0);
-          
-        for (std::set<size_t>::const_iterator it = a.begin(); it != a.end(); ++it)
-        {
-          const OrthancStone::OsiriX::Annotation& annotation = osiriXAnnotations_->GetAnnotation(*it);
-          annotationsOsiriX->AddLayer(factory.Create(annotation, plane));
-        }
-      }
-    }
-
     std::unique_ptr<OrthancStone::LookupTableTextureSceneLayer> deepLearningLayer;
 
     if (deepLearningMask_.get() != NULL &&
@@ -2655,8 +2604,6 @@
       deepLearningLayer->SetPixelSpacing(pixelSpacingX, pixelSpacingY);
     }
 
-=======
->>>>>>> 8f09c2c1
     StoneAnnotationsRegistry::GetInstance().Load(*stoneAnnotations_, instance.GetSopInstanceUid(), frameIndex);
 
     LayersHolder holder;
