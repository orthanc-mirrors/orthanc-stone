/**
 * Stone of Orthanc
 * Copyright (C) 2012-2016 Sebastien Jodogne, Medical Physics
 * Department, University Hospital of Liege, Belgium
 * Copyright (C) 2017-2019 Osimis S.A., Belgium
 *
 * This program is free software: you can redistribute it and/or
 * modify it under the terms of the GNU Affero General Public License
 * as published by the Free Software Foundation, either version 3 of
 * the License, or (at your option) any later version.
 *
 * This program is distributed in the hope that it will be useful, but
 * WITHOUT ANY WARRANTY; without even the implied warranty of
 * MERCHANTABILITY or FITNESS FOR A PARTICULAR PURPOSE.  See the GNU
 * Affero General Public License for more details.
 * 
 * You should have received a copy of the GNU Affero General Public License
 * along with this program. If not, see <http://www.gnu.org/licenses/>.
 **/


#pragma once

#include "Internals/CompositorHelper.h"
#include "Internals/OpenGLColorTextureProgram.h"
#include "Internals/OpenGLFloatTextureProgram.h"
#include "Internals/OpenGLLinesProgram.h"
#include "Internals/OpenGLTextProgram.h"

namespace OrthancStone
{
  class OpenGLCompositor :
      public ICompositor,
      private Internals::CompositorHelper::IRendererFactory
  {
  private:
    class Font;

    typedef std::map<size_t, Font*>  Fonts;

    OpenGL::IOpenGLContext&               context_;
    Fonts                                 fonts_;
    Internals::CompositorHelper           helper_;
    Internals::OpenGLColorTextureProgram  colorTextureProgram_;
    Internals::OpenGLFloatTextureProgram  floatTextureProgram_;
    Internals::OpenGLLinesProgram         linesProgram_;
    Internals::OpenGLTextProgram          textProgram_;
    unsigned int                          canvasWidth_;
    unsigned int                          canvasHeight_;
    
    const Font* GetFont(size_t fontIndex) const;

    virtual Internals::CompositorHelper::ILayerRenderer* Create(const ISceneLayer& layer);

  public:
    OpenGLCompositor(OpenGL::IOpenGLContext& context,
                     const Scene2D& scene);

    ~OpenGLCompositor();

<<<<<<< HEAD
    void UpdateSize();

    virtual void Refresh();
=======
    void Refresh();
>>>>>>> 1986eb49

    void SetFont(size_t index,
                 const GlyphBitmapAlphabet& dict);

#if ORTHANC_ENABLE_LOCALE == 1
    void SetFont(size_t index,
                 Orthanc::EmbeddedResources::FileResourceId resource,
                 unsigned int fontSize,
                 Orthanc::Encoding codepage);
#endif

    virtual unsigned int GetCanvasWidth() const
    {
      return canvasWidth_;
    }

    virtual unsigned int GetCanvasHeight() const
    {
      return canvasHeight_;
    }
  };
}<|MERGE_RESOLUTION|>--- conflicted
+++ resolved
@@ -29,9 +29,7 @@
 
 namespace OrthancStone
 {
-  class OpenGLCompositor :
-      public ICompositor,
-      private Internals::CompositorHelper::IRendererFactory
+  class OpenGLCompositor : private Internals::CompositorHelper::IRendererFactory
   {
   private:
     class Font;
@@ -58,13 +56,7 @@
 
     ~OpenGLCompositor();
 
-<<<<<<< HEAD
-    void UpdateSize();
-
-    virtual void Refresh();
-=======
     void Refresh();
->>>>>>> 1986eb49
 
     void SetFont(size_t index,
                  const GlyphBitmapAlphabet& dict);
@@ -76,12 +68,12 @@
                  Orthanc::Encoding codepage);
 #endif
 
-    virtual unsigned int GetCanvasWidth() const
+    unsigned int GetCanvasWidth() const
     {
       return canvasWidth_;
     }
 
-    virtual unsigned int GetCanvasHeight() const
+    unsigned int GetCanvasHeight() const
     {
       return canvasHeight_;
     }
