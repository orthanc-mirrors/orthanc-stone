/**
 * Stone of Orthanc
 * Copyright (C) 2012-2016 Sebastien Jodogne, Medical Physics
 * Department, University Hospital of Liege, Belgium
 * Copyright (C) 2017-2023 Osimis S.A., Belgium
 * Copyright (C) 2021-2024 Sebastien Jodogne, ICTEAM UCLouvain, Belgium
 *
 * This program is free software: you can redistribute it and/or
 * modify it under the terms of the GNU Affero General Public License
 * as published by the Free Software Foundation, either version 3 of
 * the License, or (at your option) any later version.
 *
 * This program is distributed in the hope that it will be useful, but
 * WITHOUT ANY WARRANTY; without even the implied warranty of
 * MERCHANTABILITY or FITNESS FOR A PARTICULAR PURPOSE.  See the GNU
 * Affero General Public License for more details.
 *
 * You should have received a copy of the GNU Affero General Public License
 * along with this program. If not, see <http://www.gnu.org/licenses/>.
 **/


#include <EmbeddedResources.h>
#include <emscripten.h>


#define DISPATCH_JAVASCRIPT_EVENT(name)                         \
  EM_ASM(                                                       \
    const customEvent = document.createEvent("CustomEvent");    \
    customEvent.initCustomEvent(name, false, false, undefined); \
    window.dispatchEvent(customEvent);                          \
    );


#define EXTERN_CATCH_EXCEPTIONS                         \
  catch (Orthanc::OrthancException& e)                  \
  {                                                     \
    LOG(ERROR) << "OrthancException: " << e.What();     \
    DISPATCH_JAVASCRIPT_EVENT("StoneException");        \
  }                                                     \
  catch (OrthancStone::StoneException& e)               \
  {                                                     \
    LOG(ERROR) << "StoneException: " << e.What();       \
    DISPATCH_JAVASCRIPT_EVENT("StoneException");        \
  }                                                     \
  catch (std::exception& e)                             \
  {                                                     \
    LOG(ERROR) << "Runtime error: " << e.what();        \
    DISPATCH_JAVASCRIPT_EVENT("StoneException");        \
  }                                                     \
  catch (...)                                           \
  {                                                     \
    LOG(ERROR) << "Native exception";                   \
    DISPATCH_JAVASCRIPT_EVENT("StoneException");        \
  }


// Orthanc framework includes
#include <Cache/MemoryObjectCache.h>
#include <DicomFormat/DicomArray.h>
#include <DicomParsing/ParsedDicomFile.h>
#include <Images/Image.h>
#include <Images/ImageProcessing.h>
#include <Images/JpegReader.h>
#include <Logging.h>

// Stone includes
#include "../../../OrthancStone/Sources/Loaders/DicomResourcesLoader.h"
#include "../../../OrthancStone/Sources/Loaders/SeriesMetadataLoader.h"
#include "../../../OrthancStone/Sources/Loaders/SeriesThumbnailsLoader.h"
#include "../../../OrthancStone/Sources/Messages/ObserverBase.h"
#include "../../../OrthancStone/Sources/Oracle/ParseDicomFromWadoCommand.h"
#include "../../../OrthancStone/Sources/Oracle/ParseDicomSuccessMessage.h"
#include "../../../OrthancStone/Sources/Scene2D/AnnotationsSceneLayer.h"
#include "../../../OrthancStone/Sources/Scene2D/ArrowSceneLayer.h"
#include "../../../OrthancStone/Sources/Scene2D/ColorTextureSceneLayer.h"
#include "../../../OrthancStone/Sources/Scene2D/FloatTextureSceneLayer.h"
#include "../../../OrthancStone/Sources/Scene2D/MacroSceneLayer.h"
#include "../../../OrthancStone/Sources/Scene2D/OsiriXLayerFactory.h"
#include "../../../OrthancStone/Sources/Scene2D/PolylineSceneLayer.h"
#include "../../../OrthancStone/Sources/Scene2D/TextSceneLayer.h"
#include "../../../OrthancStone/Sources/Scene2DViewport/ViewportController.h"
#include "../../../OrthancStone/Sources/StoneException.h"
#include "../../../OrthancStone/Sources/Toolbox/DicomInstanceParameters.h"
#include "../../../OrthancStone/Sources/Toolbox/DicomStructuredReport.h"
#include "../../../OrthancStone/Sources/Toolbox/GeometryToolbox.h"
#include "../../../OrthancStone/Sources/Toolbox/OsiriX/AngleAnnotation.h"
#include "../../../OrthancStone/Sources/Toolbox/OsiriX/CollectionOfAnnotations.h"
#include "../../../OrthancStone/Sources/Toolbox/OsiriX/LineAnnotation.h"
#include "../../../OrthancStone/Sources/Toolbox/OsiriX/TextAnnotation.h"
#include "../../../OrthancStone/Sources/Toolbox/SortedFrames.h"
#include "../../../OrthancStone/Sources/Viewport/DefaultViewportInteractor.h"

// WebAssembly includes
#include "../../../OrthancStone/Sources/Platforms/WebAssembly/WebAssemblyCairoViewport.h"
#include "../../../OrthancStone/Sources/Platforms/WebAssembly/WebAssemblyLoadersContext.h"
#include "../../../OrthancStone/Sources/Platforms/WebAssembly/WebGLViewport.h"


#include <algorithm>
#include <boost/make_shared.hpp>
#include <boost/math/constants/constants.hpp>
#include <boost/math/special_functions/round.hpp>
#include <stdio.h>

static const double PI = boost::math::constants::pi<double>();

#if !defined(STONE_WEB_VIEWER_EXPORT)
// We are not running ParseWebAssemblyExports.py, but we're compiling the wasm
#  define STONE_WEB_VIEWER_EXPORT
#endif


#define FIX_LSD_479  1


enum STONE_WEB_VIEWER_EXPORT ThumbnailType
{
  ThumbnailType_Image,
    ThumbnailType_NoPreview,
    ThumbnailType_Pdf,
    ThumbnailType_Video,
    ThumbnailType_Loading,
    ThumbnailType_Unknown,
    ThumbnailType_Unavailable
    };


enum STONE_WEB_VIEWER_EXPORT DisplayedFrameQuality
{
  DisplayedFrameQuality_None,
    DisplayedFrameQuality_Low,
    DisplayedFrameQuality_High
    };


enum STONE_WEB_VIEWER_EXPORT WebViewerAction
{
  WebViewerAction_None,
    
    WebViewerAction_Windowing,
    WebViewerAction_Zoom,
    WebViewerAction_Pan,
    WebViewerAction_Rotate,
    WebViewerAction_Crosshair,
    WebViewerAction_MagnifyingGlass,       // New in 2.4
    
    WebViewerAction_CreateAngle,
    WebViewerAction_CreateCircle,
    WebViewerAction_CreateLength,
    WebViewerAction_RemoveMeasure,
    WebViewerAction_CreatePixelProbe,      // New in 2.4
    WebViewerAction_CreateEllipseProbe,    // New in 2.4
    WebViewerAction_CreateRectangleProbe,  // New in 2.4
    WebViewerAction_CreateTextAnnotation   // New in 2.4
    };
  

enum FramesCollectionType
{
  FramesCollectionType_None,
  FramesCollectionType_DicomSR
};


static OrthancStone::MouseAction ConvertWebViewerAction(int action)
{
  switch (action)
  {
    case WebViewerAction_Windowing:
      return OrthancStone::MouseAction_GrayscaleWindowing;
      
    case WebViewerAction_Zoom:
      return OrthancStone::MouseAction_Zoom;
      
    case WebViewerAction_Pan:
      return OrthancStone::MouseAction_Pan;
      
    case WebViewerAction_Rotate:
      return OrthancStone::MouseAction_Rotate;
      
    case WebViewerAction_MagnifyingGlass:
      return OrthancStone::MouseAction_MagnifyingGlass;
      
    case WebViewerAction_None:
    case WebViewerAction_Crosshair:
    case WebViewerAction_CreateAngle:
    case WebViewerAction_CreateCircle:
    case WebViewerAction_CreateLength:
    case WebViewerAction_RemoveMeasure:
    case WebViewerAction_CreatePixelProbe:
    case WebViewerAction_CreateEllipseProbe:
    case WebViewerAction_CreateRectangleProbe:
    case WebViewerAction_CreateTextAnnotation:
      return OrthancStone::MouseAction_None;

    default:
      throw Orthanc::OrthancException(Orthanc::ErrorCode_ParameterOutOfRange);
  }
}



static const int PRIORITY_HIGH = -100;
static const int PRIORITY_LOW = 100;
static const int PRIORITY_NORMAL = 0;

static const unsigned int QUALITY_JPEG = 0;
static const unsigned int QUALITY_FULL = 1;

static const unsigned int DEFAULT_CINE_RATE = 30;



enum WindowingState
{
  WindowingState_None = 1,
  WindowingState_Fallback = 2,
  WindowingState_GlobalPreset = 3,
  WindowingState_FramePreset = 4,
  WindowingState_User = 5
};


class WindowingTracker
{
private:
  WindowingState           state_;
  OrthancStone::Windowing  windowing_;

public:
  WindowingTracker() :
    state_(WindowingState_None)
  {
  }

  WindowingState GetState() const
  {
    return state_;
  }

  const OrthancStone::Windowing& GetWindowing() const
  {
    return windowing_;
  }

  void Reset()
  {
    state_ = WindowingState_None;
    windowing_ = OrthancStone::Windowing();
  }

  // Returns "true" iif. the windowing needed an update
  bool Update(WindowingState newState,
              const OrthancStone::Windowing& newWindowing)
  {
    if (newState == WindowingState_None)
    {
      // "Reset()" should have been called
      throw Orthanc::OrthancException(Orthanc::ErrorCode_ParameterOutOfRange);
    }

    if (newState >= state_)
    {
      state_ = newState;

      if (windowing_.IsNear(newWindowing))
      {
        return false;
      }
      else
      {
        windowing_ = newWindowing;
        return true;
      }
    }
    else
    {
      return false;
    }
  }
};


class IFramesCollection : public boost::noncopyable
{
public:
  virtual ~IFramesCollection()
  {
  }

  virtual size_t GetFramesCount() const = 0;

  virtual const OrthancStone::DicomInstanceParameters& GetInstanceOfFrame(size_t frameIndex) const = 0;

  virtual unsigned int GetFrameNumberInInstance(size_t frameIndex) const = 0;

  virtual bool LookupFrame(size_t& frameIndex,
                           const std::string& sopInstanceUid,
                           unsigned int frameNumber) const = 0;

  virtual bool FindClosestFrame(size_t& frameIndex,
                                const OrthancStone::Vector& point,
                                double maximumDistance) const = 0;

  virtual OrthancStone::ISceneLayer* ExtractAnnotations(const std::string& sopInstanceUid,
                                                        unsigned int frameNumber,
                                                        double originX,
                                                        double originY,
                                                        double pixelSpacingX,
                                                        double pixelSpacingY) const = 0;

  static OrthancStone::CoordinateSystem3D GetFrameGeometry(const IFramesCollection& frames,
                                                           size_t frameIndex)
  {
    return frames.GetInstanceOfFrame(frameIndex).GetFrameGeometry(frames.GetFrameNumberInInstance(frameIndex));
  }
};


class SortedFramesCollection : public IFramesCollection
{
private:
  std::unique_ptr<OrthancStone::SortedFrames>  frames_;

public:
  explicit SortedFramesCollection(OrthancStone::SortedFrames* frames)
  {
    if (frames == NULL)
    {
      throw Orthanc::OrthancException(Orthanc::ErrorCode_NullPointer);
    }
    else
    {
      frames_.reset(frames);
    }
  }

  virtual size_t GetFramesCount() const ORTHANC_OVERRIDE
  {
    return frames_->GetFramesCount();
  }

  const OrthancStone::DicomInstanceParameters& GetInstanceOfFrame(size_t frameIndex) const ORTHANC_OVERRIDE
  {
    return frames_->GetInstanceOfFrame(frameIndex);
  }

  virtual unsigned int GetFrameNumberInInstance(size_t frameIndex) const ORTHANC_OVERRIDE
  {
    return frames_->GetFrameNumberInInstance(frameIndex);
  }

  virtual bool LookupFrame(size_t& frameIndex,
                           const std::string& sopInstanceUid,
                           unsigned int frameNumber) const ORTHANC_OVERRIDE
  {
    return frames_->LookupFrame(frameIndex, sopInstanceUid, frameNumber);
  }

  virtual bool FindClosestFrame(size_t& frameIndex,
                                const OrthancStone::Vector& point,
                                double maximumDistance) const ORTHANC_OVERRIDE
  {
    return frames_->FindClosestFrame(frameIndex, point, maximumDistance);
  }

  virtual OrthancStone::ISceneLayer* ExtractAnnotations(const std::string& sopInstanceUid,
                                                        unsigned int frameNumber,
                                                        double originX,
                                                        double originY,
                                                        double pixelSpacingX,
                                                        double pixelSpacingY) const ORTHANC_OVERRIDE
  {
    return NULL;
  }
};


class DicomStructuredReportFrames : public IFramesCollection
{
private:
  class Frame : public boost::noncopyable
  {
  private:
    OrthancStone::DicomStructuredReport::ReferencedFrame    info_;
    Orthanc::DicomMap                                       tags_;
    std::unique_ptr<OrthancStone::DicomInstanceParameters>  parameters_;

  public:
    Frame(const OrthancStone::DicomStructuredReport::ReferencedFrame& info,
          const OrthancStone::LoadedDicomResources& instances) :
      info_(info)
    {
      if (!instances.LookupResource(tags_, info.GetSopInstanceUid()))
      {
        throw Orthanc::OrthancException(Orthanc::ErrorCode_InexistentItem);
      }

      parameters_.reset(new OrthancStone::DicomInstanceParameters(tags_));
    }

    const OrthancStone::DicomStructuredReport::ReferencedFrame& GetInformation() const
    {
      return info_;
    }

    const Orthanc::DicomMap& GetTags() const
    {
      return tags_;
    }

    const OrthancStone::DicomInstanceParameters& GetParameters() const
    {
      return *parameters_;
    }
  };

  std::unique_ptr<OrthancStone::DicomStructuredReport>  sr_;
  std::vector<Frame*>                                   frames_;

  void Finalize()
  {
    for (size_t i = 0; i < frames_.size(); i++)
    {
      if (frames_[i] != NULL)
      {
        delete frames_[i];
      }
    }

    frames_.clear();
  }

  const Frame& GetFrame(size_t index) const
  {
    if (index >= frames_.size())
    {
      throw Orthanc::OrthancException(Orthanc::ErrorCode_ParameterOutOfRange);
    }
    else
    {
      assert(frames_[index] != NULL);
      return *frames_[index];
    }
  }
  
public:
  DicomStructuredReportFrames(const OrthancStone::DicomStructuredReport& sr,
                              const OrthancStone::LoadedDicomResources& instances) :
    sr_(new OrthancStone::DicomStructuredReport(sr))
  {
    std::list<OrthancStone::DicomStructuredReport::ReferencedFrame> tmp;
    sr_->ExportReferencedFrames(tmp);

    frames_.reserve(tmp.size());
    for (std::list<OrthancStone::DicomStructuredReport::ReferencedFrame>::const_iterator
           it = tmp.begin(); it != tmp.end(); ++it)
    {
      try
      {
        frames_.push_back(new Frame(*it, instances));
      }
      catch (Orthanc::OrthancException&)
      {
        // An instance is not loaded yet
        Finalize();
        throw;
      }
    }
  }

  virtual ~DicomStructuredReportFrames()
  {
    Finalize();
  }

  virtual size_t GetFramesCount() const ORTHANC_OVERRIDE
  {
    return frames_.size();
  }

  virtual const OrthancStone::DicomInstanceParameters& GetInstanceOfFrame(size_t frameIndex) const ORTHANC_OVERRIDE
  {
    return GetFrame(frameIndex).GetParameters();
  }

  virtual unsigned int GetFrameNumberInInstance(size_t frameIndex) const ORTHANC_OVERRIDE
  {
    return GetFrame(frameIndex).GetInformation().GetFrameNumber();
  }

  virtual bool LookupFrame(size_t& frameIndex,
                           const std::string& sopInstanceUid,
                           unsigned int frameNumber) const ORTHANC_OVERRIDE
  {
    // TODO - Could be speeded up with an additional index
    for (size_t i = 0; i < frames_.size(); i++)
    {
      if (frames_[i]->GetInformation().GetSopInstanceUid() == sopInstanceUid &&
          frames_[i]->GetInformation().GetFrameNumber() == frameNumber)
      {
        frameIndex = i;
        return true;
      }
    }

    return false;
  }

  virtual bool FindClosestFrame(size_t& frameIndex,
                                const OrthancStone::Vector& point,
                                double maximumDistance) const ORTHANC_OVERRIDE
  {
    bool found = false;

    for (size_t i = 0; i < GetFramesCount(); i++)
    {
      double distance = GetFrameGeometry(*this, i).ComputeDistance(point);
      if (distance <= maximumDistance)
      {
        found = true;
        frameIndex = i;
      }
    }
    
    return found;
  }

  virtual OrthancStone::ISceneLayer* ExtractAnnotations(const std::string& sopInstanceUid,
                                                        unsigned int frameNumber,
                                                        double originX,
                                                        double originY,
                                                        double pixelSpacingX,
                                                        double pixelSpacingY) const ORTHANC_OVERRIDE
  {
    std::unique_ptr<OrthancStone::MacroSceneLayer> layer(new OrthancStone::MacroSceneLayer);

    const double x = originX - pixelSpacingX / 2.0;
    const double y = originY - pixelSpacingY / 2.0;

    for (size_t i = 0; i < sr_->GetStructuresCount(); i++)
    {
      const OrthancStone::DicomStructuredReport::Structure& structure = sr_->GetStructure(i);
      if (structure.GetSopInstanceUid() == sopInstanceUid &&
          (!structure.HasFrameNumber() ||
           structure.GetFrameNumber() == frameNumber))
      {
        OrthancStone::Color color(0, 0, 255);

        if (structure.HasProbabilityOfCancer())
        {
          if (structure.GetProbabilityOfCancer() > 50.0f)
          {
            color = OrthancStone::Color(255, 0, 0);
          }
          else
          {
            color = OrthancStone::Color(0, 255, 0);
          }
        }

        switch (structure.GetType())
        {
          case OrthancStone::DicomStructuredReport::StructureType_Point:
            // TODO
            break;

          case OrthancStone::DicomStructuredReport::StructureType_Polyline:
          {
            const OrthancStone::DicomStructuredReport::Polyline& source = dynamic_cast<const OrthancStone::DicomStructuredReport::Polyline&>(structure);

            if (source.GetSize() > 1)
            {
              std::unique_ptr<OrthancStone::PolylineSceneLayer> target(new OrthancStone::PolylineSceneLayer);

              OrthancStone::PolylineSceneLayer::Chain chain;
              chain.resize(source.GetSize());
              for (size_t i = 0; i < source.GetSize(); i++)
              {
                chain[i] = OrthancStone::ScenePoint2D(x + source.GetPoint(i).GetX() * pixelSpacingX,
                                                      y + source.GetPoint(i).GetY() * pixelSpacingY);
              }

              target->AddChain(chain, false, color.GetRed(), color.GetGreen(), color.GetBlue());
              layer->AddLayer(target.release());
            }
            break;
          }

          default:
            break;
        }
      }
    }

    return layer.release();
  }
};


class VirtualSeries : public boost::noncopyable
{
private:
  class Item : public boost::noncopyable
  {
  private:
    std::string             seriesInstanceUid_;
    std::list<std::string>  sopInstanceUids_;

  public:
    Item(const std::string& seriesInstanceUid,
         const std::list<std::string>& sopInstanceUids) :
      seriesInstanceUid_(seriesInstanceUid),
      sopInstanceUids_(sopInstanceUids)
    {
    }

    const std::string& GetSeriesInstanceUid() const
    {
      return seriesInstanceUid_;
    }

    const std::list<std::string>& GetSopInstanceUids() const
    {
      return sopInstanceUids_;
    }
  };

  typedef std::map<std::string, Item*>  Content;

  Content  content_;

  const Item& GetItem(const std::string& id) const
  {
    Content::const_iterator found = content_.find(id);
    
    if (found == content_.end())
    {
      throw Orthanc::OrthancException(Orthanc::ErrorCode_ParameterOutOfRange);
    }
    else
    {
      assert(found->second != NULL);
      return *found->second;
    }
  }
  
public:
  ~VirtualSeries()
  {
    for (Content::iterator it = content_.begin(); it != content_.end(); ++it)
    {
      assert(it->second != NULL);
      delete it->second;
    }
  }
  
  std::string AddSingleInstance(const std::string& seriesInstanceUid,
                                const std::string& sopInstanceUid)
  {
    std::list<std::string> sopInstanceUids;
    sopInstanceUids.push_back(sopInstanceUid);
    return AddMultipleInstances(seriesInstanceUid, sopInstanceUids);
  }

  std::string AddMultipleInstances(const std::string& seriesInstanceUid,
                                   const std::list<std::string>& sopInstanceUids)
  {
    // Generate a unique identifier for this virtual series
    const std::string virtualSeriesId = "virtual-" + boost::lexical_cast<std::string>(content_.size());
    
    if (content_.find(virtualSeriesId) != content_.end())
    {
      throw Orthanc::OrthancException(Orthanc::ErrorCode_ParameterOutOfRange);
    }
    else
    {
      content_.insert(std::make_pair(virtualSeriesId, new Item(seriesInstanceUid, sopInstanceUids)));
      return virtualSeriesId;
    }
  }

  const std::string& GetSeriesInstanceUid(const std::string& id) const
  {
    return GetItem(id).GetSeriesInstanceUid();
  }

  const std::list<std::string>& GetSopInstanceUids(const std::string& id) const
  {
    return GetItem(id).GetSopInstanceUids();
  }
};



class ResourcesLoader : public OrthancStone::ObserverBase<ResourcesLoader>
{
public:
  class IObserver : public boost::noncopyable
  {
  public:
    virtual ~IObserver()
    {
    }

    virtual void SignalResourcesLoaded() = 0;

    virtual void SignalSeriesThumbnailLoaded(const std::string& studyInstanceUid,
                                             const std::string& seriesInstanceUid) = 0;

    virtual void SignalSeriesMetadataLoaded(const std::string& studyInstanceUid,
                                            const std::string& seriesInstanceUid) = 0;

    virtual void SignalSeriesPdfLoaded(const std::string& studyInstanceUid,
                                       const std::string& seriesInstanceUid,
                                       const std::string& pdf) = 0;

    virtual void SignalVirtualSeriesThumbnailLoaded(const std::string& virtualSeriesId,
                                                    const std::string& jpeg) = 0;

    virtual void SignalDicomSRLoaded(const std::string& studyInstanceUid,
                                     const std::string& seriesInstanceUid,
                                     const std::string& sopInstanceUid) = 0;
  };
  
private:
  OrthancStone::ILoadersContext&                           context_;
  std::unique_ptr<IObserver>                               observer_;
  OrthancStone::DicomSource                                source_;
  size_t                                                   pending_;
  boost::shared_ptr<OrthancStone::LoadedDicomResources>    studies_;
  boost::shared_ptr<OrthancStone::LoadedDicomResources>    series_;
  boost::shared_ptr<OrthancStone::LoadedDicomResources>    instances_;
  boost::shared_ptr<OrthancStone::DicomResourcesLoader>    resourcesLoader_;
  boost::shared_ptr<OrthancStone::SeriesThumbnailsLoader>  thumbnailsLoader_;
  boost::shared_ptr<OrthancStone::SeriesMetadataLoader>    metadataLoader_;
  std::set<std::string>                                    scheduledVirtualSeriesThumbnails_;
  VirtualSeries                                            virtualSeries_;
  std::vector<std::string>                                 skipSeriesFromModalities_;

  typedef std::map<std::string, boost::shared_ptr<OrthancStone::DicomStructuredReport> >  StructuredReports;
  StructuredReports structuredReports_;

  explicit ResourcesLoader(OrthancStone::ILoadersContext& context,
                           const OrthancStone::DicomSource& source) :
    context_(context),
    source_(source),
    pending_(0),
    studies_(new OrthancStone::LoadedDicomResources(Orthanc::DICOM_TAG_STUDY_INSTANCE_UID)),
    series_(new OrthancStone::LoadedDicomResources(Orthanc::DICOM_TAG_SERIES_INSTANCE_UID)),
    instances_(new OrthancStone::LoadedDicomResources(Orthanc::DICOM_TAG_SOP_INSTANCE_UID))
  {
  }

  void Handle(const OrthancStone::DicomResourcesLoader::SuccessMessage& message)
  {
    const Orthanc::SingleValueObject<Orthanc::ResourceType>& payload =
      dynamic_cast<const Orthanc::SingleValueObject<Orthanc::ResourceType>&>(message.GetUserPayload());
    
    OrthancStone::LoadedDicomResources& dicom = *message.GetResources();
    
    LOG(INFO) << "resources loaded: " << dicom.GetSize()
              << ", " << Orthanc::EnumerationToString(payload.GetValue());

    if (payload.GetValue() == Orthanc::ResourceType_Series)
    {
      // the 'dicom' var is actually equivalent to the 'series_' member in this case

      std::vector<std::string> seriesIdsToRemove;

      for (size_t i = 0; i < dicom.GetSize(); i++)
      {
        std::string studyInstanceUid, seriesInstanceUid, modality;
        if (dicom.GetResource(i).LookupStringValue(
              studyInstanceUid, Orthanc::DICOM_TAG_STUDY_INSTANCE_UID, false) &&
            dicom.GetResource(i).LookupStringValue(
              seriesInstanceUid, Orthanc::DICOM_TAG_SERIES_INSTANCE_UID, false) &&
            dicom.GetResource(i).LookupStringValue(
              modality, Orthanc::DICOM_TAG_MODALITY, false))
        {
          // skip series that should not be displayed
          if (std::find(skipSeriesFromModalities_.begin(), skipSeriesFromModalities_.end(), modality) == skipSeriesFromModalities_.end())
          {
            thumbnailsLoader_->ScheduleLoadThumbnail(source_, "", studyInstanceUid, seriesInstanceUid);
            metadataLoader_->ScheduleLoadSeries(PRIORITY_LOW + 1, source_, studyInstanceUid, seriesInstanceUid);
          }
          else
          {
            seriesIdsToRemove.push_back(seriesInstanceUid);
          }
        }
      }

      for (size_t i = 0; i < seriesIdsToRemove.size(); i++)
      {
        LOG(INFO) << "series to hide: " << seriesIdsToRemove[i];
        dicom.RemoveResource(seriesIdsToRemove[i]);  
      }
    }
    else if (payload.GetValue() == Orthanc::ResourceType_Instance)
    {
      // This occurs if loading DICOM-SR: Show the DICOM-SR once all its referenced instances are loaded

      for (size_t i = 0; i < dicom.GetSize(); i++)
      {
        std::string studyInstanceUid, seriesInstanceUid, sopInstanceUid;
        if (dicom.GetResource(i).LookupStringValue(studyInstanceUid, Orthanc::DICOM_TAG_STUDY_INSTANCE_UID, false) &&
            dicom.GetResource(i).LookupStringValue(seriesInstanceUid, Orthanc::DICOM_TAG_SERIES_INSTANCE_UID, false) &&
            dicom.GetResource(i).LookupStringValue(sopInstanceUid, Orthanc::DICOM_TAG_SOP_INSTANCE_UID, false))
        {
          for (StructuredReports::const_iterator it = structuredReports_.begin(); it != structuredReports_.end(); ++it)
          {
            if (it->second->IsReferencedInstance(studyInstanceUid, seriesInstanceUid, sopInstanceUid))
            {
              bool complete = true;
              for (size_t j = 0; j < it->second->GetReferencedInstancesCount(); j++)
              {
                std::string referencedStudyInstanceUid, referencedSeriesInstanceUid, referencedInstanceInstanceUid, sopClassUid;
                it->second->GetReferencedInstance(referencedStudyInstanceUid, referencedSeriesInstanceUid, referencedInstanceInstanceUid, sopClassUid, j);
                if (!instances_->HasResource(referencedInstanceInstanceUid))
                {
                  complete = false;
                  break;
                }
              }

              if (complete)
              {
                LOG(INFO) << "Loaded all the instances referred by DICOM-SR instance: " << sopInstanceUid;
                if (observer_ != NULL)
                {
                  observer_->SignalDicomSRLoaded(it->second->GetStudyInstanceUid(),
                                                 it->second->GetSeriesInstanceUid(),
                                                 it->second->GetSopInstanceUid());
                }
              }
            }
          }
        }
      }
    }

    if (payload.GetValue() == Orthanc::ResourceType_Study ||
        payload.GetValue() == Orthanc::ResourceType_Series)
    {
      if (pending_ == 0)
      {
        throw Orthanc::OrthancException(Orthanc::ErrorCode_InternalError);
      }
      else
      {
        pending_ --;
        if (pending_ == 0 &&
            observer_.get() != NULL)
        {
          observer_->SignalResourcesLoaded();
        }
      }
    }
  }

  void Handle(const OrthancStone::SeriesThumbnailsLoader::SuccessMessage& message)
  {
    if (observer_.get() != NULL)
    {
      observer_->SignalSeriesThumbnailLoaded(
        message.GetStudyInstanceUid(), message.GetSeriesInstanceUid());
    }
  }

  void Handle(const OrthancStone::SeriesMetadataLoader::SuccessMessage& message)
  {
    for (size_t i = 0; i < message.GetInstancesCount(); i++)
    {
      std::string sopInstanceUid, sopClassUid;
      if (message.GetInstance(i).LookupStringValue(sopInstanceUid, Orthanc::DICOM_TAG_SOP_INSTANCE_UID, false) &&
          message.GetInstance(i).LookupStringValue(sopClassUid, Orthanc::DICOM_TAG_SOP_CLASS_UID, false) &&
          OrthancStone::StringToSopClassUid(sopClassUid) == OrthancStone::SopClassUid_ComprehensiveSR)
      {
        std::unique_ptr<OrthancStone::ILoadersContext::ILock> lock(context_.Lock());
        lock->Schedule(
          GetSharedObserver(), PRIORITY_NORMAL, OrthancStone::ParseDicomFromWadoCommand::Create(
            source_, message.GetStudyInstanceUid(), message.GetSeriesInstanceUid(), sopInstanceUid,
            false /* no transcoding */, Orthanc::DicomTransferSyntax_LittleEndianExplicit /* dummy value */,
            new InstanceInfo(message.GetStudyInstanceUid(), message.GetSeriesInstanceUid(), sopInstanceUid, Action_ComprehensiveSR)));
        return;
      }
    }

    if (observer_.get() != NULL)
    {
      observer_->SignalSeriesMetadataLoaded(
        message.GetStudyInstanceUid(), message.GetSeriesInstanceUid());
    }
  }

  void FetchInternal(const std::string& patientId,
                     const std::string& studyInstanceUid,
                     const std::string& seriesInstanceUid)
  {
    // Firstly, load the study
    Orthanc::DicomMap filter;

    if (!patientId.empty())
    {
      filter.SetValue(Orthanc::DICOM_TAG_PATIENT_ID, patientId, false);
    }

    if (!studyInstanceUid.empty())
    {
      filter.SetValue(Orthanc::DICOM_TAG_STUDY_INSTANCE_UID, studyInstanceUid, false);
    }

    std::set<Orthanc::DicomTag> tags;
    tags.insert(Orthanc::DICOM_TAG_STUDY_DESCRIPTION);  // Necessary for Orthanc DICOMweb plugin

    resourcesLoader_->ScheduleQido(
      studies_, PRIORITY_HIGH, source_, Orthanc::ResourceType_Study, filter, tags,
      new Orthanc::SingleValueObject<Orthanc::ResourceType>(Orthanc::ResourceType_Study));

    // Secondly, load the series
    if (!seriesInstanceUid.empty())
    {
      filter.SetValue(Orthanc::DICOM_TAG_SERIES_INSTANCE_UID, seriesInstanceUid, false);
    }
    
    tags.insert(Orthanc::DICOM_TAG_SERIES_NUMBER);  // Necessary for Google Cloud Platform
    
    resourcesLoader_->ScheduleQido(
      series_, PRIORITY_HIGH, source_, Orthanc::ResourceType_Series, filter, tags,
      new Orthanc::SingleValueObject<Orthanc::ResourceType>(Orthanc::ResourceType_Series));

    pending_ += 2;
  }


  enum Action
  {
    Action_Pdf,
    Action_ComprehensiveSR,
    Action_ReferencedInstance
  };


  class InstanceInfo : public Orthanc::IDynamicObject
  {
  private:
    std::string  studyInstanceUid_;
    std::string  seriesInstanceUid_;
    std::string  sopInstanceUid_;
    Action       action_;

  public:
    InstanceInfo(const std::string& studyInstanceUid,
                 const std::string& seriesInstanceUid,
                 const std::string& sopInstanceUid,
                 Action action) :
      studyInstanceUid_(studyInstanceUid),
      seriesInstanceUid_(seriesInstanceUid),
      sopInstanceUid_(sopInstanceUid),
      action_(action)
    {
    }

    const std::string& GetStudyInstanceUid() const
    {
      return studyInstanceUid_;
    }

    const std::string& GetSeriesInstanceUid() const
    {
      return seriesInstanceUid_;
    }

    const std::string& GetSopInstanceUid() const
    {
      return sopInstanceUid_;
    }

    Action GetAction() const
    {
      return action_;
    }
  };


  void Handle(const OrthancStone::ParseDicomSuccessMessage& message)
  {
    const InstanceInfo& info = dynamic_cast<const InstanceInfo&>(message.GetOrigin().GetPayload());

    if (observer_.get() != NULL)
    {
      switch (info.GetAction())
      {
        case Action_Pdf:
        {
          std::string pdf;
          if (message.GetDicom().ExtractPdf(pdf))
          {
            observer_->SignalSeriesPdfLoaded(info.GetStudyInstanceUid(), info.GetSeriesInstanceUid(), pdf);
          }
          else
          {
            LOG(ERROR) << "Unable to extract PDF from series: " << info.GetSeriesInstanceUid();
          }

          break;
        }

        case Action_ComprehensiveSR:
        {
          try
          {
            boost::shared_ptr<OrthancStone::DicomStructuredReport> sr(new OrthancStone::DicomStructuredReport(message.GetDicom()));

            for (size_t i = 0; i < sr->GetReferencedInstancesCount(); i++)
            {
              std::string studyInstanceUid;
              std::string seriesInstanceUid;
              std::string sopInstanceUid;
              std::string sopClassUid;
              sr->GetReferencedInstance(studyInstanceUid, seriesInstanceUid, sopInstanceUid, sopClassUid, i);

              Orthanc::DicomMap filter;
              filter.SetValue(Orthanc::DICOM_TAG_STUDY_INSTANCE_UID, studyInstanceUid, false);
              filter.SetValue(Orthanc::DICOM_TAG_SERIES_INSTANCE_UID, seriesInstanceUid, false);
              filter.SetValue(Orthanc::DICOM_TAG_SOP_INSTANCE_UID, sopInstanceUid, false);

              std::set<Orthanc::DicomTag> tags;

              resourcesLoader_->ScheduleQido(
                instances_, PRIORITY_NORMAL, source_, Orthanc::ResourceType_Instance, filter, tags,
                new Orthanc::SingleValueObject<Orthanc::ResourceType>(Orthanc::ResourceType_Instance));
            }

            structuredReports_[info.GetSeriesInstanceUid()] = sr;

            if (observer_.get() != NULL)
            {
              observer_->SignalSeriesMetadataLoaded(
                info.GetStudyInstanceUid(), info.GetSeriesInstanceUid());
            }
          }
          catch (Orthanc::OrthancException& e)
          {
            LOG(ERROR) << "Cannot decode DICOM-SR: " << e.What();
          }
          break;
        }

        default:
          throw Orthanc::OrthancException(Orthanc::ErrorCode_ParameterOutOfRange);
      }
    }
  }

  void FetchVirtualSeriesThumbnail(const std::string& virtualSeriesId,
                                   const std::string& studyInstanceUid,
                                   const std::string& seriesInstanceUid,
                                   const std::string& sopInstanceUid)
  {
    if (scheduledVirtualSeriesThumbnails_.find(virtualSeriesId) == scheduledVirtualSeriesThumbnails_.end())
    {
      scheduledVirtualSeriesThumbnails_.insert(virtualSeriesId);
      
      std::map<std::string, std::string> arguments;
      std::map<std::string, std::string> headers;
      arguments["viewport"] = (
        boost::lexical_cast<std::string>(thumbnailsLoader_->GetThumbnailWidth()) + "," +
        boost::lexical_cast<std::string>(thumbnailsLoader_->GetThumbnailHeight()));
      headers["Accept"] = Orthanc::MIME_JPEG;

      const std::string uri = ("studies/" + studyInstanceUid + "/series/" + seriesInstanceUid +
                               "/instances/" + sopInstanceUid + "/frames/1/rendered");

      {
        std::unique_ptr<OrthancStone::ILoadersContext::ILock> lock(context_.Lock());
        lock->Schedule(
          GetSharedObserver(), PRIORITY_LOW + 2, source_.CreateDicomWebCommand(
            uri, arguments, headers, new Orthanc::SingleValueObject<std::string>(virtualSeriesId)));
      }
    }
  }

  void HandleInstanceThumbnail(const OrthancStone::HttpCommand::SuccessMessage& message)
  {
    if (observer_.get() != NULL)
    {
      const std::string& virtualSeriesId =
        dynamic_cast<const Orthanc::SingleValueObject<std::string>&>(
          message.GetOrigin().GetPayload()).GetValue();
      observer_->SignalVirtualSeriesThumbnailLoaded(virtualSeriesId, message.GetAnswer());
    }
  }

public:
  void SetSkipSeriesFromModalities(const std::vector<std::string>& skipSeriesFromModalities)
  {
    skipSeriesFromModalities_ = skipSeriesFromModalities;
  }

  static boost::shared_ptr<ResourcesLoader> Create(const OrthancStone::ILoadersContext::ILock& lock,
                                                   const OrthancStone::DicomSource& source)
  {
    boost::shared_ptr<ResourcesLoader> loader(new ResourcesLoader(lock.GetContext(), source));

    loader->resourcesLoader_ = OrthancStone::DicomResourcesLoader::Create(lock);
    loader->thumbnailsLoader_ = OrthancStone::SeriesThumbnailsLoader::Create(lock, PRIORITY_LOW);
    loader->metadataLoader_ = OrthancStone::SeriesMetadataLoader::Create(lock);
    
    loader->Register<OrthancStone::DicomResourcesLoader::SuccessMessage>(
      *loader->resourcesLoader_, &ResourcesLoader::Handle);

    loader->Register<OrthancStone::SeriesThumbnailsLoader::SuccessMessage>(
      *loader->thumbnailsLoader_, &ResourcesLoader::Handle);

    loader->Register<OrthancStone::SeriesMetadataLoader::SuccessMessage>(
      *loader->metadataLoader_, &ResourcesLoader::Handle);

    loader->Register<OrthancStone::ParseDicomSuccessMessage>(
      lock.GetOracleObservable(), &ResourcesLoader::Handle);

    loader->Register<OrthancStone::HttpCommand::SuccessMessage>(
      lock.GetOracleObservable(), &ResourcesLoader::HandleInstanceThumbnail);

    return loader;
  }
  
  void FetchAllStudies()
  {
    FetchInternal("", "", "");
  }
  
  void FetchPatient(const std::string& patientId)
  {
    if (!patientId.empty())
    {
      FetchInternal(patientId, "", "");
    }
  }
  
  void FetchStudy(const std::string& studyInstanceUid)
  {
    if (!studyInstanceUid.empty())
    {
      FetchInternal("", studyInstanceUid, "");
    }
  }
  
  void FetchSeries(const std::string& studyInstanceUid,
                   const std::string& seriesInstanceUid)
  {
    if (!studyInstanceUid.empty() &&
        !seriesInstanceUid.empty())
    {
      FetchInternal("", studyInstanceUid, seriesInstanceUid);
    }
  }

  size_t GetStudiesCount() const
  {
    return studies_->GetSize();
  }

  size_t GetSeriesCount() const
  {
    return series_->GetSize();
  }

  void GetStudy(Orthanc::DicomMap& target,
                size_t i) const
  {
    target.Assign(studies_->GetResource(i));
  }

  void GetSeries(Orthanc::DicomMap& target,
                 size_t i) const
  {
    target.Assign(series_->GetResource(i));

    // Complement with the study-level tags
    std::string studyInstanceUid;
    if (target.LookupStringValue(studyInstanceUid, Orthanc::DICOM_TAG_STUDY_INSTANCE_UID, false) &&
        studies_->HasResource(studyInstanceUid))
    {
      studies_->MergeResource(target, studyInstanceUid);
    }
  }

  OrthancStone::SeriesThumbnailType GetSeriesThumbnail(std::string& image,
                                                       std::string& mime,
                                                       const std::string& seriesInstanceUid) const
  {
    return thumbnailsLoader_->GetSeriesThumbnail(image, mime, seriesInstanceUid);
  }

  void FetchSeriesMetadata(int priority,
                           const std::string& studyInstanceUid,
                           const std::string& seriesInstanceUid) const
  {
    metadataLoader_->ScheduleLoadSeries(priority, source_, studyInstanceUid, seriesInstanceUid);
  }

  bool IsSeriesComplete(const std::string& seriesInstanceUid) const
  {
    OrthancStone::SeriesMetadataLoader::Accessor accessor(*metadataLoader_, seriesInstanceUid);
    return accessor.IsComplete();
  }

  bool LookupVirtualSeries(std::map<std::string, unsigned int>& virtualSeries /* out */,
                           const std::string& seriesInstanceUid)
  {
    OrthancStone::SeriesMetadataLoader::Accessor accessor(*metadataLoader_, seriesInstanceUid);
    if (accessor.IsComplete() &&
        accessor.GetInstancesCount() >= 2)
    {
      bool hasMultiframe = false;
      
      for (size_t i = 0; i < accessor.GetInstancesCount(); i++)
      {
        OrthancStone::DicomInstanceParameters p(accessor.GetInstance(i));

        if (p.GetNumberOfFrames() > 1)
        {
          hasMultiframe = true;
        }
      }

      if (hasMultiframe)
      {
        std::string studyInstanceUid;
        std::list<std::string> instancesWithoutFrameNumber;
        
        for (size_t i = 0; i < accessor.GetInstancesCount(); i++)
        {
          OrthancStone::DicomInstanceParameters p(accessor.GetInstance(i));

          if (p.HasNumberOfFrames())
          {
            const std::string virtualSeriesId = virtualSeries_.AddSingleInstance(seriesInstanceUid, p.GetSopInstanceUid());
            if (virtualSeries.find(virtualSeriesId) != virtualSeries.end())
            {
              throw Orthanc::OrthancException(Orthanc::ErrorCode_InternalError);
            }
            else
            {
              virtualSeries[virtualSeriesId] = p.GetNumberOfFrames();
              FetchVirtualSeriesThumbnail(virtualSeriesId, p.GetStudyInstanceUid(), seriesInstanceUid, p.GetSopInstanceUid());
            }
          }
          else
          {
            studyInstanceUid = p.GetStudyInstanceUid();
            instancesWithoutFrameNumber.push_back(p.GetSopInstanceUid());
          }
        }

        if (!instancesWithoutFrameNumber.empty())
        {
          /**
           * Group together in a single "virtual series" all the DICOM
           * instances that have no value for the tag "NumberOfFrames"
           * (0028,0008). This can happen in US CINE series. New in
           * Stone Web viewer 2.1.
           * https://groups.google.com/g/orthanc-users/c/V-vOnlwj06A/m/2sPNwteYAAAJ
           **/
          const std::string virtualSeriesId = virtualSeries_.AddMultipleInstances(seriesInstanceUid, instancesWithoutFrameNumber);
          virtualSeries[virtualSeriesId] = instancesWithoutFrameNumber.size();
          FetchVirtualSeriesThumbnail(virtualSeriesId, studyInstanceUid, seriesInstanceUid, instancesWithoutFrameNumber.front());
        }

        return true;
      }
      else
      {
        return false;
      }
    }
    else
    {
      return false;
    }
  }

  IFramesCollection* GetSeriesFrames(FramesCollectionType& type,
                                     const std::string& seriesInstanceUid) const
  {
    type = FramesCollectionType_None;

    OrthancStone::SeriesMetadataLoader::Accessor accessor(*metadataLoader_, seriesInstanceUid);
    
    if (accessor.IsComplete())
    {
      StructuredReports::const_iterator sr = structuredReports_.find(seriesInstanceUid);
      if (sr != structuredReports_.end())
      {
        assert(sr->second != NULL);
        type = FramesCollectionType_DicomSR;

        try
        {
          return new DicomStructuredReportFrames(*sr->second, *instances_);
        }
        catch (Orthanc::OrthancException&)
        {
          LOG(INFO) << "All the instances referenced by the DICOM-SR series \""
                    << seriesInstanceUid << "\" are not available yet";
          return NULL;
        }
      }
      
      std::unique_ptr<OrthancStone::SortedFrames> target(new OrthancStone::SortedFrames);
      target->Clear();

      for (size_t i = 0; i < accessor.GetInstancesCount(); i++)
      {
        target->AddInstance(accessor.GetInstance(i));
      }

      target->Sort();
      
      return new SortedFramesCollection(target.release());
    }
    else
    {
      return NULL;
    }
  }

  IFramesCollection* GetVirtualSeriesFrames(const std::string& virtualSeriesId) const
  {
    const std::string& seriesInstanceUid = virtualSeries_.GetSeriesInstanceUid(virtualSeriesId);
    
    OrthancStone::SeriesMetadataLoader::Accessor accessor(*metadataLoader_, seriesInstanceUid);
    
    if (accessor.IsComplete())
    {
      const std::list<std::string>& sopInstanceUids = virtualSeries_.GetSopInstanceUids(virtualSeriesId);

      std::unique_ptr<OrthancStone::SortedFrames> target(new OrthancStone::SortedFrames);
      target->Clear();

      for (std::list<std::string>::const_iterator
             it = sopInstanceUids.begin(); it != sopInstanceUids.end(); ++it)
      {
        Orthanc::DicomMap instance;
        if (accessor.LookupInstance(instance, *it))
        {
          target->AddInstance(instance);
        }
        else
        {
          LOG(ERROR) << "Missing instance: " << *it;
        }
      }
      
      target->Sort();

      return new SortedFramesCollection(target.release());
    }
    else
    {
      return NULL;
    }
  }

  size_t GetSeriesNumberOfFrames(const std::string& seriesInstanceUid) const
  {
    OrthancStone::SeriesMetadataLoader::Accessor accessor(*metadataLoader_, seriesInstanceUid);
    
    if (accessor.IsComplete())
    {
      size_t count = 0;
      
      for (size_t i = 0; i < accessor.GetInstancesCount(); i++)
      {
        uint32_t f;
        if (accessor.GetInstance(i).ParseUnsignedInteger32(f, Orthanc::DICOM_TAG_NUMBER_OF_FRAMES))
        {
          count += f;
        }
        else
        {
          count++;
        }
      }

      return count;
    }
    else
    {
      return 0;
    }
  }

  void AcquireObserver(IObserver* observer)
  {  
    observer_.reset(observer);
  }

  void FetchPdf(const std::string& studyInstanceUid,
                const std::string& seriesInstanceUid)
  {
    OrthancStone::SeriesMetadataLoader::Accessor accessor(*metadataLoader_, seriesInstanceUid);
    
    if (accessor.IsComplete())
    {
      if (accessor.GetInstancesCount() > 1)
      {
        LOG(INFO) << "Series with more than one instance, will show the first PDF: "
                  << seriesInstanceUid;
      }

      for (size_t i = 0; i < accessor.GetInstancesCount(); i++)
      {
        std::string sopClassUid, sopInstanceUid;
        if (accessor.GetInstance(i).LookupStringValue(sopClassUid, Orthanc::DICOM_TAG_SOP_CLASS_UID, false) &&
            accessor.GetInstance(i).LookupStringValue(sopInstanceUid, Orthanc::DICOM_TAG_SOP_INSTANCE_UID, false) &&
            sopClassUid == "1.2.840.10008.5.1.4.1.1.104.1")
        {
          std::unique_ptr<OrthancStone::ILoadersContext::ILock> lock(context_.Lock());
          lock->Schedule(
            GetSharedObserver(), PRIORITY_NORMAL, OrthancStone::ParseDicomFromWadoCommand::Create(
              source_, studyInstanceUid, seriesInstanceUid, sopInstanceUid,
              false /* no transcoding */, Orthanc::DicomTransferSyntax_LittleEndianExplicit /* dummy value */,
              new InstanceInfo(studyInstanceUid, seriesInstanceUid, sopInstanceUid, Action_Pdf)));
          return;
        }
      }

      LOG(WARNING) << "Series without a PDF: " << seriesInstanceUid;
    }
  }
};



class FramesCache : public boost::noncopyable
{
private:
  class CachedImage : public Orthanc::ICacheable
  {
  private:
    std::unique_ptr<Orthanc::ImageAccessor>  image_;
    unsigned int                             quality_;

  public:
    CachedImage(Orthanc::ImageAccessor* image,
                unsigned int quality) :
      image_(image),
      quality_(quality)
    {
      assert(image != NULL);
    }

    virtual size_t GetMemoryUsage() const ORTHANC_OVERRIDE
    {    
      assert(image_.get() != NULL);
      return (image_->GetBytesPerPixel() * image_->GetPitch() * image_->GetHeight());
    }

    const Orthanc::ImageAccessor& GetImage() const
    {
      assert(image_.get() != NULL);
      return *image_;
    }

    unsigned int GetQuality() const
    {
      return quality_;
    }
  };


  static std::string GetKey(const std::string& sopInstanceUid,
                            size_t frameNumber)
  {
    return sopInstanceUid + "|" + boost::lexical_cast<std::string>(frameNumber);
  }
  

  Orthanc::MemoryObjectCache  cache_;
  
public:
  FramesCache()
  {
    SetMaximumSize(100 * 1024 * 1024);  // 100 MB
    //SetMaximumSize(1);  // DISABLE CACHE
  }
  
  size_t GetMaximumSize()
  {
    return cache_.GetMaximumSize();
  }
    
  void SetMaximumSize(size_t size)
  {
    cache_.SetMaximumSize(size);
  }

  /**
   * Returns "true" iff the provided image has better quality than the
   * previously cached one, or if no cache was previously available.
   **/
  bool Acquire(const std::string& sopInstanceUid,
               size_t frameNumber,
               Orthanc::ImageAccessor* image /* transfer ownership */,
               unsigned int quality)
  {
    std::unique_ptr<Orthanc::ImageAccessor> protection(image);
    
    if (image == NULL)
    {
      throw Orthanc::OrthancException(Orthanc::ErrorCode_NullPointer);
    }
    else if (image->GetFormat() != Orthanc::PixelFormat_Float32 &&
             image->GetFormat() != Orthanc::PixelFormat_RGB24)
    {
      throw Orthanc::OrthancException(Orthanc::ErrorCode_IncompatibleImageFormat);
    }

    const std::string& key = GetKey(sopInstanceUid, frameNumber);

    bool invalidate = false;
    
    {
      /**
       * Access the previous cached entry, with side effect of tagging
       * it as the most recently accessed frame (update of LRU recycling)
       **/
      Orthanc::MemoryObjectCache::Accessor accessor(cache_, key, false /* unique lock */);

      if (accessor.IsValid())
      {
        const CachedImage& previous = dynamic_cast<const CachedImage&>(accessor.GetValue());
        
        // There is already a cached image for this frame
        if (previous.GetQuality() < quality)
        {
          // The previously stored image has poorer quality
          invalidate = true;
        }
        else
        {
          // No update in the quality, don't change the cache
          return false;   
        }
      }
      else
      {
        invalidate = false;
      }
    }

    if (invalidate)
    {
      cache_.Invalidate(key);
    }
        
    cache_.Acquire(key, new CachedImage(protection.release(), quality));
    return true;
  }

  class Accessor : public boost::noncopyable
  {
  private:
    Orthanc::MemoryObjectCache::Accessor accessor_;

    const CachedImage& GetCachedImage() const
    {
      if (IsValid())
      {
        return dynamic_cast<CachedImage&>(accessor_.GetValue());
      }
      else
      {
        throw Orthanc::OrthancException(Orthanc::ErrorCode_BadSequenceOfCalls);
      }
    }
    
  public:
    Accessor(FramesCache& that,
             const std::string& sopInstanceUid,
             size_t frameNumber) :
      accessor_(that.cache_, GetKey(sopInstanceUid, frameNumber), false /* shared lock */)
    {
    }

    bool IsValid() const
    {
      return accessor_.IsValid();
    }

    const Orthanc::ImageAccessor& GetImage() const
    {
      return GetCachedImage().GetImage();
    }

    unsigned int GetQuality() const
    {
      return GetCachedImage().GetQuality();
    }
  };
};



class InstancesCache : public boost::noncopyable
{
private:
  // Maps "SOP Instance UID" to DICOM parameters
  typedef std::map<std::string, OrthancStone::DicomInstanceParameters*>  Content;

  Content  content_;

  void Clear()
  {
    for (Content::iterator it = content_.begin(); it != content_.end(); ++it)
    {
      assert(it->second != NULL);
      delete it->second;
    }

    content_.clear();
  }

public:
  ~InstancesCache()
  {
    Clear();
  }

  void Store(const std::string& sopInstanceUid,
             const OrthancStone::DicomInstanceParameters& parameters)
  {
    Content::iterator found = content_.find(sopInstanceUid);
    if (found == content_.end())
    {
      content_[sopInstanceUid] = parameters.Clone();
    }
  }

  class Accessor : public boost::noncopyable
  {
  private:
    std::unique_ptr<OrthancStone::DicomInstanceParameters>  parameters_;

  public:
    Accessor(InstancesCache& that,
             const std::string& sopInstanceUid)
    {
      Content::iterator found = that.content_.find(sopInstanceUid);
      if (found != that.content_.end())
      {
        assert(found->second != NULL);
        parameters_.reset(found->second->Clone());
      }
    }

    bool IsValid() const
    {
      return parameters_.get() != NULL;
    }

    const OrthancStone::DicomInstanceParameters& GetParameters() const
    {
      if (IsValid())
      {
        return *parameters_;
      }
      else
      {
        throw Orthanc::OrthancException(Orthanc::ErrorCode_BadSequenceOfCalls);
      }
    }
  };
};



class SeriesCursor : public boost::noncopyable
{
public:
  enum Action
  {
    Action_FastPlus,
    Action_Plus,
    Action_None,
    Action_Minus,
    Action_FastMinus
  };
  
private:
  std::vector<size_t>  prefetch_;
  int                  framesCount_;
  int                  currentFrame_;
  bool                 isCircularPrefetch_;
  int                  fastDelta_;
  Action               lastAction_;

  int ComputeNextFrame(int currentFrame,
                       Action action,
                       bool isCircular) const
  {
    if (framesCount_ == 0)
    {
      assert(currentFrame == 0);
      return 0;
    }

    int nextFrame = currentFrame;
    
    switch (action)
    {
      case Action_FastPlus:
        nextFrame += fastDelta_;
        break;

      case Action_Plus:
        nextFrame += 1;
        break;

      case Action_None:
        break;

      case Action_Minus:
        nextFrame -= 1;
        break;

      case Action_FastMinus:
        nextFrame -= fastDelta_;
        break;

      default:
        throw Orthanc::OrthancException(Orthanc::ErrorCode_ParameterOutOfRange);
    }

    if (isCircular)
    {
      while (nextFrame < 0)
      {
        nextFrame += framesCount_;
      }

      while (nextFrame >= framesCount_)
      {
        nextFrame -= framesCount_;
      }
    }
    else
    {
      if (nextFrame < 0)
      {
        nextFrame = 0;
      }
      else if (nextFrame >= framesCount_)
      {
        nextFrame = framesCount_ - 1;
      }
    }

    return nextFrame;
  }
  
  void UpdatePrefetch()
  {
    /**
     * This method will order the frames of the series according to
     * the number of "actions" (i.e. mouse wheels) that are necessary
     * to reach them, starting from the current frame. It is assumed
     * that once one action is done, it is more likely that the user
     * will do the same action just afterwards.
     **/
    
    prefetch_.clear();

    if (framesCount_ == 0)
    {
      return;
    }

    prefetch_.reserve(framesCount_);
    
    // Breadth-first search using a FIFO. The queue associates a frame
    // and the action that is the most likely in this frame
    typedef std::list< std::pair<int, Action> >  Queue;

    Queue queue;
    std::set<int>  visited;  // Frames that have already been visited

    queue.push_back(std::make_pair(currentFrame_, lastAction_));

    while (!queue.empty())
    {
      int frame = queue.front().first;
      Action previousAction = queue.front().second;
      queue.pop_front();

      if (visited.find(frame) == visited.end())
      {
        visited.insert(frame);
        prefetch_.push_back(frame);

        switch (previousAction)
        {
          case Action_None:
          case Action_Plus:
            queue.push_back(std::make_pair(ComputeNextFrame(frame, Action_Plus, isCircularPrefetch_), Action_Plus));
            queue.push_back(std::make_pair(ComputeNextFrame(frame, Action_Minus, isCircularPrefetch_), Action_Minus));
            queue.push_back(std::make_pair(ComputeNextFrame(frame, Action_FastPlus, isCircularPrefetch_), Action_FastPlus));
            queue.push_back(std::make_pair(ComputeNextFrame(frame, Action_FastMinus, isCircularPrefetch_), Action_FastMinus));
            break;
          
          case Action_Minus:
            queue.push_back(std::make_pair(ComputeNextFrame(frame, Action_Minus, isCircularPrefetch_), Action_Minus));
            queue.push_back(std::make_pair(ComputeNextFrame(frame, Action_Plus, isCircularPrefetch_), Action_Plus));
            queue.push_back(std::make_pair(ComputeNextFrame(frame, Action_FastMinus, isCircularPrefetch_), Action_FastMinus));
            queue.push_back(std::make_pair(ComputeNextFrame(frame, Action_FastPlus, isCircularPrefetch_), Action_FastPlus));
            break;

          case Action_FastPlus:
            queue.push_back(std::make_pair(ComputeNextFrame(frame, Action_FastPlus, isCircularPrefetch_), Action_FastPlus));
            queue.push_back(std::make_pair(ComputeNextFrame(frame, Action_FastMinus, isCircularPrefetch_), Action_FastMinus));
            queue.push_back(std::make_pair(ComputeNextFrame(frame, Action_Plus, isCircularPrefetch_), Action_Plus));
            queue.push_back(std::make_pair(ComputeNextFrame(frame, Action_Minus, isCircularPrefetch_), Action_Minus));
            break;
              
          case Action_FastMinus:
            queue.push_back(std::make_pair(ComputeNextFrame(frame, Action_FastMinus, isCircularPrefetch_), Action_FastMinus));
            queue.push_back(std::make_pair(ComputeNextFrame(frame, Action_FastPlus, isCircularPrefetch_), Action_FastPlus));
            queue.push_back(std::make_pair(ComputeNextFrame(frame, Action_Minus, isCircularPrefetch_), Action_Minus));
            queue.push_back(std::make_pair(ComputeNextFrame(frame, Action_Plus, isCircularPrefetch_), Action_Plus));
            break;

          default:
            throw Orthanc::OrthancException(Orthanc::ErrorCode_ParameterOutOfRange);
        }
      }
    }

    assert(prefetch_.size() == framesCount_);
  }

  bool CheckFrameIndex(int frame) const
  {
    return ((framesCount_ == 0 && frame == 0) ||
            (framesCount_ > 0 && frame >= 0 && frame < framesCount_));
  }
  
public:
  explicit SeriesCursor(size_t framesCount,
                        bool startAtMiddle /* Whether to start at the middle frame */) :
    framesCount_(framesCount),
    currentFrame_(startAtMiddle ? framesCount / 2 : 0),
    isCircularPrefetch_(false),
    lastAction_(Action_None)
  {
    SetFastDelta(framesCount / 20);
    UpdatePrefetch();
  }

  size_t GetFramesCount() const
  {
    return framesCount_;
  }

  void SetCircularPrefetch(bool isCircularPrefetch)
  {
    isCircularPrefetch_ = isCircularPrefetch;
    UpdatePrefetch();
  }

  void SetFastDelta(int delta)
  {
    fastDelta_ = (delta < 0 ? -delta : delta);

    if (fastDelta_ <= 0)
    {
      fastDelta_ = 1;
    }
  }

  void SetCurrentIndex(size_t frame)
  {
    if (frame >= framesCount_)
    {
      throw Orthanc::OrthancException(Orthanc::ErrorCode_ParameterOutOfRange);
    }
    else
    {
      currentFrame_ = frame;
      lastAction_ = Action_None;
      UpdatePrefetch();
    }
  }

  size_t GetCurrentIndex() const
  {
    assert(CheckFrameIndex(currentFrame_));
    return static_cast<size_t>(currentFrame_);
  }

  void Apply(Action action,
             bool isCircular)
  {
    currentFrame_ = ComputeNextFrame(currentFrame_, action, isCircular);
    lastAction_ = action;
    UpdatePrefetch();
  }

  size_t GetPrefetchSize() const
  {
    assert(prefetch_.size() == framesCount_);
    return prefetch_.size();
  }

  size_t GetPrefetchIndex(size_t i) const
  {
    if (i >= prefetch_.size())
    {
      throw Orthanc::OrthancException(Orthanc::ErrorCode_ParameterOutOfRange);
    }
    else
    {
      assert(CheckFrameIndex(prefetch_[i]));
      return static_cast<size_t>(prefetch_[i]);
    }
  }
};




/**
 * Returns a clipped line (out: x1, y1, x2, y2), in the coordinate
 * system of "instance1". Note that the frame of reference UID is not
 * checked by this function.
 **/
static bool GetReferenceLineCoordinates(double& x1,
                                        double& y1,
                                        double& x2,
                                        double& y2,
                                        const OrthancStone::DicomInstanceParameters& instance1,
                                        unsigned int frame1,
                                        const OrthancStone::CoordinateSystem3D& plane2)
{
  if (instance1.GetWidth() == 0 &&
      instance1.GetHeight() == 0)
  {
    return false;
  }
  else
  {
    /**
     * Compute the 2D extent of the "instance1", expressed in
     * centimeters, in the 2D plane defined by this DICOM instance.
     *
     * In a multiframe image (cf. "ExtractFrameOffsets()"), the plane of
     * each frame is a translation of the plane of the first frame along
     * its normal. As a consequence, the extent is the same for each
     * frame, so we can ignore the frame number.
     **/
    OrthancStone::Extent2D extent;

    double ox = -instance1.GetPixelSpacingX() / 2.0;
    double oy = -instance1.GetPixelSpacingY() / 2.0;
    extent.AddPoint(ox, oy);
    extent.AddPoint(ox + instance1.GetPixelSpacingX() * static_cast<double>(instance1.GetWidth()),
                    oy + instance1.GetPixelSpacingY() * static_cast<double>(instance1.GetHeight()));

    const OrthancStone::CoordinateSystem3D c1 = instance1.GetFrameGeometry(frame1);
  
    OrthancStone::Vector direction, origin;
  
    if (!extent.IsEmpty() &&
        OrthancStone::GeometryToolbox::IntersectTwoPlanes(origin, direction,
                                                          c1.GetOrigin(), c1.GetNormal(),
                                                          plane2.GetOrigin(), plane2.GetNormal()))
    {
      double ax, ay, bx, by;
      c1.ProjectPoint(ax, ay, origin);
      c1.ProjectPoint(bx, by, origin + 100.0 * direction);
    
      return OrthancStone::GeometryToolbox::ClipLineToRectangle(
        x1, y1, x2, y2,
        ax, ay, bx, by,
        extent.GetX1(), extent.GetY1(), extent.GetX2(), extent.GetY2());
    }
    else
    {
      return false;
    }
  }
}



class StoneAnnotationsRegistry : public boost::noncopyable
{
private:
  class Index
  {
  private:
    std::string  sopInstanceUid_;
    size_t       frame_;

  public:
    Index(const std::string& sopInstanceUid,
          size_t frame) :
      sopInstanceUid_(sopInstanceUid),
      frame_(frame)
    {
    }

    const std::string& GetSopInstanceUid() const
    {
      return sopInstanceUid_;
    }

    size_t GetFrame() const
    {
      return frame_;
    }

    bool operator< (const Index& other) const
    {
      if (sopInstanceUid_ < other.sopInstanceUid_)
      {
        return true;
      }
      else if (sopInstanceUid_ > other.sopInstanceUid_)
      {
        return false;
      }
      else
      {
        return frame_ < other.frame_;
      }
    }
  };
  
  typedef std::map<Index, Json::Value*>  Content;

  Content  content_;

  void Clear()
  {
    for (Content::iterator it = content_.begin(); it != content_.end(); ++it)
    {
      assert(it->second != NULL);
      delete it->second;
    }

    content_.clear();
  }

  StoneAnnotationsRegistry()
  {
  }

public:
  ~StoneAnnotationsRegistry()
  {
    Clear();
  }

  static StoneAnnotationsRegistry& GetInstance()
  {
    static StoneAnnotationsRegistry singleton;
    return singleton;
  }
  
  void Save(const std::string& sopInstanceUid,
            size_t frame,
            const OrthancStone::AnnotationsSceneLayer& layer)
  {
    std::unique_ptr<Json::Value> serialized(new Json::Value);
    layer.Serialize(*serialized);

    const Index index(sopInstanceUid, frame);
    
    Content::iterator found = content_.find(index);
    if (found == content_.end())
    {
      content_[index] = serialized.release();
    }
    else
    {
      assert(found->second != NULL);
      delete found->second;
      found->second = serialized.release();
    }
  }

  void Load(OrthancStone::AnnotationsSceneLayer& layer,
            const std::string& sopInstanceUid,
            size_t frame) const
  {
    const Index index(sopInstanceUid, frame);
    
    Content::const_iterator found = content_.find(index);
    if (found == content_.end())
    {
      layer.Clear();
    }
    else
    {
      assert(found->second != NULL);
      layer.Unserialize(*found->second);
    }
  }
};



class OverlaysRegistry : public boost::noncopyable
{
private:
  typedef std::map<std::string, OrthancStone::LookupTableTextureSceneLayer*>  Content;

  Content  content_;

public:
  ~OverlaysRegistry()
  {
    for (Content::iterator it = content_.begin(); it != content_.end(); ++it)
    {
      assert(it->second != NULL);
      delete it->second;
    }
  }

  static OverlaysRegistry& GetInstance()
  {
    static OverlaysRegistry singleton;
    return singleton;
  }

  void Register(const std::string& sopInstanceUid,
                const OrthancStone::DicomInstanceParameters& parameters,
                int overlayX,
                int overlayY,
                const Orthanc::ImageAccessor& overlay)
  {
    // Don't register twice the same overlay
    Content::iterator found = content_.find(sopInstanceUid);
    if (found == content_.end())
    {
      content_[sopInstanceUid] = parameters.CreateOverlayTexture(overlayX, overlayY, overlay);
    }
  }

  class Accessor : public boost::noncopyable
  {
  private:
    const OrthancStone::LookupTableTextureSceneLayer* texture_;

  public:
    Accessor(const OverlaysRegistry& registry,
             const std::string& sopInstanceUid)
    {
      Content::const_iterator found = registry.content_.find(sopInstanceUid);
      if (found == registry.content_.end())
      {
        texture_ = NULL;
      }
      else
      {
        assert(found->second != NULL);
        texture_ = found->second;
      }
    }

    bool IsValid() const
    {
      return texture_ != NULL;
    }

    OrthancStone::LookupTableTextureSceneLayer* CreateTexture() const
    {
      if (texture_ == NULL)
      {
        throw Orthanc::OrthancException(Orthanc::ErrorCode_BadSequenceOfCalls);
      }
      else
      {
        return dynamic_cast<OrthancStone::LookupTableTextureSceneLayer*>(texture_->Clone());
      }
    }
  };
};



class ViewerViewport : public OrthancStone::ObserverBase<ViewerViewport>
{
public:
  class IObserver : public boost::noncopyable
  {
  public:
    virtual ~IObserver()
    {
    }

    virtual void SignalSeriesDetailsReady(const ViewerViewport& viewport) = 0;

    virtual void SignalFrameUpdated(const ViewerViewport& viewport,
                                    size_t currentFrame,
                                    size_t countFrames,
                                    DisplayedFrameQuality quality,
                                    unsigned int instanceNumber,
                                    const std::string& contentDate,
                                    const std::string& contentTime) = 0;

    // "click" is a 3D vector in world coordinates
    virtual void SignalCrosshair(const ViewerViewport& viewport,
                                 const OrthancStone::Vector& click) = 0;

    virtual void SignalSynchronizedBrowsing(const ViewerViewport& viewport,
                                            const OrthancStone::Vector& click,
                                            const OrthancStone::Vector& normal) = 0;

    virtual void SignalWindowingUpdated(const ViewerViewport& viewport,
                                        const OrthancStone::Windowing& windowing) = 0;

    virtual void SignalStoneAnnotationsChanged(const ViewerViewport& viewport,
                                               const std::string& sopInstanceUid,
                                               size_t frame) = 0;

    virtual void SignalStoneAnnotationAdded(const ViewerViewport& viewport) = 0;

    virtual void SignalStoneAnnotationRemoved(const ViewerViewport& viewport) = 0;

    virtual void SignalStoneTextAnnotationRequired(const ViewerViewport& viewport,
                                                   const OrthancStone::ScenePoint2D& pointedPosition,
                                                   const OrthancStone::ScenePoint2D& labelPosition) = 0;
  };

private:
  static const int LAYER_TEXTURE = 0;
  static const int LAYER_OVERLAY = 1;
  static const int LAYER_ORIENTATION_MARKERS = 2;
  static const int LAYER_REFERENCE_LINES = 3;
  static const int LAYER_ANNOTATIONS_OSIRIX = 4;
  static const int LAYER_ANNOTATIONS_STONE = 5;
  static const int LAYER_STRUCTURED_REPORT = 6;

  
  class ICommand : public Orthanc::IDynamicObject
  {
  private:
    boost::shared_ptr<ViewerViewport>  viewport_;
    
  public:
    explicit ICommand(boost::shared_ptr<ViewerViewport> viewport) :
      viewport_(viewport)
    {
      if (viewport == NULL)
      {
        throw Orthanc::OrthancException(Orthanc::ErrorCode_NullPointer);
      }
    }
    
    virtual ~ICommand()
    {
    }

    ViewerViewport& GetViewport() const
    {
      assert(viewport_ != NULL);
      return *viewport_;
    }
    
    virtual void Handle(const OrthancStone::DicomResourcesLoader::SuccessMessage& message) const
    {
      throw Orthanc::OrthancException(Orthanc::ErrorCode_NotImplemented);
    }
    
    virtual void Handle(const OrthancStone::HttpCommand::SuccessMessage& message) const
    {
      throw Orthanc::OrthancException(Orthanc::ErrorCode_NotImplemented);
    }

    virtual void Handle(const OrthancStone::ParseDicomSuccessMessage& message) const
    {
      throw Orthanc::OrthancException(Orthanc::ErrorCode_NotImplemented);
    }
  };

  class LoadSeriesDetailsFromInstance : public ICommand
  {
  public:
    explicit LoadSeriesDetailsFromInstance(boost::shared_ptr<ViewerViewport> viewport) :
      ICommand(viewport)
    {
    }
    
    virtual void Handle(const OrthancStone::DicomResourcesLoader::SuccessMessage& message) const ORTHANC_OVERRIDE
    {
      if (message.GetResources()->GetSize() != 1)
      {
        throw Orthanc::OrthancException(Orthanc::ErrorCode_NetworkProtocol);
      }

      const Orthanc::DicomMap& dicom = message.GetResources()->GetResource(0);
      
      {
        OrthancStone::DicomInstanceParameters params(dicom);
        
        params.EnrichUsingDicomWeb(message.GetResources()->GetSourceJson(0));
        GetViewport().centralPixelSpacingX_ = params.GetPixelSpacingX();
        GetViewport().centralPixelSpacingY_ = params.GetPixelSpacingY();

        if (params.HasPixelSpacing())
        {
          GetViewport().stoneAnnotations_->SetUnits(OrthancStone::Units_Millimeters);
        }
        else
        {
          GetViewport().stoneAnnotations_->SetUnits(OrthancStone::Units_Pixels);
        }

        if (params.GetPixelSpacingX() != 0 &&
            params.GetPixelSpacingY() != 0 &&
            params.GetWidth() != 0 &&
            params.GetHeight())
        {
          GetViewport().centralPhysicalWidth_ = (params.GetPixelSpacingX() *
                                                 static_cast<double>(params.GetWidth()));
          GetViewport().centralPhysicalHeight_ = (params.GetPixelSpacingY() *
                                                  static_cast<double>(params.GetHeight()));
        }

        GetViewport().windowingPresets_.resize(params.GetWindowingPresetsCount());

        for (size_t i = 0; i < params.GetWindowingPresetsCount(); i++)
        {
          LOG(INFO) << "Preset windowing " << (i + 1) << "/" << params.GetWindowingPresetsCount()
                    << ": " << params.GetWindowingPreset(i).GetCenter()
                    << "," << params.GetWindowingPreset(i).GetWidth();

          GetViewport().windowingPresets_[i] = params.GetWindowingPreset(i);
        }

        GetViewport().SetDefaultWindowing(params);
      }

      uint32_t cineRate;
      if (dicom.ParseUnsignedInteger32(cineRate, Orthanc::DICOM_TAG_CINE_RATE) &&
          cineRate > 0)
      {
        /**
         * If we detect a cine sequence, start on the first frame
         * instead of on the middle frame.
         **/
        GetViewport().cursor_->SetCurrentIndex(0);
        GetViewport().cineRate_ = cineRate;
      }
      else
      {
        GetViewport().cineRate_ = DEFAULT_CINE_RATE;
      }

      GetViewport().Redraw();

      if (GetViewport().observer_.get() != NULL)
      {
        GetViewport().observer_->SignalSeriesDetailsReady(GetViewport());
      }
    }
  };


  class SetLowQualityFrame : public ICommand
  {
  private:
    std::string   sopInstanceUid_;
    unsigned int  frameNumber_;
    OrthancStone::Windowing  windowing_;
    bool          isMonochrome1_;
    bool          isPrefetch_;
    
  public:
    SetLowQualityFrame(boost::shared_ptr<ViewerViewport> viewport,
                       const std::string& sopInstanceUid,
                       unsigned int frameNumber,
                       const OrthancStone::Windowing& windowing,
                       bool isMonochrome1,
                       bool isPrefetch) :
      ICommand(viewport),
      sopInstanceUid_(sopInstanceUid),
      frameNumber_(frameNumber),
      windowing_(windowing),
      isMonochrome1_(isMonochrome1),
      isPrefetch_(isPrefetch)
    {
    }
    
    virtual void Handle(const OrthancStone::HttpCommand::SuccessMessage& message) const ORTHANC_OVERRIDE
    {
      std::unique_ptr<Orthanc::JpegReader> jpeg(new Orthanc::JpegReader);
      jpeg->ReadFromMemory(message.GetAnswer());

      std::unique_ptr<Orthanc::ImageAccessor> converted;
      
      switch (jpeg->GetFormat())
      {
        case Orthanc::PixelFormat_RGB24:
          converted.reset(jpeg.release());
          break;

        case Orthanc::PixelFormat_Grayscale8:
        {
          if (isMonochrome1_)
          {
            Orthanc::ImageProcessing::Invert(*jpeg);
          }

          converted.reset(new Orthanc::Image(Orthanc::PixelFormat_Float32, jpeg->GetWidth(),
                                             jpeg->GetHeight(), false));

          Orthanc::ImageProcessing::Convert(*converted, *jpeg);

          /**

             Orthanc::ImageProcessing::ShiftScale() computes "(x + offset) * scaling".
             The system to solve is thus:           

             (0 + offset) * scaling = windowingCenter - windowingWidth / 2     [a]
             (255 + offset) * scaling = windowingCenter + windowingWidth / 2   [b]

             Resolution:

             [b - a] => 255 * scaling = windowingWidth
             [a] => offset = (windowingCenter - windowingWidth / 2) / scaling

          **/

          const float center = static_cast<float>(windowing_.GetCenter());
          const float width = static_cast<float>(windowing_.GetWidth());
          const float scaling = width / 255.0f;
          const float offset = (OrthancStone::LinearAlgebra::IsCloseToZero(scaling) ? 0 :
                                (center - width / 2.0f) / scaling);

          Orthanc::ImageProcessing::ShiftScale(*converted, offset, scaling, false);
          break;
        }

        default:
          throw Orthanc::OrthancException(Orthanc::ErrorCode_NotImplemented);
      }

      assert(converted.get() != NULL);
      GetViewport().RenderCurrentSceneFromCommand(*converted, sopInstanceUid_, frameNumber_, DisplayedFrameQuality_Low);
      GetViewport().framesCache_->Acquire(sopInstanceUid_, frameNumber_, converted.release(), QUALITY_JPEG);

      if (isPrefetch_)
      {
        GetViewport().ScheduleNextPrefetch();
      }
    }
  };


  class SetFullDicomFrame : public ICommand
  {
  private:
    std::string   studyInstanceUid_;
    std::string   seriesInstanceUid_;
    std::string   sopInstanceUid_;
    unsigned int  frameNumber_;
    int           priority_;
    bool          isPrefetch_;
    bool          serverSideTranscoding_;
    
  public:
    SetFullDicomFrame(boost::shared_ptr<ViewerViewport> viewport,
                      const std::string& studyInstanceUid,
                      const std::string& seriesInstanceUid,
                      const std::string& sopInstanceUid,
                      unsigned int frameNumber,
                      int priority,
                      bool isPrefetch,
                      bool serverSideTranscoding) :
      ICommand(viewport),
      studyInstanceUid_(studyInstanceUid),
      seriesInstanceUid_(seriesInstanceUid),
      sopInstanceUid_(sopInstanceUid),
      frameNumber_(frameNumber),
      priority_(priority),
      isPrefetch_(isPrefetch),
      serverSideTranscoding_(serverSideTranscoding)
    {
    }
    
    virtual void Handle(const OrthancStone::ParseDicomSuccessMessage& message) const ORTHANC_OVERRIDE
    {
      std::unique_ptr<Orthanc::ImageAccessor> frame;
      
      try
      {
        frame.reset(message.GetDicom().DecodeFrame(frameNumber_));
      }
      catch (Orthanc::OrthancException& e)
      {
        if (e.GetErrorCode() == Orthanc::ErrorCode_NotImplemented)
        {
          if (!serverSideTranscoding_)
          {
            // If we haven't tried server-side rendering yet, give it a try
            LOG(INFO) << "Switching to server-side transcoding";
            GetViewport().serverSideTranscoding_ = true;
            GetViewport().ScheduleLoadFullDicomFrame(studyInstanceUid_, seriesInstanceUid_, sopInstanceUid_, frameNumber_, priority_, isPrefetch_);
          }
          return;
        }
        else
        {
          throw;
        }
      }

      if (frame.get() == NULL)
      {
        throw Orthanc::OrthancException(Orthanc::ErrorCode_InternalError);
      }
      else
      {
        Apply(GetViewport(), message.GetDicom(), frame.release(), sopInstanceUid_, frameNumber_);

        if (isPrefetch_)
        {
          GetViewport().ScheduleNextPrefetch();
        }
      }
    }

    static void Apply(ViewerViewport& viewport,
                      const Orthanc::ParsedDicomFile& dicom,
                      Orthanc::ImageAccessor* f,
                      const std::string& sopInstanceUid,
                      unsigned int frameNumber)
    {
      std::unique_ptr<Orthanc::ImageAccessor> frameProtection(f);
      
      Orthanc::DicomMap tags;
      dicom.ExtractDicomSummary(tags, ORTHANC_STONE_MAX_TAG_LENGTH);

      OrthancStone::DicomInstanceParameters parameters(tags);
      viewport.instancesCache_->Store(sopInstanceUid, parameters);

      std::unique_ptr<Orthanc::ImageAccessor> converted;
      
      if (frameProtection->GetFormat() == Orthanc::PixelFormat_RGB24)
      {
        converted.reset(frameProtection.release());
      }
      else
      {
        converted.reset(new Orthanc::Image(Orthanc::PixelFormat_Float32, frameProtection->GetWidth(), frameProtection->GetHeight(), false));
        Orthanc::ImageProcessing::Convert(*converted, *frameProtection);
        parameters.ApplyRescaleAndDoseScaling(*converted, false /* don't use double */);
      }

      try
      {
        int x, y;
        std::unique_ptr<Orthanc::ImageAccessor> overlay(dicom.DecodeAllOverlays(x, y));

        if (overlay.get() != NULL &&
            overlay->GetWidth() > 0 &&
            overlay->GetHeight() > 0)
        {
          OverlaysRegistry::GetInstance().Register(sopInstanceUid, parameters, x, y, *overlay);
        }
      }
      catch (Orthanc::OrthancException& e)
      {
        LOG(ERROR) << "Cannot decode overlays from instance " << sopInstanceUid;
      }
      
      assert(converted.get() != NULL);
      viewport.RenderCurrentSceneFromCommand(*converted, sopInstanceUid, frameNumber, DisplayedFrameQuality_High);
      viewport.framesCache_->Acquire(sopInstanceUid, frameNumber, converted.release(), QUALITY_FULL);
    }
  };


  class PrefetchItem
  {
  private:
    size_t   cursorIndex_;
    bool     isFullQuality_;

  public:
    PrefetchItem(size_t cursorIndex,
                 bool isFullQuality) :
      cursorIndex_(cursorIndex),
      isFullQuality_(isFullQuality)
    {
    }

    size_t GetCursorIndex() const
    {
      return cursorIndex_;
    }

    bool IsFullQuality() const
    {
      return isFullQuality_;
    }
  };
  

  std::unique_ptr<IObserver>                   observer_;
  OrthancStone::WebAssemblyLoadersContext&               context_;
  boost::shared_ptr<OrthancStone::WebAssemblyViewport>   viewport_;
  boost::shared_ptr<OrthancStone::DicomResourcesLoader> loader_;
  OrthancStone::DicomSource                    source_;
  boost::shared_ptr<FramesCache>               framesCache_;
  boost::shared_ptr<InstancesCache>            instancesCache_;
  std::unique_ptr<IFramesCollection>           frames_;
  std::unique_ptr<SeriesCursor>                cursor_;
  WindowingTracker                             windowingTracker_;
  std::vector<OrthancStone::Windowing>         windowingPresets_;
  unsigned int                                 cineRate_;
  bool                                         inverted_;
  bool                                         fitNextContent_;
  std::list<PrefetchItem>                      prefetchQueue_;
  bool                                         serverSideTranscoding_;
  OrthancStone::Vector                         synchronizationOffset_;
  bool                                         synchronizationEnabled_;
  double                                       centralPhysicalWidth_;   // LSD-479
  double                                       centralPhysicalHeight_;
  double                                       centralPixelSpacingX_;
  double                                       centralPixelSpacingY_;

  bool         hasFocusOnInstance_;
  std::string  focusSopInstanceUid_;
  size_t       focusFrameNumber_;

  // The coordinates of OsiriX annotations are expressed in 3D world coordinates
  boost::shared_ptr<OrthancStone::OsiriX::CollectionOfAnnotations>  osiriXAnnotations_;

  // The coordinates of Stone annotations are expressed in 2D
  // coordinates of the current texture, with (0,0) corresponding to
  // the center of the top-left pixel
  boost::shared_ptr<OrthancStone::AnnotationsSceneLayer>  stoneAnnotations_;

  bool linearInterpolation_;
  std::string pendingSeriesInstanceUid_;


  void UpdateWindowing(WindowingState state,
                       const OrthancStone::Windowing& windowing)
  {
    if (windowingTracker_.Update(state, windowing))
    {
      UpdateCurrentTextureParameters();

      if (observer_.get() != NULL)
      {
        observer_->SignalWindowingUpdated(*this, windowingTracker_.GetWindowing());
      }
    }
  }


  void SetDefaultWindowing(const OrthancStone::DicomInstanceParameters& instance)
  {
    windowingTracker_.Reset();

    if (instance.GetWindowingPresetsCount() == 0)
    {
      LOG(INFO) << "No preset windowing";
      UpdateWindowing(WindowingState_Fallback, instance.GetFallbackWindowing());
    }
    else
    {
      UpdateWindowing(WindowingState_GlobalPreset, instance.GetWindowingPreset(0));
    }
  }


  void ScheduleNextPrefetch()
  {
    while (!prefetchQueue_.empty())
    {
      size_t cursorIndex = prefetchQueue_.front().GetCursorIndex();
      bool isFullQuality = prefetchQueue_.front().IsFullQuality();
      prefetchQueue_.pop_front();
      
      const std::string sopInstanceUid = frames_->GetInstanceOfFrame(cursorIndex).GetSopInstanceUid();
      unsigned int frameNumber = frames_->GetFrameNumberInInstance(cursorIndex);

      {
        FramesCache::Accessor accessor(*framesCache_, sopInstanceUid, frameNumber);
        if (!accessor.IsValid() ||
            (isFullQuality && accessor.GetQuality() == 0))
        {
          if (isFullQuality)
          {
            ScheduleLoadFullDicomFrame(cursorIndex, PRIORITY_NORMAL, true);
          }
          else
          {
            ScheduleLoadRenderedFrame(cursorIndex, PRIORITY_NORMAL, true);
          }
          
          return;  // We have found a new frame to cache, stop the lookup loop
        }
      }
    }
  }
  
  
  void ClearViewport()
  {
    {
      std::unique_ptr<OrthancStone::IViewport::ILock> lock(viewport_->Lock());
      lock->GetController().GetScene().DeleteLayer(LAYER_TEXTURE);
      //lock->GetCompositor().Refresh(lock->GetController().GetScene());
      lock->Invalidate();
    }
  }


  /**
   * NB: "frame" is only used to estimate the memory size to store 1
   * frame, in order to avoid prefetching too much data.
   **/
  void SetupPrefetchAfterRendering(const Orthanc::ImageAccessor& frame,
                                   DisplayedFrameQuality quality)
  {
    const size_t cursorIndex = cursor_->GetCurrentIndex();

    // Prepare prefetching
    prefetchQueue_.clear();

    if (1)  // DISABLE PREFETCHING
    {
      const size_t frameSize = frame.GetPitch() * frame.GetHeight();
      size_t prefetchedSize = 0;
    
      for (size_t i = 0; i < cursor_->GetPrefetchSize() && i < 16 &&
             prefetchedSize <= framesCache_->GetMaximumSize() / 2; i++)
      {
        size_t a = cursor_->GetPrefetchIndex(i);
        if (a != cursorIndex)
        {
          prefetchQueue_.push_back(PrefetchItem(a, i < 2));
          prefetchedSize += frameSize;
        }
      }
    }

    ScheduleNextPrefetch();
    
    if (frames_.get() != NULL &&
        cursor_.get() != NULL &&
        observer_.get() != NULL)
    {
      const Orthanc::DicomMap& instance = frames_->GetInstanceOfFrame(cursor_->GetCurrentIndex()).GetTags();

      uint32_t instanceNumber = 0;
      std::string contentDate;
      std::string contentTime;

      instance.ParseUnsignedInteger32(instanceNumber, Orthanc::DICOM_TAG_INSTANCE_NUMBER);
      instance.LookupStringValue(contentDate, Orthanc::DicomTag(0x0008, 0x0023), false);
      instance.LookupStringValue(contentTime, Orthanc::DicomTag(0x0008, 0x0033), false);

      observer_->SignalFrameUpdated(*this, cursorIndex, frames_->GetFramesCount(), quality, instanceNumber, contentDate, contentTime);
    }
  }
  
  
  void RenderCurrentScene(const Orthanc::ImageAccessor& frame,
                          const OrthancStone::DicomInstanceParameters& instance,
                          size_t frameIndex,
                          const OrthancStone::CoordinateSystem3D& plane)
  {
    /**
     * IMPORTANT - DO NOT use "instance.GetWidth()" and
     * "instance.GetHeight()" in this method. Use the information from
     * "frame" instead. Indeed, the "instance" information is taken
     * from DICOMweb "/studies/.../series/.../metadata". But,
     * "SeriesMetadataExtrapolatedTags" includes the "Columns" and
     * "Rows" DICOM tags for performance, which make this information
     * unreliable if the series includes instances with varying sizes
     * (cf. LSD-479).
     **/
    
    bool isMonochrome1 = (instance.GetImageInformation().GetPhotometricInterpretation() ==
                          Orthanc::PhotometricInterpretation_Monochrome1);
      
    std::unique_ptr<OrthancStone::TextureBaseSceneLayer> layer;

    switch (frame.GetFormat())
    {
      case Orthanc::PixelFormat_RGB24:
        layer.reset(new OrthancStone::ColorTextureSceneLayer(frame));
        break;

      case Orthanc::PixelFormat_Float32:
      {
        {
          // New in Stone Web viewer 2.2: Deal with Philips multiframe
          // (cf. mail from Tomas Kenda on 2021-08-17)
          InstancesCache::Accessor accessor(*instancesCache_, instance.GetSopInstanceUid());
          OrthancStone::Windowing windowing;
          if (accessor.IsValid() &&
              accessor.GetParameters().LookupPerFrameWindowing(windowing, frameIndex))
          {
            UpdateWindowing(WindowingState_FramePreset, windowing);
          }
        }

        std::unique_ptr<OrthancStone::FloatTextureSceneLayer> tmp(
          new OrthancStone::FloatTextureSceneLayer(frame));

        if (windowingTracker_.GetState() == WindowingState_None ||
            windowingTracker_.GetState() == WindowingState_Fallback)
        {
          const Orthanc::ImageAccessor& texture = tmp->GetTexture();
          if (texture.GetFormat() != Orthanc::PixelFormat_Float32)
          {
            throw Orthanc::OrthancException(Orthanc::ErrorCode_InternalError);
          }
          else
          {
            float minValue, maxValue;
            Orthanc::ImageProcessing::GetMinMaxFloatValue(minValue, maxValue, texture);

            const float center = (minValue + maxValue) / 2.0f;
            const float width = maxValue - minValue;
            UpdateWindowing(WindowingState_Fallback, OrthancStone::Windowing(center, width));
          }
        }

        tmp->SetCustomWindowing(windowingTracker_.GetWindowing().GetCenter(), windowingTracker_.GetWindowing().GetWidth());
        tmp->SetInverted(inverted_ ^ isMonochrome1);
        layer.reset(tmp.release());
        break;
      }

      default:
        throw Orthanc::OrthancException(Orthanc::ErrorCode_IncompatibleImageFormat);
    }

    assert(layer.get() != NULL);

    layer->SetLinearInterpolation(linearInterpolation_);

    double pixelSpacingX, pixelSpacingY;

    if (instance.HasPixelSpacing())
    {
      pixelSpacingX = instance.GetPixelSpacingX();
      pixelSpacingY = instance.GetPixelSpacingY();
    }
    else
    {
      pixelSpacingX = centralPixelSpacingX_;
      pixelSpacingY = centralPixelSpacingY_;
    }

    if (FIX_LSD_479)
    {
      /**
       * Some series contain a first instance (secondary capture) that
       * is completely different from others wrt. to resolution and
       * pixel spacing. We make sure to rescale each frame to fit in a
       * square that corresponds to the extent of the frame in the
       * middle of the series.
       **/
      double physicalWidth = pixelSpacingX * static_cast<double>(frame.GetWidth()); 
      double physicalHeight = pixelSpacingY * static_cast<double>(frame.GetHeight());

      if (OrthancStone::LinearAlgebra::IsCloseToZero(physicalWidth) ||
          OrthancStone::LinearAlgebra::IsCloseToZero(physicalHeight))
      {
        // Numerical instability, don't try further processing
        layer->SetPixelSpacing(pixelSpacingX, pixelSpacingY);
      }
      else
      {
        double scale = std::max(centralPhysicalWidth_ / physicalWidth,
                                centralPhysicalHeight_ / physicalHeight);
        layer->SetPixelSpacing(pixelSpacingX * scale, pixelSpacingY * scale);
        layer->SetOrigin((centralPhysicalWidth_ - physicalWidth * scale) / 2.0,
                         (centralPhysicalHeight_ - physicalHeight * scale) / 2.0);
      }
    }
    else
    {
      layer->SetPixelSpacing(pixelSpacingX, pixelSpacingY);
    }

    std::unique_ptr<OrthancStone::LookupTableTextureSceneLayer> overlay;

    {
      OverlaysRegistry::Accessor accessor(OverlaysRegistry::GetInstance(), instance.GetSopInstanceUid());
      if (accessor.IsValid())
      {
        overlay.reset(accessor.CreateTexture());
        overlay->SetLinearInterpolation(false);
      }
    }

    std::unique_ptr<OrthancStone::MacroSceneLayer>  annotationsOsiriX;

    if (osiriXAnnotations_)
    {
      std::set<size_t> a;
      osiriXAnnotations_->LookupSopInstanceUid(a, instance.GetSopInstanceUid());
      if (plane.IsValid() &&
          !a.empty())
      {
        annotationsOsiriX.reset(new OrthancStone::MacroSceneLayer);
        // annotationsOsiriX->Reserve(a.size());

        OrthancStone::OsiriXLayerFactory factory;
        factory.SetColor(0, 255, 0);
          
        for (std::set<size_t>::const_iterator it = a.begin(); it != a.end(); ++it)
        {
          const OrthancStone::OsiriX::Annotation& annotation = osiriXAnnotations_->GetAnnotation(*it);
          annotationsOsiriX->AddLayer(factory.Create(annotation, plane));
        }
      }
    }

    StoneAnnotationsRegistry::GetInstance().Load(*stoneAnnotations_, instance.GetSopInstanceUid(), frameIndex);

    // Orientation markers, new in Stone Web viewer 2.4
    std::unique_ptr<OrthancStone::MacroSceneLayer>  orientationMarkers;

    if (instance.GetGeometry().IsValid())
    {
      orientationMarkers.reset(new OrthancStone::MacroSceneLayer);

      std::string top, bottom, left, right;
      instance.GetGeometry().GetOrientationMarkers(top, bottom, left, right);

      std::unique_ptr<OrthancStone::TextSceneLayer> text;

      text.reset(new OrthancStone::TextSceneLayer);
      text->SetText(top);
      text->SetPosition(pixelSpacingX * static_cast<double>(frame.GetWidth()) / 2.0, 0);
      text->SetAnchor(OrthancStone::BitmapAnchor_TopCenter);
      orientationMarkers->AddLayer(text.release());

      text.reset(new OrthancStone::TextSceneLayer);
      text->SetText(bottom);
      text->SetPosition(pixelSpacingX * static_cast<double>(frame.GetWidth()) / 2.0,
                        pixelSpacingY * static_cast<double>(frame.GetHeight()));
      text->SetAnchor(OrthancStone::BitmapAnchor_BottomCenter);
      orientationMarkers->AddLayer(text.release());

      text.reset(new OrthancStone::TextSceneLayer);
      text->SetText(left);
      text->SetPosition(0, pixelSpacingY * static_cast<double>(frame.GetHeight()) / 2.0);
      text->SetAnchor(OrthancStone::BitmapAnchor_CenterLeft);
      orientationMarkers->AddLayer(text.release());

      text.reset(new OrthancStone::TextSceneLayer);
      text->SetText(right);
      text->SetPosition(pixelSpacingX * static_cast<double>(frame.GetWidth()),
                        pixelSpacingY * static_cast<double>(frame.GetHeight()) / 2.0);
      text->SetAnchor(OrthancStone::BitmapAnchor_CenterRight);
      orientationMarkers->AddLayer(text.release());
    }


    std::unique_ptr<OrthancStone::ISceneLayer> structuredReportAnnotations;

    if (frames_.get() != NULL)
    {
      structuredReportAnnotations.reset(frames_->ExtractAnnotations(instance.GetSopInstanceUid(), frameIndex,
                                                                    layer->GetOriginX(), layer->GetOriginY(),
                                                                    layer->GetPixelSpacingX(), layer->GetPixelSpacingY()));
    }


    {
      std::unique_ptr<OrthancStone::IViewport::ILock> lock(viewport_->Lock());

      OrthancStone::Scene2D& scene = lock->GetController().GetScene();

      scene.SetLayer(LAYER_TEXTURE, layer.release());

      if (overlay.get() != NULL)
      {
        scene.SetLayer(LAYER_OVERLAY, overlay.release());
      }
      else
      {
        scene.DeleteLayer(LAYER_OVERLAY);
      }

      if (annotationsOsiriX.get() != NULL)
      {
        scene.SetLayer(LAYER_ANNOTATIONS_OSIRIX, annotationsOsiriX.release());
      }
      else
      {
        scene.DeleteLayer(LAYER_ANNOTATIONS_OSIRIX);
      }

      if (orientationMarkers.get() != NULL)
      {
        scene.SetLayer(LAYER_ORIENTATION_MARKERS, orientationMarkers.release());
      }
      else
      {
        scene.DeleteLayer(LAYER_ORIENTATION_MARKERS);
      }

      if (orientationMarkers.get() != NULL)
      {
        scene.SetLayer(LAYER_ORIENTATION_MARKERS, orientationMarkers.release());
      }
      else
      {
        scene.DeleteLayer(LAYER_ORIENTATION_MARKERS);
      }

      if (structuredReportAnnotations.get() != NULL)
      {
        scene.SetLayer(LAYER_STRUCTURED_REPORT, structuredReportAnnotations.release());
      }
      else
      {
        scene.DeleteLayer(LAYER_STRUCTURED_REPORT);
      }

      stoneAnnotations_->Render(scene);  // Necessary for "FitContent()" to work

      if (fitNextContent_)
      {
        lock->RefreshCanvasSize();
        lock->GetCompositor().FitContent(scene);
        stoneAnnotations_->Render(scene);
        fitNextContent_ = false;
      }
        
      //lock->GetCompositor().Refresh(scene);
      lock->Invalidate();
    }
  }


  void RenderCurrentSceneFromCommand(const Orthanc::ImageAccessor& frame,
                                     const std::string& loadedSopInstanceUid,
                                     unsigned int loadedFrameNumber,
                                     DisplayedFrameQuality quality)
  {
    if (cursor_.get() != NULL &&
        frames_.get() != NULL)
    {
      const size_t cursorIndex = cursor_->GetCurrentIndex();
      const OrthancStone::DicomInstanceParameters& instance = frames_->GetInstanceOfFrame(cursorIndex);
      const size_t frameNumber = frames_->GetFrameNumberInInstance(cursorIndex);

      // Only change the scene if the loaded frame still corresponds to the current cursor
      if (instance.GetSopInstanceUid() == loadedSopInstanceUid &&
          frameNumber == loadedFrameNumber)
      {
        const OrthancStone::CoordinateSystem3D plane = IFramesCollection::GetFrameGeometry(*frames_, cursorIndex);
        
        if (quality == DisplayedFrameQuality_Low)
        {
          FramesCache::Accessor accessor(*framesCache_, instance.GetSopInstanceUid(), frameNumber);
          if (accessor.IsValid() &&
              accessor.GetQuality() == QUALITY_FULL)
          {
            // A high-res image was downloaded in between: Use this cached image instead of the low-res
            RenderCurrentScene(accessor.GetImage(), instance, frameNumber, plane);
            SetupPrefetchAfterRendering(frame, DisplayedFrameQuality_High);
          }
          else
          {
            // This frame is only available in low-res: Download the full DICOM
            RenderCurrentScene(frame, instance, frameNumber, plane);
            SetupPrefetchAfterRendering(frame, quality);

            /**
             * The command "SetupPrefetchAfterRendering()" must be
             * after "SetupPrefetchAfterRendering(quality)", as the
             * DICOM instance might already be cached by the oracle,
             * which makes a call to "observer_->SignalFrameUpdated()"
             * with a low quality, whereas the high quality is
             * available.
             **/
            ScheduleLoadFullDicomFrame(cursorIndex, PRIORITY_HIGH, false /* not a prefetch */);
          }
        }
        else
        {
          assert(quality == DisplayedFrameQuality_High);
          SetupPrefetchAfterRendering(frame, quality);
          RenderCurrentScene(frame, instance, frameNumber, plane);
        }
      }
    }
  }

  void ScheduleLoadFullDicomFrame(const std::string& studyInstanceUid,
                                  const std::string& seriesInstanceUid,
                                  const std::string& sopInstanceUid,
                                  unsigned int frameNumber,
                                  int priority,
                                  bool isPrefetch)
  {
    if (frames_.get() != NULL)
    {
      std::unique_ptr<OrthancStone::ILoadersContext::ILock> lock(context_.Lock());
      lock->Schedule(
        GetSharedObserver(), priority, OrthancStone::ParseDicomFromWadoCommand::Create(
          source_, studyInstanceUid, seriesInstanceUid, sopInstanceUid, serverSideTranscoding_,
          Orthanc::DicomTransferSyntax_LittleEndianExplicit,
          new SetFullDicomFrame(GetSharedObserver(), studyInstanceUid, seriesInstanceUid,
                                sopInstanceUid, frameNumber, priority, isPrefetch, serverSideTranscoding_)));
    }
  }

  void ScheduleLoadFullDicomFrame(size_t cursorIndex,
                                  int priority,
                                  bool isPrefetch)
  {
    if (frames_.get() != NULL)
    {
      std::string studyInstanceUid = frames_->GetInstanceOfFrame(cursorIndex).GetStudyInstanceUid();
      std::string seriesInstanceUid = frames_->GetInstanceOfFrame(cursorIndex).GetSeriesInstanceUid();
      std::string sopInstanceUid = frames_->GetInstanceOfFrame(cursorIndex).GetSopInstanceUid();
      unsigned int frameNumber = frames_->GetFrameNumberInInstance(cursorIndex);
      ScheduleLoadFullDicomFrame(studyInstanceUid, seriesInstanceUid, sopInstanceUid, frameNumber, priority, isPrefetch);
    }
  }

  void ScheduleLoadRenderedFrame(size_t cursorIndex,
                                 int priority,
                                 bool isPrefetch)
  {
    if (!source_.HasDicomWebRendered())
    {
      ScheduleLoadFullDicomFrame(cursorIndex, priority, isPrefetch);
    }
    else if (frames_.get() != NULL)
    {
      const OrthancStone::DicomInstanceParameters& instance = frames_->GetInstanceOfFrame(cursorIndex);
      unsigned int frameNumber = frames_->GetFrameNumberInInstance(cursorIndex);

      /**
       * If the full-resolution DICOM file is already available in the
       * cache of the oracle, bypass the loading of the "rendered" and
       * use the cached DICOM file.
       **/
      std::unique_ptr<OrthancStone::WebAssemblyOracle::CachedInstanceAccessor> accessor(
        context_.AccessCachedInstance(instance.GetSopInstanceUid()));

      if (accessor.get() != NULL &&
          accessor->IsValid())
      {
        try
        {
          std::unique_ptr<Orthanc::ImageAccessor> frame(accessor->GetDicom().DecodeFrame(frameNumber));
          SetFullDicomFrame::Apply(*this, accessor->GetDicom(), frame.release(), instance.GetSopInstanceUid(), frameNumber);
          return;  // Success
        }
        catch (Orthanc::OrthancException&)
        {
          /**
           * This happens if the cached DICOM file uses a transfer
           * syntax that is not supported by DCMTK (such as
           * JPEG2k). Fallback to "/rendered" in order to re-download
           * the DICOM file using server-side transcoding. This
           * happens on WRIX dataset.
           **/
        }
      }

      bool isMonochrome1 = (instance.GetImageInformation().GetPhotometricInterpretation() ==
                            Orthanc::PhotometricInterpretation_Monochrome1);

      const std::string uri = ("studies/" + instance.GetStudyInstanceUid() +
                               "/series/" + instance.GetSeriesInstanceUid() +
                               "/instances/" + instance.GetSopInstanceUid() +
                               "/frames/" + boost::lexical_cast<std::string>(frameNumber + 1) + "/rendered");

      std::map<std::string, std::string> headers, arguments;
      // arguments["quality"] = "10";   // Low-level quality for test purpose
      arguments["window"] = (
        boost::lexical_cast<std::string>(windowingTracker_.GetWindowing().GetCenter()) + ","  +
        boost::lexical_cast<std::string>(windowingTracker_.GetWindowing().GetWidth()) + ",linear");

      std::unique_ptr<OrthancStone::IOracleCommand> command(
        source_.CreateDicomWebCommand(
          uri, arguments, headers, new SetLowQualityFrame(
            GetSharedObserver(), instance.GetSopInstanceUid(), frameNumber,
            windowingTracker_.GetWindowing(), isMonochrome1, isPrefetch)));

      {
        std::unique_ptr<OrthancStone::ILoadersContext::ILock> lock(context_.Lock());
        lock->Schedule(GetSharedObserver(), priority, command.release());
      }
    }
  }

  void UpdateCurrentTextureParameters()
  {
    std::unique_ptr<OrthancStone::IViewport::ILock> lock(viewport_->Lock());

    if (lock->GetController().GetScene().HasLayer(LAYER_TEXTURE))
    {
      if (lock->GetController().GetScene().GetLayer(LAYER_TEXTURE).GetType() ==
          OrthancStone::ISceneLayer::Type_FloatTexture)
      {
        dynamic_cast<OrthancStone::FloatTextureSceneLayer&>(
          lock->GetController().GetScene().GetLayer(LAYER_TEXTURE)).
          SetCustomWindowing(windowingTracker_.GetWindowing().GetCenter(), windowingTracker_.GetWindowing().GetWidth());
      }
        
      lock->Invalidate();
    }
  }
  
  ViewerViewport(OrthancStone::WebAssemblyLoadersContext& context,
                 const OrthancStone::DicomSource& source,
                 const std::string& canvas,
                 boost::shared_ptr<FramesCache> cache,
                 boost::shared_ptr<InstancesCache> instancesCache,
                 bool softwareRendering,
                 bool linearInterpolation) :
    context_(context),
    source_(source),
    framesCache_(cache),
    instancesCache_(instancesCache),
    fitNextContent_(true),
    hasFocusOnInstance_(false),
    focusFrameNumber_(0),
    synchronizationOffset_(OrthancStone::LinearAlgebra::CreateVector(0, 0, 0)),
    synchronizationEnabled_(false),
    centralPhysicalWidth_(1),
    centralPhysicalHeight_(1),
    centralPixelSpacingX_(1),
    centralPixelSpacingY_(1),
    linearInterpolation_(linearInterpolation)
  {
    if (!framesCache_)
    {
      throw Orthanc::OrthancException(Orthanc::ErrorCode_NullPointer);
    }

    if (softwareRendering)
    {
      LOG(INFO) << "Creating Cairo viewport in canvas: " << canvas;
      viewport_ = OrthancStone::WebAssemblyCairoViewport::Create(canvas);
    }
    else
    {
      LOG(INFO) << "Creating WebGL viewport in canvas: " << canvas;
      viewport_ = OrthancStone::WebGLViewport::Create(canvas);
    }

    {
      std::unique_ptr<OrthancStone::IViewport::ILock> lock(viewport_->Lock());
      std::string ttf;
      Orthanc::EmbeddedResources::GetFileResource(ttf, Orthanc::EmbeddedResources::UBUNTU_FONT);
      lock->GetCompositor().SetFont(0, ttf, 16 /* font size */, Orthanc::Encoding_Latin1);
    }
    
    emscripten_set_wheel_callback(viewport_->GetCanvasCssSelector().c_str(), this, true, OnWheel);

    stoneAnnotations_.reset(new OrthancStone::AnnotationsSceneLayer(LAYER_ANNOTATIONS_STONE));
    stoneAnnotations_->SetProbedLayer(LAYER_TEXTURE);
  }


  void Handle(const OrthancStone::ViewportController::GrayscaleWindowingChanged& message)
  {
    // This event is triggered by the windowing mouse action, from class "GrayscaleWindowingSceneTracker"
    UpdateWindowing(WindowingState_User, message.GetWindowing());
  }

  
  static EM_BOOL OnWheel(int eventType,
                         const EmscriptenWheelEvent *wheelEvent,
                         void *userData)
  {
    ViewerViewport& that = *reinterpret_cast<ViewerViewport*>(userData);

    if (that.frames_.get() != NULL &&
        that.cursor_.get() != NULL)
    {
      const bool isCtrl = wheelEvent->mouse.ctrlKey;
      const bool isShift = wheelEvent->mouse.shiftKey;
      
      const size_t previousCursorIndex = that.cursor_->GetCurrentIndex();
      
      if (wheelEvent->deltaY < 0)
      {
        that.ChangeFrame(isCtrl ? SeriesCursor::Action_FastMinus :
                         SeriesCursor::Action_Minus, false /* not circular */);
      }
      else if (wheelEvent->deltaY > 0)
      {
        that.ChangeFrame(isCtrl ? SeriesCursor::Action_FastPlus :
                         SeriesCursor::Action_Plus, false /* not circular */);
      }

      if (that.synchronizationEnabled_)
      {
        const size_t currentCursorIndex = that.cursor_->GetCurrentIndex();

        const OrthancStone::CoordinateSystem3D current = IFramesCollection::GetFrameGeometry(*that.frames_, currentCursorIndex);
      
        if (isShift &&
            previousCursorIndex != currentCursorIndex)
        {
          const OrthancStone::CoordinateSystem3D previous = IFramesCollection::GetFrameGeometry(*that.frames_, previousCursorIndex);
          that.synchronizationOffset_ += previous.GetOrigin() - current.GetOrigin();
        }

        that.observer_->SignalSynchronizedBrowsing(
          that, current.GetOrigin() + that.synchronizationOffset_, current.GetNormal());
      }
    }
    
    return true;
  }

  void Handle(const OrthancStone::DicomResourcesLoader::SuccessMessage& message)
  {
    dynamic_cast<const ICommand&>(message.GetUserPayload()).Handle(message);
  }

  void Handle(const OrthancStone::HttpCommand::SuccessMessage& message)
  {
    dynamic_cast<const ICommand&>(message.GetOrigin().GetPayload()).Handle(message);
  }

  void Handle(const OrthancStone::ParseDicomSuccessMessage& message)
  {
    dynamic_cast<const ICommand&>(message.GetOrigin().GetPayload()).Handle(message);
  }


  void RefreshAnnotations(bool save)
  {
    {
      std::unique_ptr<OrthancStone::IViewport::ILock> lock(viewport_->Lock());
      stoneAnnotations_->Render(lock->GetController().GetScene());
      lock->Invalidate();
    }

    if (save)
    {
      if (cursor_.get() != NULL &&
          frames_.get() != NULL)
      {
        const size_t cursorIndex = cursor_->GetCurrentIndex();
        const OrthancStone::DicomInstanceParameters& instance = frames_->GetInstanceOfFrame(cursorIndex);
        const size_t frameNumber = frames_->GetFrameNumberInInstance(cursorIndex);

        StoneAnnotationsRegistry::GetInstance().Save(instance.GetSopInstanceUid(), frameNumber, *stoneAnnotations_);

        if (observer_.get() != NULL)
        {
          observer_->SignalStoneAnnotationsChanged(*this, instance.GetSopInstanceUid(), frameNumber);
        }
      }
    }
  }
  
  void Handle(const OrthancStone::ViewportController::SceneTransformChanged& message)
  {
    RefreshAnnotations(false /* don't save */);
  }

  void Handle(const OrthancStone::AnnotationsSceneLayer::AnnotationChangedMessage& message)
  {
    RefreshAnnotations(true /* save */);
  }

  void Handle(const OrthancStone::AnnotationsSceneLayer::AnnotationAddedMessage& message)
  {
    RefreshAnnotations(true /* save */);

    if (observer_.get() != NULL)
    {
      observer_->SignalStoneAnnotationAdded(*this);
    }
  }

  void Handle(const OrthancStone::AnnotationsSceneLayer::AnnotationRemovedMessage& message)
  {
    RefreshAnnotations(true /* save */);

    if (observer_.get() != NULL)
    {
      observer_->SignalStoneAnnotationRemoved(*this);
    }
  }

  void Handle(const OrthancStone::AnnotationsSceneLayer::TextAnnotationRequiredMessage& message)
  {
    if (observer_.get() != NULL)
    {
      observer_->SignalStoneTextAnnotationRequired(*this, message.GetPointedPosition(), message.GetLabelPosition());
    }
  }

public:
  virtual ~ViewerViewport()
  {
    // Unregister the callbacks to avoid any call with a "void*" that
    // has been destroyed. "WebAssemblyViewport::CreateObjectCookie()"
    // provides a more advanced alternative.
    emscripten_set_wheel_callback(viewport_->GetCanvasCssSelector().c_str(), this, true, NULL);
  }

  static boost::shared_ptr<ViewerViewport> Create(OrthancStone::WebAssemblyLoadersContext& context,
                                                  const OrthancStone::DicomSource& source,
                                                  const std::string& canvas,
                                                  boost::shared_ptr<FramesCache> framesCache,
                                                  boost::shared_ptr<InstancesCache> instancesCache,
                                                  bool softwareRendering,
                                                  bool linearInterpolation)
  {
    boost::shared_ptr<ViewerViewport> viewport(
      new ViewerViewport(context, source, canvas, framesCache, instancesCache, softwareRendering, linearInterpolation));

    {
      std::unique_ptr<OrthancStone::ILoadersContext::ILock> lock(context.Lock());
    
      viewport->loader_ = OrthancStone::DicomResourcesLoader::Create(*lock);
      viewport->Register<OrthancStone::DicomResourcesLoader::SuccessMessage>(
        *viewport->loader_, &ViewerViewport::Handle);

      viewport->Register<OrthancStone::HttpCommand::SuccessMessage>(
        lock->GetOracleObservable(), &ViewerViewport::Handle);

      viewport->Register<OrthancStone::ParseDicomSuccessMessage>(
        lock->GetOracleObservable(), &ViewerViewport::Handle);

      viewport->Register<OrthancStone::AnnotationsSceneLayer::AnnotationChangedMessage>(
        *viewport->stoneAnnotations_, &ViewerViewport::Handle);

      viewport->Register<OrthancStone::AnnotationsSceneLayer::AnnotationAddedMessage>(
        *viewport->stoneAnnotations_, &ViewerViewport::Handle);

      viewport->Register<OrthancStone::AnnotationsSceneLayer::AnnotationRemovedMessage>(
        *viewport->stoneAnnotations_, &ViewerViewport::Handle);

      viewport->Register<OrthancStone::AnnotationsSceneLayer::TextAnnotationRequiredMessage>(
        *viewport->stoneAnnotations_, &ViewerViewport::Handle);
    }

    {
      std::unique_ptr<OrthancStone::IViewport::ILock> lock(viewport->viewport_->Lock());
      viewport->Register<OrthancStone::ViewportController::GrayscaleWindowingChanged>(lock->GetController(), &ViewerViewport::Handle);
      viewport->Register<OrthancStone::ViewportController::SceneTransformChanged>(lock->GetController(), &ViewerViewport::Handle);
    }

    return viewport;    
  }

  void SetFrames(IFramesCollection* frames)
  {
    if (frames == NULL)
    {
      throw Orthanc::OrthancException(Orthanc::ErrorCode_NullPointer);
    }

    fitNextContent_ = true;
    cineRate_ = DEFAULT_CINE_RATE;
    inverted_ = false;
    serverSideTranscoding_ = false;
    OrthancStone::LinearAlgebra::AssignVector(synchronizationOffset_, 0, 0, 0);

    frames_.reset(frames);
    cursor_.reset(new SeriesCursor(frames_->GetFramesCount(), false));

    if (frames_->GetFramesCount() != 0)
    {
      const OrthancStone::DicomInstanceParameters& firstInstance = frames_->GetInstanceOfFrame(0);
      std::string modality;
      if (firstInstance.GetTags().LookupStringValue(modality, Orthanc::DICOM_TAG_MODALITY, false))
      {
        if (modality == "MR" ||
            modality == "CT" ||
            modality == "NM" ||
            modality == "OPT" ||
            modality == "PT" ||
            modality == "RTDOSE" ||
            modality == "XA")
        {
          // For series that might correspond to 3D images, use their
          // central frame as the first frame to be displayed
          cursor_.reset(new SeriesCursor(frames_->GetFramesCount(), true));
        }
      }

      SetDefaultWindowing(firstInstance);
    }
    else
    {
      windowingTracker_.Reset();
    }

    LOG(INFO) << "Number of frames in series: " << frames_->GetFramesCount();

    ClearViewport();
    prefetchQueue_.clear();

    if (observer_.get() != NULL)
    {
      observer_->SignalFrameUpdated(*this, cursor_->GetCurrentIndex(),
                                    frames_->GetFramesCount(), DisplayedFrameQuality_None, 0, "", "");
    }

    centralPhysicalWidth_ = 1;
    centralPhysicalHeight_ = 1;

    if (frames_->GetFramesCount() != 0)
    {
      const OrthancStone::DicomInstanceParameters& centralInstance = frames_->GetInstanceOfFrame(cursor_->GetCurrentIndex());

      /**
       * Avoid loading metadata if we know that this cannot be a
       * "true" image with pixel data. Retrieving instance metadata on
       * RTSTRUCT can lead to very large JSON whose parsing will
       * freeze the browser for several seconds.
       **/
      const OrthancStone::SopClassUid uid = centralInstance.GetSopClassUid();
      if (uid != OrthancStone::SopClassUid_EncapsulatedPdf &&
          uid != OrthancStone::SopClassUid_RTDose &&
          uid != OrthancStone::SopClassUid_RTPlan &&
          uid != OrthancStone::SopClassUid_RTStruct &&
          GetSeriesThumbnailType(uid) != OrthancStone::SeriesThumbnailType_Video)
      {
        // Fetch the details of the series from the central instance
        const std::string uri = ("studies/" + centralInstance.GetStudyInstanceUid() +
                                 "/series/" + centralInstance.GetSeriesInstanceUid() +
                                 "/instances/" + centralInstance.GetSopInstanceUid() + "/metadata");
        
        loader_->ScheduleGetDicomWeb(
          boost::make_shared<OrthancStone::LoadedDicomResources>(Orthanc::DICOM_TAG_SOP_INSTANCE_UID),
          0, source_, uri, new LoadSeriesDetailsFromInstance(GetSharedObserver()));
      }
    }

    ApplyScheduledFocus();
  }


  // This method is used when the layout of the HTML page changes,
  // which does not trigger the "emscripten_set_resize_callback()"
  void UpdateSize(bool fitContent)
  {
    std::unique_ptr<OrthancStone::IViewport::ILock> lock(viewport_->Lock());
    lock->RefreshCanvasSize();

    if (fitContent)
    {
      lock->GetCompositor().FitContent(lock->GetController().GetScene());
    }

    stoneAnnotations_->ClearHover();
    stoneAnnotations_->Render(lock->GetController().GetScene());
    
    lock->Invalidate();
  }

  void AcquireObserver(IObserver* observer)
  {  
    observer_.reset(observer);
  }

  const std::string& GetCanvasId() const
  {
    assert(viewport_);
    return viewport_->GetCanvasId();
  }


  void Redraw()
  {
    if (cursor_.get() != NULL &&
        frames_.get() != NULL)
    {
      const size_t cursorIndex = cursor_->GetCurrentIndex();

      const OrthancStone::DicomInstanceParameters& instance = frames_->GetInstanceOfFrame(cursorIndex);
      const size_t frameNumber = frames_->GetFrameNumberInInstance(cursorIndex);

      FramesCache::Accessor accessor(*framesCache_, instance.GetSopInstanceUid(), frameNumber);
      if (accessor.IsValid())
      {
        RenderCurrentScene(accessor.GetImage(), instance, frameNumber, IFramesCollection::GetFrameGeometry(*frames_, cursorIndex));

        DisplayedFrameQuality quality;
        
        if (accessor.GetQuality() < QUALITY_FULL)
        {
          // This frame is only available in low-res: Download the full DICOM
          ScheduleLoadFullDicomFrame(cursorIndex, PRIORITY_HIGH, false /* not a prefetch */);
          quality = DisplayedFrameQuality_Low;
        }
        else
        {
          quality = DisplayedFrameQuality_High;
        }

        SetupPrefetchAfterRendering(accessor.GetImage(), quality);
      }
      else
      {
        // This frame is not cached yet: Load it
        if (source_.HasDicomWebRendered())
        {
          ScheduleLoadRenderedFrame(cursorIndex, PRIORITY_HIGH, false /* not a prefetch */);
        }
        else
        {
          ScheduleLoadFullDicomFrame(cursorIndex, PRIORITY_HIGH, false /* not a prefetch */);
        }
      }
    }
  }


  // Returns "true" iff the frame has indeed changed
  bool ChangeFrame(SeriesCursor::Action action,
                   bool isCircular)
  {
    if (cursor_.get() != NULL)
    {
      size_t previous = cursor_->GetCurrentIndex();
      
      cursor_->Apply(action, isCircular);
      
      size_t current = cursor_->GetCurrentIndex();
      if (previous != current)
      {
        Redraw();
        return true;
      }
    }

    return false;
  }


  void SetFrame(unsigned int frameNumber)
  {
    if (cursor_.get() != NULL &&
        frameNumber < cursor_->GetFramesCount() &&
        frameNumber != cursor_->GetCurrentIndex())
    {
      cursor_->SetCurrentIndex(frameNumber);
      Redraw();
    }
  }


  void GoToFirstFrame()
  {
    if (cursor_.get() != NULL &&
        cursor_->GetCurrentIndex() != 0)
    {
      cursor_->SetCurrentIndex(0);
      Redraw();
    }
  }


  void GoToLastFrame()
  {
    if (cursor_.get() != NULL)
    {
      size_t last = cursor_->GetFramesCount() - 1;
      if (cursor_->GetCurrentIndex() != last)
      {
        cursor_->SetCurrentIndex(last);
        Redraw();
      }
    }
  }
  

  bool GetCurrentFrameOfReferenceUid(std::string& frameOfReferenceUid) const
  {
    if (cursor_.get() != NULL &&
        frames_.get() != NULL)
    {
      frameOfReferenceUid = frames_->GetInstanceOfFrame(cursor_->GetCurrentIndex()).GetFrameOfReferenceUid();
      return true;
    }
    else
    {
      return false;
    }
  }

  bool GetCurrentPlane(OrthancStone::CoordinateSystem3D& plane) const
  {
    if (cursor_.get() != NULL &&
        frames_.get() != NULL)
    {
      plane = IFramesCollection::GetFrameGeometry(*frames_, cursor_->GetCurrentIndex());
      return true;
    }
    else
    {
      return false;
    }
  }

  void UpdateReferenceLines(const std::list<const ViewerViewport*>& viewports)
  {
    std::unique_ptr<OrthancStone::PolylineSceneLayer> layer(new OrthancStone::PolylineSceneLayer);
    
    if (cursor_.get() != NULL &&
        frames_.get() != NULL)
    {
      const size_t cursorIndex = cursor_->GetCurrentIndex();
      const OrthancStone::DicomInstanceParameters& instance = frames_->GetInstanceOfFrame(cursorIndex);
      const unsigned int frame = frames_->GetFrameNumberInInstance(cursorIndex);

      for (std::list<const ViewerViewport*>::const_iterator
             it = viewports.begin(); it != viewports.end(); ++it)
      {
        assert(*it != NULL);

        OrthancStone::CoordinateSystem3D otherPlane;
        std::string otherFrameOfReferenceUid;
        if ((*it)->GetCurrentPlane(otherPlane) &&
            (*it)->GetCurrentFrameOfReferenceUid(otherFrameOfReferenceUid) &&
            otherFrameOfReferenceUid == instance.GetFrameOfReferenceUid())
        {
          double x1, y1, x2, y2;
          if (GetReferenceLineCoordinates(x1, y1, x2, y2, instance, frame, otherPlane))
          {
            OrthancStone::PolylineSceneLayer::Chain chain;
            chain.push_back(OrthancStone::ScenePoint2D(x1, y1));
            chain.push_back(OrthancStone::ScenePoint2D(x2, y2));
            layer->AddChain(chain, false, 0, 255, 0);
          }
        }
      }
    }

    {
      std::unique_ptr<OrthancStone::IViewport::ILock> lock(viewport_->Lock());

      if (layer->GetChainsCount() == 0)
      {
        lock->GetController().GetScene().DeleteLayer(LAYER_REFERENCE_LINES);
      }
      else
      {
        lock->GetController().GetScene().SetLayer(LAYER_REFERENCE_LINES, layer.release());
      }
      
      //lock->GetCompositor().Refresh(lock->GetController().GetScene());
      lock->Invalidate();
    }
  }


  void ClearReferenceLines()
  {
    {
      std::unique_ptr<OrthancStone::IViewport::ILock> lock(viewport_->Lock());
      lock->GetController().GetScene().DeleteLayer(LAYER_REFERENCE_LINES);
      lock->Invalidate();
    }
  }


  void StretchWindowing()
  {
    float minValue, maxValue;
    
    {
      std::unique_ptr<OrthancStone::IViewport::ILock> lock(viewport_->Lock());

      if (!lock->GetController().GetScene().HasLayer(LAYER_TEXTURE) ||
          lock->GetController().GetScene().GetLayer(LAYER_TEXTURE).GetType() !=
          OrthancStone::ISceneLayer::Type_FloatTexture)
      {
        return;
      }

      const Orthanc::ImageAccessor& texture =
        dynamic_cast<OrthancStone::FloatTextureSceneLayer&>(
          lock->GetController().GetScene().GetLayer(LAYER_TEXTURE)).GetTexture();
      if (texture.GetFormat() != Orthanc::PixelFormat_Float32)
      {
        throw Orthanc::OrthancException(Orthanc::ErrorCode_InternalError);
      }

      Orthanc::ImageProcessing::GetMinMaxFloatValue(minValue, maxValue, texture);
    }

    const float center = (minValue + maxValue) / 2.0f;
    const float width = maxValue - minValue;
    UpdateWindowing(WindowingState_User, OrthancStone::Windowing(center, width));
  }

  void FlipX()
  {
    {
      std::unique_ptr<OrthancStone::IViewport::ILock> lock(viewport_->Lock());
      lock->GetController().GetScene().FlipViewportX(
        lock->GetCompositor().GetCanvasWidth(), lock->GetCompositor().GetCanvasHeight());
      lock->Invalidate();
    }    
  }

  void FlipY()
  {
    {
      std::unique_ptr<OrthancStone::IViewport::ILock> lock(viewport_->Lock());
      lock->GetController().GetScene().FlipViewportY(
        lock->GetCompositor().GetCanvasWidth(), lock->GetCompositor().GetCanvasHeight());
      lock->Invalidate();
    }
  }

  void RotateLeft()
  {
    {
      std::unique_ptr<OrthancStone::IViewport::ILock> lock(viewport_->Lock());
      lock->GetController().GetScene().RotateViewport(
        -PI / 2.0, lock->GetCompositor().GetCanvasWidth(), lock->GetCompositor().GetCanvasHeight());
      lock->Invalidate();
    }    
  }

  void RotateRight()
  {
    {
      std::unique_ptr<OrthancStone::IViewport::ILock> lock(viewport_->Lock());
      lock->GetController().GetScene().RotateViewport(
        PI / 2.0, lock->GetCompositor().GetCanvasWidth(), lock->GetCompositor().GetCanvasHeight());
      lock->Invalidate();
    }
  }

  void Invert()
  {
    inverted_ = !inverted_;
    
    {
      std::unique_ptr<OrthancStone::IViewport::ILock> lock(viewport_->Lock());

      if (lock->GetController().GetScene().HasLayer(LAYER_TEXTURE) &&
          lock->GetController().GetScene().GetLayer(LAYER_TEXTURE).GetType() ==
          OrthancStone::ISceneLayer::Type_FloatTexture)
      {
        OrthancStone::FloatTextureSceneLayer& layer = 
          dynamic_cast<OrthancStone::FloatTextureSceneLayer&>(
            lock->GetController().GetScene().GetLayer(LAYER_TEXTURE));

        // NB: Using "IsInverted()" instead of "inverted_" is for
        // compatibility with MONOCHROME1 images
        layer.SetInverted(!layer.IsInverted());
        lock->Invalidate();
      }
    }
  }



  class Interactor : public OrthancStone::DefaultViewportInteractor
  {
  private:
    ViewerViewport&  viewer_;
    WebViewerAction  leftAction_;
    WebViewerAction  middleAction_;
    WebViewerAction  rightAction_;

    bool IsAction(const OrthancStone::PointerEvent& event,
                  WebViewerAction action)
    {
      switch (event.GetMouseButton())
      {
        case OrthancStone::MouseButton_Left:
          return (leftAction_ == action);

        case OrthancStone::MouseButton_Middle:
          return (middleAction_ == action);
      
        case OrthancStone::MouseButton_Right:
          return (rightAction_ == action);

        default:
          return false;
      }
    }
    
  public:
    Interactor(ViewerViewport& viewer,
               WebViewerAction leftAction,
               WebViewerAction middleAction,
               WebViewerAction rightAction) :
      viewer_(viewer),
      leftAction_(leftAction),
      middleAction_(middleAction),
      rightAction_(rightAction)
    {
      SetLeftButtonAction(ConvertWebViewerAction(leftAction));
      SetMiddleButtonAction(ConvertWebViewerAction(middleAction));
      SetRightButtonAction(ConvertWebViewerAction(rightAction));
    }

    virtual OrthancStone::IFlexiblePointerTracker* CreateTracker(
      boost::weak_ptr<OrthancStone::IViewport> viewport,
      const OrthancStone::PointerEvent& event,
      unsigned int viewportWidth,
      unsigned int viewportHeight) ORTHANC_OVERRIDE
    {
      boost::shared_ptr<OrthancStone::IViewport> lock1(viewport.lock());
      
      if (lock1 &&
          IsAction(event, WebViewerAction_Crosshair))
      {
        OrthancStone::CoordinateSystem3D plane;
        if (viewer_.GetCurrentPlane(plane))
        {
          std::unique_ptr<OrthancStone::IViewport::ILock> lock2(lock1->Lock());

          const OrthancStone::ScenePoint2D p = event.GetMainPosition();
          double x = p.GetX();
          double y = p.GetY();
          lock2->GetController().GetCanvasToSceneTransform().Apply(x, y);
          
          OrthancStone::Vector click = plane.MapSliceToWorldCoordinates(x, y);
          if (viewer_.observer_.get() != NULL)
          {
            viewer_.observer_->SignalCrosshair(viewer_, click);
          }
        }
        
        return NULL;  // No need for a tracker, this is just a click
      }
      else
      {
        // Only the left mouse button can be used to edit/create/remove annotations
        if (event.GetMouseButton() == OrthancStone::MouseButton_Left)
        {
          switch (leftAction_)
          {
            case WebViewerAction_CreateAngle:
              viewer_.stoneAnnotations_->SetActiveTool(OrthancStone::AnnotationsSceneLayer::Tool_Angle);
              break;
              
            case WebViewerAction_CreateCircle:
              viewer_.stoneAnnotations_->SetActiveTool(OrthancStone::AnnotationsSceneLayer::Tool_Circle);
              break;
              
            case WebViewerAction_CreateLength:
              viewer_.stoneAnnotations_->SetActiveTool(OrthancStone::AnnotationsSceneLayer::Tool_Length);
              break;

            case WebViewerAction_RemoveMeasure:
              viewer_.stoneAnnotations_->SetActiveTool(OrthancStone::AnnotationsSceneLayer::Tool_Remove);
              break;

            case WebViewerAction_CreatePixelProbe:
              viewer_.stoneAnnotations_->SetActiveTool(OrthancStone::AnnotationsSceneLayer::Tool_PixelProbe);
              break;

            case WebViewerAction_CreateEllipseProbe:
              viewer_.stoneAnnotations_->SetActiveTool(OrthancStone::AnnotationsSceneLayer::Tool_EllipseProbe);
              break;

            case WebViewerAction_CreateRectangleProbe:
              viewer_.stoneAnnotations_->SetActiveTool(OrthancStone::AnnotationsSceneLayer::Tool_RectangleProbe);
              break;

            case WebViewerAction_CreateTextAnnotation:
              viewer_.stoneAnnotations_->SetActiveTool(OrthancStone::AnnotationsSceneLayer::Tool_TextAnnotation);
              break;

            default:
              viewer_.stoneAnnotations_->SetActiveTool(OrthancStone::AnnotationsSceneLayer::Tool_Edit);
              break;
          }

          {
            std::unique_ptr<OrthancStone::IViewport::ILock> lock2(lock1->Lock());

            std::unique_ptr<OrthancStone::IFlexiblePointerTracker> t;
            t.reset(viewer_.stoneAnnotations_->CreateTracker(event.GetMainPosition(), lock2->GetController().GetScene()));

            if (t.get() != NULL)
            {
              return t.release();
            }
          }
        }

        return DefaultViewportInteractor::CreateTracker(
          viewport, event, viewportWidth, viewportHeight);
      }
    }

    virtual bool HasMouseHover() const ORTHANC_OVERRIDE
    {
      return true;
    }

    virtual void HandleMouseHover(OrthancStone::IViewport& viewport,
                                  const OrthancStone::PointerEvent& event) ORTHANC_OVERRIDE
    {
      std::unique_ptr<OrthancStone::IViewport::ILock> lock(viewport.Lock());

      if (viewer_.stoneAnnotations_->SetMouseHover(event.GetMainPosition(), lock->GetController().GetScene()))
      {
        viewer_.stoneAnnotations_->Render(lock->GetController().GetScene());
        lock->Invalidate();
      }
    }
  };
  

  void SetMouseButtonActions(WebViewerAction leftAction,
                             WebViewerAction middleAction,
                             WebViewerAction rightAction)
  {
    assert(viewport_ != NULL);
    viewport_->AcquireInteractor(new Interactor(*this, leftAction, middleAction, rightAction));
  }

  void FitForPrint()
  {
    viewport_->FitForPrint();
  }

  void SetOsiriXAnnotations(boost::shared_ptr<OrthancStone::OsiriX::CollectionOfAnnotations> annotations)
  {
    osiriXAnnotations_ = annotations;
  }

  void ScheduleFrameFocus(const std::string& sopInstanceUid,
                          unsigned int frameNumber)
  {
    hasFocusOnInstance_ = true;
    focusSopInstanceUid_ = sopInstanceUid;
    focusFrameNumber_ = frameNumber;
    
    ApplyScheduledFocus();
  }

  void ApplyScheduledFocus()
  {
    size_t cursorIndex;
    
    if (hasFocusOnInstance_ &&
        cursor_.get() != NULL &&
        frames_.get() != NULL &&
        frames_->LookupFrame(cursorIndex, focusSopInstanceUid_, focusFrameNumber_))
    {
      size_t current = cursor_->GetCurrentIndex();

      if (current != cursorIndex)
      {
        cursor_->SetCurrentIndex(cursorIndex);
        Redraw();
      }
      
      hasFocusOnInstance_ = false;
    }
  }

  void FocusOnPoint(const OrthancStone::Vector& p)
  {
    //static const double MAX_DISTANCE = 0.5;   // 0.5 cm => TODO parameter?
    static const double MAX_DISTANCE = std::numeric_limits<double>::infinity();

    size_t cursorIndex;
    if (cursor_.get() != NULL &&
        frames_.get() != NULL &&
        frames_->FindClosestFrame(cursorIndex, p, MAX_DISTANCE))
    {
      cursor_->SetCurrentIndex(cursorIndex);
      Redraw();
    }
  }

  unsigned int GetCineRate() const
  {
    return cineRate_;
  }

  void FormatWindowingPresets(Json::Value& target) const
  {
    target = Json::arrayValue;

    for (size_t i = 0; i < windowingPresets_.size(); i++)
    {
      const double c = windowingPresets_[i].GetCenter();
      const double w = windowingPresets_[i].GetWidth();
      
      std::string name = "Preset";
      if (windowingPresets_.size() > 1)
      {
        name += " " + boost::lexical_cast<std::string>(i + 1);
      }

      Json::Value preset = Json::objectValue;
      preset["name"] = name;
      preset["center"] = c;
      preset["width"] = w;
      preset["info"] =
        ("C " + boost::lexical_cast<std::string>(static_cast<int>(boost::math::iround<double>(c))) +
         ", W " + boost::lexical_cast<std::string>(static_cast<int>(boost::math::iround<double>(w))));
      
      target.append(preset);
    }
  }


  void SetSynchronizedBrowsingEnabled(int enabled)
  {
    OrthancStone::LinearAlgebra::AssignVector(synchronizationOffset_, 0, 0, 0);
    synchronizationEnabled_ = enabled;
  }


  void SignalStoneAnnotationsChanged(const std::string& sopInstanceUid,
                                     size_t frame)
  {
    if (cursor_.get() != NULL &&
        frames_.get() != NULL)
    {
      const size_t cursorIndex = cursor_->GetCurrentIndex();
      const OrthancStone::DicomInstanceParameters& instance = frames_->GetInstanceOfFrame(cursorIndex);
      const size_t frameNumber = frames_->GetFrameNumberInInstance(cursorIndex);

      if (instance.GetSopInstanceUid() == sopInstanceUid &&
          frameNumber == frame)
      {
        StoneAnnotationsRegistry::GetInstance().Load(*stoneAnnotations_, instance.GetSopInstanceUid(), frame);

        {
          std::unique_ptr<OrthancStone::IViewport::ILock> lock(viewport_->Lock());
          stoneAnnotations_->Render(lock->GetController().GetScene());
          lock->Invalidate();
        }
      }
    }    
  }

  void SetLinearInterpolation(bool linearInterpolation)
  {
    if (linearInterpolation_ != linearInterpolation)
    {
      linearInterpolation_ = linearInterpolation;
      Redraw();
    }
  }

  void AddTextAnnotation(const std::string& label,
                         const OrthancStone::ScenePoint2D& pointedPosition,
                         const OrthancStone::ScenePoint2D& labelPosition)
  {
    stoneAnnotations_->AddTextAnnotation(label, pointedPosition, labelPosition);
    Redraw();
  }


  void SignalSynchronizedBrowsing()
  {
    if (synchronizationEnabled_ &&
        frames_.get() != NULL &&
        cursor_.get() != NULL)
    {
      const size_t currentCursorIndex = cursor_->GetCurrentIndex();

      const OrthancStone::CoordinateSystem3D current = IFramesCollection::GetFrameGeometry(*frames_, currentCursorIndex);
      
      observer_->SignalSynchronizedBrowsing(
        *this, current.GetOrigin() + synchronizationOffset_, current.GetNormal());
    }
  }


<<<<<<< HEAD
  void SetPendingSeriesInstanceUid(const std::string& seriesInstanceUid)
  {
    pendingSeriesInstanceUid_ = seriesInstanceUid;
  }


  void ClearPendingSeriesInstanceUid()
  {
    pendingSeriesInstanceUid_.clear();
  }


  const std::string& GetPendingSeriesInstanceUid() const
  {
    return pendingSeriesInstanceUid_;
=======
  void SetUserWindowing(const OrthancStone::Windowing& windowing)
  {
    UpdateWindowing(WindowingState_User, windowing);
>>>>>>> a93c0b1f
  }
};





typedef std::map<std::string, boost::shared_ptr<ViewerViewport> >  Viewports;

static Viewports allViewports_;
static bool showReferenceLines_ = true;
static boost::shared_ptr<OrthancStone::OsiriX::CollectionOfAnnotations>  osiriXAnnotations_;


static void UpdateReferenceLines()
{
  if (showReferenceLines_)
  {
    std::list<const ViewerViewport*> viewports;
    
    for (Viewports::const_iterator it = allViewports_.begin(); it != allViewports_.end(); ++it)
    {
      assert(it->second != NULL);
      viewports.push_back(it->second.get());
    }

    for (Viewports::iterator it = allViewports_.begin(); it != allViewports_.end(); ++it)
    {
      assert(it->second != NULL);
      it->second->UpdateReferenceLines(viewports);
    }
  }
  else
  {
    for (Viewports::iterator it = allViewports_.begin(); it != allViewports_.end(); ++it)
    {
      assert(it->second != NULL);
      it->second->ClearReferenceLines();
    }
  }
}


class WebAssemblyObserver : public ResourcesLoader::IObserver,
                            public ViewerViewport::IObserver
{
public:
  virtual void SignalResourcesLoaded() ORTHANC_OVERRIDE
  {
    DISPATCH_JAVASCRIPT_EVENT("ResourcesLoaded");
  }

  virtual void SignalSeriesThumbnailLoaded(const std::string& studyInstanceUid,
                                           const std::string& seriesInstanceUid) ORTHANC_OVERRIDE
  {
    EM_ASM({
        const customEvent = document.createEvent("CustomEvent");
        customEvent.initCustomEvent("ThumbnailLoaded", false, false,
                                    { "studyInstanceUid" : UTF8ToString($0),
                                        "seriesInstanceUid" : UTF8ToString($1) });
        window.dispatchEvent(customEvent);
      },
      studyInstanceUid.c_str(),
      seriesInstanceUid.c_str());
  }

  virtual void SignalSeriesMetadataLoaded(const std::string& studyInstanceUid,
                                          const std::string& seriesInstanceUid) ORTHANC_OVERRIDE
  {
    EM_ASM({
        const customEvent = document.createEvent("CustomEvent");
        customEvent.initCustomEvent("MetadataLoaded", false, false,
                                    { "studyInstanceUid" : UTF8ToString($0),
                                        "seriesInstanceUid" : UTF8ToString($1) });
        window.dispatchEvent(customEvent);
      },
      studyInstanceUid.c_str(),
      seriesInstanceUid.c_str());

    for (Viewports::const_iterator it = allViewports_.begin(); it != allViewports_.end(); ++it)
    {
      assert(it->second != NULL);
      it->second->ApplyScheduledFocus();
    }
  }

  virtual void SignalSeriesDetailsReady(const ViewerViewport& viewport) ORTHANC_OVERRIDE
  {
    EM_ASM({
        const customEvent = document.createEvent("CustomEvent");
        customEvent.initCustomEvent("SeriesDetailsReady", false, false,
                                    { "canvasId" : UTF8ToString($0) });
        window.dispatchEvent(customEvent);
      },
      viewport.GetCanvasId().c_str()
      );
  }

  virtual void SignalFrameUpdated(const ViewerViewport& viewport,
                                  size_t currentFrame,
                                  size_t countFrames,
                                  DisplayedFrameQuality quality,
                                  unsigned int instanceNumber,
                                  const std::string& contentDate,
                                  const std::string& contentTime) ORTHANC_OVERRIDE
  {
    EM_ASM({
        const customEvent = document.createEvent("CustomEvent");
        customEvent.initCustomEvent("FrameUpdated", false, false,
                                    { "canvasId" : UTF8ToString($0),
                                        "currentFrame" : $1,
                                        "numberOfFrames" : $2,
                                        "quality" : $3,
                                        "instanceNumber" : $4,
                                        "contentDate" : UTF8ToString($5),
                                        "contentTime" : UTF8ToString($6),
                                         });
        window.dispatchEvent(customEvent);
      },
      viewport.GetCanvasId().c_str(),
      static_cast<int>(currentFrame),
      static_cast<int>(countFrames),
      quality, 
      instanceNumber, 
      contentDate.c_str(),
      contentTime.c_str());

    UpdateReferenceLines();
  }

  virtual void SignalCrosshair(const ViewerViewport& viewport,
                               const OrthancStone::Vector& click) ORTHANC_OVERRIDE
  {
    if (click.size() != 3u)
    {
      throw Orthanc::OrthancException(Orthanc::ErrorCode_ParameterOutOfRange);
    }
    
    for (Viewports::const_iterator it = allViewports_.begin(); it != allViewports_.end(); ++it)
    {
      // TODO - One could check the "Frame Of Reference UID" here
      assert(it->second.get() != NULL);
      if (it->second.get() != &viewport)
      {
        it->second->FocusOnPoint(click);
      }
    }
  }

  virtual void SignalSynchronizedBrowsing(const ViewerViewport& viewport,
                                          const OrthancStone::Vector& click,
                                          const OrthancStone::Vector& normal) ORTHANC_OVERRIDE
  {
    for (Viewports::const_iterator it = allViewports_.begin(); it != allViewports_.end(); ++it)
    {
      assert(it->second.get() != NULL);

      OrthancStone::CoordinateSystem3D plane;
      bool isOpposite;
      
      if (it->second.get() != &viewport &&
          it->second->GetCurrentPlane(plane) &&
          OrthancStone::GeometryToolbox::IsParallelOrOpposite(isOpposite, plane.GetNormal(), normal))
      {
        it->second->FocusOnPoint(click);
      }
    }
  }

  virtual void SignalSeriesPdfLoaded(const std::string& studyInstanceUid,
                                     const std::string& seriesInstanceUid,
                                     const std::string& pdf) ORTHANC_OVERRIDE
  {
    EM_ASM({
        const customEvent = document.createEvent("CustomEvent");
        customEvent.initCustomEvent("PdfLoaded", false, false,
                                    { "studyInstanceUid" : UTF8ToString($0),
                                        "seriesInstanceUid" : UTF8ToString($1),
                                        "pdfPointer" : $2,
                                        "pdfSize": $3});
        window.dispatchEvent(customEvent);
      },
      studyInstanceUid.c_str(),
      seriesInstanceUid.c_str(),
      pdf.empty() ? 0 : reinterpret_cast<intptr_t>(pdf.c_str()),  // Explicit conversion to an integer
      pdf.size());
  }


  virtual void SignalVirtualSeriesThumbnailLoaded(const std::string& virtualSeriesId,
                                                  const std::string& jpeg) ORTHANC_OVERRIDE
  {
    std::string dataUriScheme;
    Orthanc::Toolbox::EncodeDataUriScheme(dataUriScheme, "image/jpeg", jpeg);    
    
    EM_ASM({
        const customEvent = document.createEvent("CustomEvent");
        customEvent.initCustomEvent("VirtualSeriesThumbnailLoaded", false, false,
                                    { "virtualSeriesId" : UTF8ToString($0),
                                        "thumbnail" : UTF8ToString($1) });
        window.dispatchEvent(customEvent);
      },
      virtualSeriesId.c_str(),
      dataUriScheme.c_str());
  }

  virtual void SignalWindowingUpdated(const ViewerViewport& viewport,
                                      const OrthancStone::Windowing& windowing) ORTHANC_OVERRIDE
  {
    EM_ASM({
        const customEvent = document.createEvent("CustomEvent");
        customEvent.initCustomEvent("WindowingUpdated", false, false,
                                    { "canvasId" : UTF8ToString($0),
                                        "windowingCenter" : $1,
                                        "windowingWidth" : $2 });
        window.dispatchEvent(customEvent);
      },
      viewport.GetCanvasId().c_str(),
      static_cast<int>(boost::math::iround<double>(windowing.GetCenter())),
      static_cast<int>(boost::math::iround<double>(windowing.GetWidth())));

    UpdateReferenceLines();
  }

  virtual void SignalStoneAnnotationsChanged(const ViewerViewport& viewport,
                                             const std::string& sopInstanceUid,
                                             size_t frame) ORTHANC_OVERRIDE
  {
    for (Viewports::const_iterator it = allViewports_.begin(); it != allViewports_.end(); ++it)
    {
      assert(it->second.get() != NULL);

      if (it->second.get() != &viewport)
      {
        it->second->SignalStoneAnnotationsChanged(sopInstanceUid, frame);
      }
    }
  }
  
  virtual void SignalStoneAnnotationAdded(const ViewerViewport& viewport) ORTHANC_OVERRIDE
  {
    EM_ASM({
        const customEvent = document.createEvent("CustomEvent");
        customEvent.initCustomEvent("StoneAnnotationAdded", false, false,
                                    { "canvasId" : UTF8ToString($0) });
        window.dispatchEvent(customEvent);
      },
      viewport.GetCanvasId().c_str());
  }

  virtual void SignalStoneAnnotationRemoved(const ViewerViewport& viewport) ORTHANC_OVERRIDE
  {
    EM_ASM({
        const customEvent = document.createEvent("CustomEvent");
        customEvent.initCustomEvent("StoneAnnotationRemoved", false, false,
                                    { "canvasId" : UTF8ToString($0) });
        window.dispatchEvent(customEvent);
      },
      viewport.GetCanvasId().c_str());
  }

  virtual void SignalStoneTextAnnotationRequired(const ViewerViewport& viewport,
                                                 const OrthancStone::ScenePoint2D& pointedPosition,
                                                 const OrthancStone::ScenePoint2D& labelPosition) ORTHANC_OVERRIDE
  {
    EM_ASM({
        const customEvent = document.createEvent("CustomEvent");
        customEvent.initCustomEvent("TextAnnotationRequired", false, false,
                                    { "canvasId" : UTF8ToString($0),
                                      "pointedX" : $1,
                                      "pointedY" : $2,
                                      "labelX" : $3,
                                      "labelY" : $4 });
        window.dispatchEvent(customEvent);
      },
      viewport.GetCanvasId().c_str(),
      pointedPosition.GetX(),
      pointedPosition.GetY(),
      labelPosition.GetX(),
      labelPosition.GetY() );
  }

  virtual void SignalDicomSRLoaded(const std::string& studyInstanceUid,
                                   const std::string& seriesInstanceUid,
                                   const std::string& sopInstanceUid) ORTHANC_OVERRIDE;
};



static OrthancStone::DicomSource source_;
static boost::shared_ptr<FramesCache> framesCache_;
static boost::shared_ptr<InstancesCache> instancesCache_;
static boost::shared_ptr<OrthancStone::WebAssemblyLoadersContext> context_;
static std::string stringBuffer_;
static bool softwareRendering_ = false;
static bool linearInterpolation_ = true;
static WebViewerAction leftButtonAction_ = WebViewerAction_Windowing;
static WebViewerAction middleButtonAction_ = WebViewerAction_Pan;
static WebViewerAction rightButtonAction_ = WebViewerAction_Zoom;


static void FormatTags(std::string& target,
                       const Orthanc::DicomMap& tags)
{
  Orthanc::DicomArray arr(tags);
  Json::Value v = Json::objectValue;

  for (size_t i = 0; i < arr.GetSize(); i++)
  {
    const Orthanc::DicomElement& element = arr.GetElement(i);
    if (!element.GetValue().IsBinary() &&
        !element.GetValue().IsNull())
    {
      v[element.GetTag().Format()] = element.GetValue().GetContent();
    }
  }

  target = v.toStyledString();
}


static ResourcesLoader& GetResourcesLoader()
{
  static boost::shared_ptr<ResourcesLoader>  resourcesLoader_;

  if (!resourcesLoader_)
  {
    std::unique_ptr<OrthancStone::ILoadersContext::ILock> lock(context_->Lock());
    resourcesLoader_ = ResourcesLoader::Create(*lock, source_);
    resourcesLoader_->AcquireObserver(new WebAssemblyObserver);
  }

  return *resourcesLoader_;
}


static boost::shared_ptr<ViewerViewport> GetViewport(const std::string& canvas)
{
  Viewports::iterator found = allViewports_.find(canvas);
  if (found == allViewports_.end())
  {
    boost::shared_ptr<ViewerViewport> viewport(
      ViewerViewport::Create(*context_, source_, canvas, framesCache_, instancesCache_, softwareRendering_, linearInterpolation_));
    viewport->SetMouseButtonActions(leftButtonAction_, middleButtonAction_, rightButtonAction_);
    viewport->AcquireObserver(new WebAssemblyObserver);
    viewport->SetOsiriXAnnotations(osiriXAnnotations_);
    allViewports_[canvas] = viewport;
    return viewport;
  }
  else
  {
    return found->second;
  }
}


void WebAssemblyObserver::SignalDicomSRLoaded(const std::string& studyInstanceUid,
                                              const std::string& seriesInstanceUid,
                                              const std::string& sopInstanceUid)
{
  for (Viewports::iterator it = allViewports_.begin(); it != allViewports_.end(); ++it)
  {
    if (it->second->GetPendingSeriesInstanceUid() == seriesInstanceUid)
    {
      it->second->ClearPendingSeriesInstanceUid();

      FramesCollectionType type;
      std::unique_ptr<IFramesCollection> frames(GetResourcesLoader().GetSeriesFrames(type, seriesInstanceUid));

      if (frames.get() != NULL)
      {
        it->second->SetFrames(frames.release());
      }
    }
  }
}


extern "C"
{
  int main(int argc, char const *argv[]) 
  {
    printf("Initializing Stone\n");
    Orthanc::InitializeFramework("", true);
    Orthanc::Logging::EnableInfoLevel(true);
    //Orthanc::Logging::EnableTraceLevel(true);

    LOG(INFO) << "Using DCMTK version: " << DCMTK_VERSION_NUMBER;

    context_.reset(new OrthancStone::WebAssemblyLoadersContext(1, 4, 1));
    context_->SetDicomCacheSize(128 * 1024 * 1024);  // 128MB
    
    framesCache_.reset(new FramesCache);
    instancesCache_.reset(new InstancesCache);
    osiriXAnnotations_.reset(new OrthancStone::OsiriX::CollectionOfAnnotations);

    DISPATCH_JAVASCRIPT_EVENT("StoneInitialized");
  }


  EMSCRIPTEN_KEEPALIVE
  void SetDicomWebRoot(const char* uri,
                       int useRendered)
  {
    try
    {
      source_.SetDicomWebSource(uri);
      source_.SetDicomWebRendered(useRendered != 0);
    }
    EXTERN_CATCH_EXCEPTIONS;
  }
  

  EMSCRIPTEN_KEEPALIVE
  void SetDicomWebThroughOrthanc(const char* orthancRoot,
                                 const char* serverName,
                                 int hasRendered)
  {
    try
    {
      context_->SetLocalOrthanc(orthancRoot);
      source_.SetDicomWebThroughOrthancSource(serverName);
      source_.SetDicomWebRendered(hasRendered != 0);
    }
    EXTERN_CATCH_EXCEPTIONS;
  }


  EMSCRIPTEN_KEEPALIVE
  void AddHttpHeader(const char* header,
                     const char* value)
  {
    try
    {
      source_.AddHttpHeader(header, value);
    }
    EXTERN_CATCH_EXCEPTIONS;
  }
  

  EMSCRIPTEN_KEEPALIVE
  void SetDicomCacheSize(int sizeMB)
  {
    try
    {
      if (sizeMB == 0)
      {
        LOG(WARNING) << "The DICOM cache is disabled";
      }
      else
      {
        LOG(INFO) << "The DICOM cache size is set to " << sizeMB << "MB";
      }

      if (sizeMB >= 0)
      {
        context_->SetDicomCacheSize(sizeMB * 1024 * 1024);
      }
    }
    EXTERN_CATCH_EXCEPTIONS;
  }
  

  EMSCRIPTEN_KEEPALIVE
  void SetSkipSeriesFromModalities(const char* value)
  {
    try
    {
      LOG(WARNING) << "SetSkipSeriesFromModalities " << value;
      
      Json::Value modalities;
      Orthanc::Toolbox::ReadJson(modalities, value);
      std::vector<std::string> skipSeriesFromModalities;

      for (Json::Value::ArrayIndex i = 0; i < modalities.size(); i++)
      {
        skipSeriesFromModalities.push_back(modalities[i].asString());
      }
      GetResourcesLoader().SetSkipSeriesFromModalities(skipSeriesFromModalities);
    }
    EXTERN_CATCH_EXCEPTIONS;
  }


  EMSCRIPTEN_KEEPALIVE
  void FetchAllStudies()
  {
    try
    {
      GetResourcesLoader().FetchAllStudies();
    }
    EXTERN_CATCH_EXCEPTIONS;
  }

  EMSCRIPTEN_KEEPALIVE
  void FetchPatient(const char* patientId)
  {
    try
    {
      GetResourcesLoader().FetchPatient(patientId);
    }
    EXTERN_CATCH_EXCEPTIONS;
  }

  EMSCRIPTEN_KEEPALIVE
  void FetchStudy(const char* studyInstanceUid)
  {
    try
    {
      GetResourcesLoader().FetchStudy(studyInstanceUid);
    }
    EXTERN_CATCH_EXCEPTIONS;
  }

  EMSCRIPTEN_KEEPALIVE
  void FetchSeries(const char* studyInstanceUid,
                   const char* seriesInstanceUid)
  {
    try
    {
      GetResourcesLoader().FetchSeries(studyInstanceUid, seriesInstanceUid);
    }
    EXTERN_CATCH_EXCEPTIONS;
  }
  
  EMSCRIPTEN_KEEPALIVE
  int GetStudiesCount()
  {
    try
    {
      return GetResourcesLoader().GetStudiesCount();
    }
    EXTERN_CATCH_EXCEPTIONS;
    return 0;  // on exception
  }
  
  EMSCRIPTEN_KEEPALIVE
  int GetSeriesCount()
  {
    try
    {
      return GetResourcesLoader().GetSeriesCount();
    }
    EXTERN_CATCH_EXCEPTIONS;
    return 0;  // on exception
  }


  EMSCRIPTEN_KEEPALIVE
  const char* GetStringBuffer()
  {
    return stringBuffer_.c_str();
  }
  

  EMSCRIPTEN_KEEPALIVE
  const char* GetStoneWebViewerVersion()
  {
    return STONE_WEB_VIEWER_VERSION;
  }
  

  EMSCRIPTEN_KEEPALIVE
  const char* GetEmscriptenVersion()
  {
    // WARNING - "static" is important, otherwise the string would be
    // freed when returning to JavaScript
    static const std::string EMSCRIPTEN_VERSION = (
      boost::lexical_cast<std::string>(__EMSCRIPTEN_major__) + "." +
      boost::lexical_cast<std::string>(__EMSCRIPTEN_minor__) + "." +
      boost::lexical_cast<std::string>(__EMSCRIPTEN_tiny__));
    return EMSCRIPTEN_VERSION.c_str();
  }
  

  EMSCRIPTEN_KEEPALIVE
  void LoadStudyTags(int i)
  {
    try
    {
      if (i < 0)
      {
        throw Orthanc::OrthancException(Orthanc::ErrorCode_ParameterOutOfRange);
      }
      
      Orthanc::DicomMap dicom;
      GetResourcesLoader().GetStudy(dicom, i);
      FormatTags(stringBuffer_, dicom);
    }
    EXTERN_CATCH_EXCEPTIONS;
  }
  

  EMSCRIPTEN_KEEPALIVE
  void LoadSeriesTags(int i)
  {
    try
    {
      if (i < 0)
      {
        throw Orthanc::OrthancException(Orthanc::ErrorCode_ParameterOutOfRange);
      }
      
      Orthanc::DicomMap dicom;
      GetResourcesLoader().GetSeries(dicom, i);
      FormatTags(stringBuffer_, dicom);
    }
    EXTERN_CATCH_EXCEPTIONS;
  }
  

  EMSCRIPTEN_KEEPALIVE
  int LoadSeriesThumbnail(const char* seriesInstanceUid)
  {
    try
    {
      std::string image, mime;
      switch (GetResourcesLoader().GetSeriesThumbnail(image, mime, seriesInstanceUid))
      {
        case OrthancStone::SeriesThumbnailType_Image:
          Orthanc::Toolbox::EncodeDataUriScheme(stringBuffer_, mime, image);
          return ThumbnailType_Image;
          
        case OrthancStone::SeriesThumbnailType_Pdf:
          return ThumbnailType_Pdf;
          
        case OrthancStone::SeriesThumbnailType_Video:
          return ThumbnailType_Video;
          
        case OrthancStone::SeriesThumbnailType_NotLoaded:
          return ThumbnailType_Loading;
          
        case OrthancStone::SeriesThumbnailType_Unsupported:
          return ThumbnailType_NoPreview;

        default:
          return ThumbnailType_Unknown;
      }
    }
    EXTERN_CATCH_EXCEPTIONS;
    return ThumbnailType_Unknown;
  }


  EMSCRIPTEN_KEEPALIVE
  void SpeedUpFetchSeriesMetadata(const char* studyInstanceUid,
                                  const char* seriesInstanceUid)
  {
    try
    {
      GetResourcesLoader().FetchSeriesMetadata(PRIORITY_HIGH, studyInstanceUid, seriesInstanceUid);
    }
    EXTERN_CATCH_EXCEPTIONS;
  }


  EMSCRIPTEN_KEEPALIVE
  int IsSeriesComplete(const char* seriesInstanceUid)
  {
    try
    {
      return GetResourcesLoader().IsSeriesComplete(seriesInstanceUid) ? 1 : 0;
    }
    EXTERN_CATCH_EXCEPTIONS;
    return 0;
  }

  EMSCRIPTEN_KEEPALIVE
  int LoadSeriesInViewport(const char* canvas,
                           const char* seriesInstanceUid)
  {
    try
    {
      FramesCollectionType type;
      std::unique_ptr<IFramesCollection> frames(GetResourcesLoader().GetSeriesFrames(type, seriesInstanceUid));

      if (frames.get() != NULL)
      {
        GetViewport(canvas)->ClearPendingSeriesInstanceUid();
        GetViewport(canvas)->SetFrames(frames.release());
        return 1;
      }
      else if (type == FramesCollectionType_DicomSR)
      {
        GetViewport(canvas)->SetPendingSeriesInstanceUid(seriesInstanceUid);
        return 0;
      }
      else
      {
        GetViewport(canvas)->ClearPendingSeriesInstanceUid();
        return 0;
      }
    }
    EXTERN_CATCH_EXCEPTIONS;
    return 0;
  }


  EMSCRIPTEN_KEEPALIVE
  int LoadVirtualSeriesInViewport(const char* canvas,
                                  const char* virtualSeriesId)
  {
    try
    {
      std::unique_ptr<IFramesCollection> frames(GetResourcesLoader().GetVirtualSeriesFrames(virtualSeriesId));

      if (frames.get() != NULL)
      {
        GetViewport(canvas)->SetFrames(frames.release());
        return 1;
      }
      else
      {
        return 0;
      }
    }
    EXTERN_CATCH_EXCEPTIONS;
    return 0;
  }


  EMSCRIPTEN_KEEPALIVE
  void AllViewportsUpdateSize(int fitContent)
  {
    try
    {
      for (Viewports::iterator it = allViewports_.begin(); it != allViewports_.end(); ++it)
      {
        assert(it->second != NULL);
        it->second->UpdateSize(fitContent != 0);
      }
    }
    EXTERN_CATCH_EXCEPTIONS;
  }


  EMSCRIPTEN_KEEPALIVE
  int DecrementFrame(const char* canvas,
                     int isCircular)
  {
    try
    {
      bool changed = GetViewport(canvas)->ChangeFrame(SeriesCursor::Action_Minus, isCircular);
      GetViewport(canvas)->SignalSynchronizedBrowsing();
      return changed ? 1 : 0;
    }
    EXTERN_CATCH_EXCEPTIONS;
    return 0;
  }


  EMSCRIPTEN_KEEPALIVE
  int IncrementFrame(const char* canvas,
                     int isCircular)
  {
    try
    {
      bool changed = GetViewport(canvas)->ChangeFrame(SeriesCursor::Action_Plus, isCircular);
      GetViewport(canvas)->SignalSynchronizedBrowsing();
      return changed ? 1 : 0;
    }
    EXTERN_CATCH_EXCEPTIONS;
    return 0;
  }  


  EMSCRIPTEN_KEEPALIVE
  void SetFrame(const char* canvas,
                int frameNumber)
  {
    try
    {
      if (frameNumber >= 0)
      {
        GetViewport(canvas)->SetFrame(static_cast<unsigned int>(frameNumber));
        GetViewport(canvas)->SignalSynchronizedBrowsing();
      }
    }
    EXTERN_CATCH_EXCEPTIONS;
  }


  EMSCRIPTEN_KEEPALIVE
  void GoToFirstFrame(const char* canvas)
  {
    try
    {
      GetViewport(canvas)->GoToFirstFrame();
      GetViewport(canvas)->SignalSynchronizedBrowsing();
    }
    EXTERN_CATCH_EXCEPTIONS;
  }


  EMSCRIPTEN_KEEPALIVE
  void GoToLastFrame(const char* canvas)
  {
    try
    {
      GetViewport(canvas)->GoToLastFrame();
      GetViewport(canvas)->SignalSynchronizedBrowsing();
    }
    EXTERN_CATCH_EXCEPTIONS;
  }


  EMSCRIPTEN_KEEPALIVE
  void ShowReferenceLines(int show)
  {
    try
    {
      showReferenceLines_ = (show != 0);
      UpdateReferenceLines();
    }
    EXTERN_CATCH_EXCEPTIONS;
  }  


  EMSCRIPTEN_KEEPALIVE
  void SetWindowing(const char* canvas,
                    int center,
                    int width)
  {
    try
    {
      GetViewport(canvas)->SetUserWindowing(OrthancStone::Windowing(center, width));
    }
    EXTERN_CATCH_EXCEPTIONS;
  }  


  EMSCRIPTEN_KEEPALIVE
  void StretchWindowing(const char* canvas)
  {
    try
    {
      GetViewport(canvas)->StretchWindowing();
    }
    EXTERN_CATCH_EXCEPTIONS;
  }


  EMSCRIPTEN_KEEPALIVE
  void InvertContrast(const char* canvas)
  {
    try
    {
      GetViewport(canvas)->Invert();
    }
    EXTERN_CATCH_EXCEPTIONS;
  }  


  EMSCRIPTEN_KEEPALIVE
  void FlipX(const char* canvas)
  {
    try
    {
      GetViewport(canvas)->FlipX();
    }
    EXTERN_CATCH_EXCEPTIONS;
  }  


  EMSCRIPTEN_KEEPALIVE
  void FlipY(const char* canvas)
  {
    try
    {
      GetViewport(canvas)->FlipY();
    }
    EXTERN_CATCH_EXCEPTIONS;
  }  
  

  EMSCRIPTEN_KEEPALIVE
  void RotateLeft(const char* canvas)
  {
    try
    {
      GetViewport(canvas)->RotateLeft();
    }
    EXTERN_CATCH_EXCEPTIONS;
  }  


  EMSCRIPTEN_KEEPALIVE
  void RotateRight(const char* canvas)
  {
    try
    {
      GetViewport(canvas)->RotateRight();
    }
    EXTERN_CATCH_EXCEPTIONS;
  }  
  

  EMSCRIPTEN_KEEPALIVE
  void SetSoftwareRendering(int softwareRendering)
  {
    softwareRendering_ = softwareRendering;
  }  


  EMSCRIPTEN_KEEPALIVE
  int IsSoftwareRendering()
  {
    return softwareRendering_;
  }  


  EMSCRIPTEN_KEEPALIVE
  void SetLinearInterpolation(int linearInterpolation)
  {
    linearInterpolation_ = linearInterpolation;

    try
    {
      for (Viewports::iterator it = allViewports_.begin(); it != allViewports_.end(); ++it)
      {
        assert(it->second != NULL);
        it->second->SetLinearInterpolation(linearInterpolation);
      }
    }
    EXTERN_CATCH_EXCEPTIONS;
  }  


  EMSCRIPTEN_KEEPALIVE
  void SetMouseButtonActions(int leftAction,
                             int middleAction,
                             int rightAction)
  {
    try
    {
      leftButtonAction_ = static_cast<WebViewerAction>(leftAction);
      middleButtonAction_ = static_cast<WebViewerAction>(middleAction);
      rightButtonAction_ = static_cast<WebViewerAction>(rightAction);
      
      for (Viewports::iterator it = allViewports_.begin(); it != allViewports_.end(); ++it)
      {
        assert(it->second != NULL);
        it->second->SetMouseButtonActions(leftButtonAction_, middleButtonAction_, rightButtonAction_);
      }
    }
    EXTERN_CATCH_EXCEPTIONS;
  }


  EMSCRIPTEN_KEEPALIVE
  int GetLeftMouseButtonAction()
  {
    return static_cast<int>(leftButtonAction_);
  }
  

  EMSCRIPTEN_KEEPALIVE
  int GetMiddleMouseButtonAction()
  {
    return static_cast<int>(middleButtonAction_);
  }
  

  EMSCRIPTEN_KEEPALIVE
  int GetRightMouseButtonAction()
  {
    return static_cast<int>(rightButtonAction_);
  }
  

  EMSCRIPTEN_KEEPALIVE
  void FitForPrint()
  {
    try
    {
      for (Viewports::iterator it = allViewports_.begin(); it != allViewports_.end(); ++it)
      {
        assert(it->second != NULL);
        it->second->FitForPrint();
      }
    }
    EXTERN_CATCH_EXCEPTIONS;
  }


  // Side-effect: "GetStringBuffer()" is filled with the "Series
  // Instance UID" of the first loaded annotation
  EMSCRIPTEN_KEEPALIVE
  int LoadOsiriXAnnotations(const char* xml,
                            int clearPreviousAnnotations)
  {
    try
    {
      if (clearPreviousAnnotations)
      {
        osiriXAnnotations_->Clear();
      }
      
      osiriXAnnotations_->LoadXml(xml);
      
      // Force redraw, as the annotations might have changed
      for (Viewports::iterator it = allViewports_.begin(); it != allViewports_.end(); ++it)
      {
        assert(it->second != NULL);
        it->second->Redraw();
      }

      if (osiriXAnnotations_->GetSize() == 0)
      {
        stringBuffer_.clear();
      }
      else
      {
        stringBuffer_ = osiriXAnnotations_->GetAnnotation(0).GetSeriesInstanceUid();
      }

      LOG(WARNING) << "Loaded " << osiriXAnnotations_->GetSize() << " annotations from OsiriX";
      return 1;
    }
    EXTERN_CATCH_EXCEPTIONS;
    return 0;
  }


  EMSCRIPTEN_KEEPALIVE
  void FocusFirstOsiriXAnnotation(const char* canvas)
  {
    try
    {
      if (osiriXAnnotations_->GetSize() != 0)
      {
        const OrthancStone::OsiriX::Annotation& annotation = osiriXAnnotations_->GetAnnotation(0);
        
        boost::shared_ptr<ViewerViewport> viewport = GetViewport(canvas);
        viewport->ScheduleFrameFocus(annotation.GetSopInstanceUid(), 0 /* focus on first frame */);

        // Force redraw, as the annotations might already have changed
        viewport->Redraw();
      }
    }
    EXTERN_CATCH_EXCEPTIONS;
  }


  EMSCRIPTEN_KEEPALIVE
  void FetchPdf(const char* studyInstanceUid,
                const char* seriesInstanceUid)
  {
    try
    {
      LOG(INFO) << "Fetching PDF series: " << seriesInstanceUid;
      GetResourcesLoader().FetchPdf(studyInstanceUid, seriesInstanceUid);
    }
    EXTERN_CATCH_EXCEPTIONS;
  }


  EMSCRIPTEN_KEEPALIVE
  unsigned int GetCineRate(const char* canvas)
  {
    try
    {
      return GetViewport(canvas)->GetCineRate();
    }
    EXTERN_CATCH_EXCEPTIONS;
    return 0;
  }


  EMSCRIPTEN_KEEPALIVE
  unsigned int GetSeriesNumberOfFrames(const char* seriesInstanceUid)
  {
    try
    {
      return GetResourcesLoader().GetSeriesNumberOfFrames(seriesInstanceUid);
    }
    EXTERN_CATCH_EXCEPTIONS;
    return 0;
  }


  EMSCRIPTEN_KEEPALIVE
  void LoadWindowingPresets(const char* canvas)
  {
    try
    {
      Json::Value v;
      GetViewport(canvas)->FormatWindowingPresets(v);
      stringBuffer_ = v.toStyledString();
    }
    EXTERN_CATCH_EXCEPTIONS;
  }


  EMSCRIPTEN_KEEPALIVE
  void SetSynchronizedBrowsingEnabled(int enabled)
  {
    try
    {
      for (Viewports::iterator it = allViewports_.begin(); it != allViewports_.end(); ++it)
      {
        assert(it->second != NULL);
        it->second->SetSynchronizedBrowsingEnabled(enabled);
      }
    }
    EXTERN_CATCH_EXCEPTIONS;
  }


  EMSCRIPTEN_KEEPALIVE
  int LookupVirtualSeries(const char* seriesInstanceUid)
  {
    try
    {
      typedef std::map<std::string, unsigned int>  VirtualSeries;

      VirtualSeries virtualSeries;
      if (GetResourcesLoader().LookupVirtualSeries(virtualSeries, seriesInstanceUid))
      {
        Json::Value json = Json::arrayValue;
        for (VirtualSeries::const_iterator it = virtualSeries.begin(); it != virtualSeries.end(); ++it)
        {
          Json::Value item = Json::objectValue;
          item["ID"] = it->first;
          item["NumberOfFrames"] = it->second;
          json.append(item);
        }

        stringBuffer_ = json.toStyledString();
        return true;
      }
      else
      {
        return false;
      }
    }
    EXTERN_CATCH_EXCEPTIONS;
    return false;
  }


  EMSCRIPTEN_KEEPALIVE
  void AddTextAnnotation(const char* canvas,
                         const char* label,
                         double pointedX,
                         double pointedY,
                         double labelX,
                         double labelY)
  {
    try
    {
      GetViewport(canvas)->AddTextAnnotation(label, OrthancStone::ScenePoint2D(pointedX, pointedY),
                                             OrthancStone::ScenePoint2D(labelX, labelY));
    }
    EXTERN_CATCH_EXCEPTIONS;
  }
}<|MERGE_RESOLUTION|>--- conflicted
+++ resolved
@@ -4192,7 +4192,12 @@
   }
 
 
-<<<<<<< HEAD
+  void SetUserWindowing(const OrthancStone::Windowing& windowing)
+  {
+    UpdateWindowing(WindowingState_User, windowing);
+  }
+
+
   void SetPendingSeriesInstanceUid(const std::string& seriesInstanceUid)
   {
     pendingSeriesInstanceUid_ = seriesInstanceUid;
@@ -4208,11 +4213,6 @@
   const std::string& GetPendingSeriesInstanceUid() const
   {
     return pendingSeriesInstanceUid_;
-=======
-  void SetUserWindowing(const OrthancStone::Windowing& windowing)
-  {
-    UpdateWindowing(WindowingState_User, windowing);
->>>>>>> a93c0b1f
   }
 };
 
