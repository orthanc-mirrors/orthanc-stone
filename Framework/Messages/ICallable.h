--- conflicted
+++ resolved
@@ -60,14 +60,8 @@
   private:
     typedef void (TObserver::* MemberMethod) (const TMessage&);
 
-<<<<<<< HEAD
     boost::weak_ptr<IObserver>  observer_;
     MemberMethod                function_;
-=======
-    TObserver&         observer_;
-    MemberFunction     function_;
-    int64_t            observerFingerprint_;
->>>>>>> 34bc5d04
 
   public:
     Callable(boost::shared_ptr<TObserver> observer,
@@ -79,24 +73,8 @@
 
     virtual void Apply(const IMessage& message)
     {
-<<<<<<< HEAD
       boost::shared_ptr<IObserver> lock(observer_);
       if (lock)
-=======
-      int64_t currentFingerprint(observer_.GetFingerprint());
-      if (observerFingerprint_ != currentFingerprint)
-      {
-        LOG(TRACE) << "The observer at address " << 
-          std::hex << &observer_ << std::dec << 
-          ") has a different fingerprint than the one recorded at callback " <<
-          "registration time. This means that it is not the same object as " <<
-          "the one recorded, even though their addresses are the same. " <<
-          "Callback will NOT be sent!";
-        LOG(TRACE) << " recorded fingerprint = " << observerFingerprint_ << 
-          " current fingerprint = " << currentFingerprint;
-      }
-      else
->>>>>>> 34bc5d04
       {
         TObserver& observer = dynamic_cast<TObserver&>(*lock);
         const TMessage& typedMessage = dynamic_cast<const TMessage&>(message);
