/**
 * Stone of Orthanc
 * Copyright (C) 2012-2016 Sebastien Jodogne, Medical Physics
 * Department, University Hospital of Liege, Belgium
 * Copyright (C) 2017-2020 Osimis S.A., Belgium
 *
 * This program is free software: you can redistribute it and/or
 * modify it under the terms of the GNU Affero General Public License
 * as published by the Free Software Foundation, either version 3 of
 * the License, or (at your option) any later version.
 *
 * This program is distributed in the hope that it will be useful, but
 * WITHOUT ANY WARRANTY; without even the implied warranty of
 * MERCHANTABILITY or FITNESS FOR A PARTICULAR PURPOSE.  See the GNU
 * Affero General Public License for more details.
 *
 * You should have received a copy of the GNU Affero General Public License
 * along with this program. If not, see <http://www.gnu.org/licenses/>.
 **/


#include "RadiographyMaskLayer.h"
#include "RadiographyDicomLayer.h"

#include "RadiographyScene.h"
#include "Core/Images/Image.h"
#include "Core/Images/ImageProcessing.h"
#include <Core/OrthancException.h>
#include "../Toolbox/ImageGeometry.h"

namespace OrthancStone
{
  const unsigned char IN_MASK_VALUE = 0x77;
  const unsigned char OUT_MASK_VALUE = 0xFF;

  const AffineTransform2D& RadiographyMaskLayer::GetTransform() const
  {
    return dicomLayer_.GetTransform();
  }

  const AffineTransform2D& RadiographyMaskLayer::GetTransformInverse() const
  {
    return dicomLayer_.GetTransformInverse();
  }

  bool RadiographyMaskLayer::GetPixel(unsigned int& imageX,
                        unsigned int& imageY,
                        double sceneX,
                        double sceneY) const
  {
    return dicomLayer_.GetPixel(imageX, imageY, sceneX, sceneY);
  }

  std::string RadiographyMaskLayer::GetInstanceId() const
  {
    return dicomLayer_.GetInstanceId();
  }

  void RadiographyMaskLayer::SetCorner(const Orthanc::ImageProcessing::ImagePoint& corner, size_t index)
  {
    if (index < corners_.size())
      corners_[index] = corner;
    else
      corners_.push_back(corner);
    invalidated_ = true;

    BroadcastMessage(RadiographyLayer::LayerEditedMessage(*this));
  }

  void RadiographyMaskLayer::SetCorners(const std::vector<Orthanc::ImageProcessing::ImagePoint>& corners)
  {
    corners_ = corners;
    invalidated_ = true;

    BroadcastMessage(RadiographyLayer::LayerEditedMessage(*this));
  }

  Extent2D RadiographyMaskLayer::GetSceneExtent(bool minimal) const
  {
    if (!minimal)
    {
      return RadiographyLayer::GetSceneExtent(minimal);
    }
    else
    { // get the extent of the in-mask area
      Extent2D sceneExtent;

<<<<<<< HEAD
      for (std::vector<Orthanc::ImageProcessing::ImagePoint>::const_iterator corner = corners_.begin(); corner != corners_.end(); corner++)
=======
      for (std::vector<Orthanc::ImageProcessing::ImagePoint>::const_iterator
             corner = corners_.begin(); corner != corners_.end(); ++corner)
>>>>>>> 4172e0d3
      {
        double x = static_cast<double>(corner->GetX());
        double y = static_cast<double>(corner->GetY());

        dicomLayer_.GetTransform().Apply(x, y);
        sceneExtent.AddPoint(x, y);
      }
      return sceneExtent;
    }
  }



  void RadiographyMaskLayer::Render(Orthanc::ImageAccessor& buffer,
                                    const AffineTransform2D& viewTransform,
                                    ImageInterpolation interpolation,
                                    float windowCenter,
                                    float windowWidth,
                                    bool applyWindowing) const
  {
    if (dicomLayer_.GetWidth() == 0 || dicomLayer_.GetSourceImage() == NULL) // nothing to do if the DICOM layer is not displayed (or not loaded)
      return;

    if (invalidated_)
    {
      mask_.reset(new Orthanc::Image(Orthanc::PixelFormat_Grayscale8, dicomLayer_.GetWidth(), dicomLayer_.GetHeight(), false));

      DrawMask();

      invalidated_ = false;
    }

    {// rendering
      if (buffer.GetFormat() != Orthanc::PixelFormat_Float32)
      {
        throw Orthanc::OrthancException(Orthanc::ErrorCode_IncompatibleImageFormat);
      }

      unsigned int cropX, cropY, cropWidth, cropHeight;
      dicomLayer_.GetCrop(cropX, cropY, cropWidth, cropHeight);

      const AffineTransform2D t = AffineTransform2D::Combine(
            viewTransform, dicomLayer_.GetTransform(),
            AffineTransform2D::CreateOffset(cropX, cropY));

      Orthanc::ImageAccessor cropped;
      mask_->GetRegion(cropped, cropX, cropY, cropWidth, cropHeight);

      Orthanc::Image tmp(Orthanc::PixelFormat_Grayscale8, buffer.GetWidth(), buffer.GetHeight(), false);


      unsigned int x1, y1, x2, y2;
      if (!OrthancStone::GetProjectiveTransformExtent(x1, y1, x2, y2,
                                                      t.GetHomogeneousMatrix(),
                                                      cropped.GetWidth(),
                                                      cropped.GetHeight(),
                                                      buffer.GetWidth(),
                                                      buffer.GetHeight()))
      {
        return;  // layer is outside the buffer
      }

      t.Apply(tmp, cropped, ImageInterpolation_Nearest, true /* clear */);

      // we have observed vertical lines at the image border (probably due to bilinear filtering of the DICOM image when it is not aligned with the buffer pixels)
      // -> draw the mask one line further on each side
      if (x1 >= 1)
      {
        x1 = x1 - 1;
      }
      if (x2 < buffer.GetWidth() - 2)
      {
        x2 = x2 + 1;
      }

      // Blit
      for (unsigned int y = y1; y <= y2; y++)
      {
        float *q = reinterpret_cast<float*>(buffer.GetRow(y)) + x1;
        const uint8_t *p = reinterpret_cast<uint8_t*>(tmp.GetRow(y)) + x1;

        for (unsigned int x = x1; x <= x2; x++, p++, q++)
        {
          if (*p != IN_MASK_VALUE)
            *q = foreground_;
          // else keep the underlying pixel value
        }
      }

    }
  }

  void RadiographyMaskLayer::DrawMask() const
  {
    // first fill the complete image
    Orthanc::ImageProcessing::Set(*mask_, OUT_MASK_VALUE);

    // clip corners
    std::vector<Orthanc::ImageProcessing::ImagePoint> clippedCorners;
    for (size_t i = 0; i < corners_.size(); i++)
    {
      clippedCorners.push_back(corners_[i]);
      clippedCorners[i].ClipTo(0, mask_->GetWidth() - 1, 0, mask_->GetHeight() - 1);
    }

    // fill mask
    Orthanc::ImageProcessing::FillPolygon(*mask_, clippedCorners, IN_MASK_VALUE);

  }

}<|MERGE_RESOLUTION|>--- conflicted
+++ resolved
@@ -85,12 +85,7 @@
     { // get the extent of the in-mask area
       Extent2D sceneExtent;
 
-<<<<<<< HEAD
-      for (std::vector<Orthanc::ImageProcessing::ImagePoint>::const_iterator corner = corners_.begin(); corner != corners_.end(); corner++)
-=======
-      for (std::vector<Orthanc::ImageProcessing::ImagePoint>::const_iterator
-             corner = corners_.begin(); corner != corners_.end(); ++corner)
->>>>>>> 4172e0d3
+      for (std::vector<Orthanc::ImageProcessing::ImagePoint>::const_iterator corner = corners_.begin(); corner != corners_.end(); ++corner)
       {
         double x = static_cast<double>(corner->GetX());
         double y = static_cast<double>(corner->GetY());
