/**
 * Stone of Orthanc
 * Copyright (C) 2012-2016 Sebastien Jodogne, Medical Physics
 * Department, University Hospital of Liege, Belgium
 * Copyright (C) 2017-2023 Osimis S.A., Belgium
 * Copyright (C) 2021-2025 Sebastien Jodogne, ICTEAM UCLouvain, Belgium
 *
 * This program is free software: you can redistribute it and/or
 * modify it under the terms of the GNU Affero General Public License
 * as published by the Free Software Foundation, either version 3 of
 * the License, or (at your option) any later version.
 *
 * This program is distributed in the hope that it will be useful, but
 * WITHOUT ANY WARRANTY; without even the implied warranty of
 * MERCHANTABILITY or FITNESS FOR A PARTICULAR PURPOSE.  See the GNU
 * Affero General Public License for more details.
 *
 * You should have received a copy of the GNU Affero General Public License
 * along with this program. If not, see <http://www.gnu.org/licenses/>.
 **/


#include "IStoneWebViewerContext.h"

#include <EmbeddedResources.h>
#include <emscripten.h>


// Orthanc framework includes
#include <Cache/MemoryObjectCache.h>
#include <DicomFormat/DicomArray.h>
#include <DicomParsing/ParsedDicomFile.h>
#include <Images/Image.h>
#include <Images/ImageProcessing.h>
#include <Images/JpegReader.h>
#include <Logging.h>

// Stone includes
#include "../../../OrthancStone/Sources/Loaders/DicomResourcesLoader.h"
#include "../../../OrthancStone/Sources/Loaders/SeriesMetadataLoader.h"
#include "../../../OrthancStone/Sources/Loaders/SeriesThumbnailsLoader.h"
#include "../../../OrthancStone/Sources/Messages/ObserverBase.h"
#include "../../../OrthancStone/Sources/Oracle/ParseDicomFromWadoCommand.h"
#include "../../../OrthancStone/Sources/Oracle/ParseDicomSuccessMessage.h"
#include "../../../OrthancStone/Sources/Scene2D/AnnotationsSceneLayer.h"
#include "../../../OrthancStone/Sources/Scene2D/ArrowSceneLayer.h"
#include "../../../OrthancStone/Sources/Scene2D/ColorTextureSceneLayer.h"
#include "../../../OrthancStone/Sources/Scene2D/FloatTextureSceneLayer.h"
#include "../../../OrthancStone/Sources/Scene2D/MacroSceneLayer.h"
#include "../../../OrthancStone/Sources/Scene2D/OsiriXLayerFactory.h"
#include "../../../OrthancStone/Sources/Scene2D/PolylineSceneLayer.h"
#include "../../../OrthancStone/Sources/Scene2D/TextSceneLayer.h"
#include "../../../OrthancStone/Sources/Scene2DViewport/ViewportController.h"
#include "../../../OrthancStone/Sources/StoneException.h"
#include "../../../OrthancStone/Sources/Toolbox/DicomInstanceParameters.h"
#include "../../../OrthancStone/Sources/Toolbox/DicomStructuredReport.h"
#include "../../../OrthancStone/Sources/Toolbox/GeometryToolbox.h"
#include "../../../OrthancStone/Sources/Toolbox/OsiriX/CollectionOfAnnotations.h"
#include "../../../OrthancStone/Sources/Toolbox/SortedFrames.h"
#include "../../../OrthancStone/Sources/Viewport/DefaultViewportInteractor.h"

// WebAssembly includes
#include "../../../OrthancStone/Sources/Platforms/WebAssembly/WebAssemblyCairoViewport.h"
#include "../../../OrthancStone/Sources/Platforms/WebAssembly/WebAssemblyLoadersContext.h"
#include "../../../OrthancStone/Sources/Platforms/WebAssembly/WebGLViewport.h"


#include <algorithm>
#include <boost/make_shared.hpp>
#include <boost/math/constants/constants.hpp>
#include <boost/math/special_functions/round.hpp>
#include <stdio.h>

static const double PI = boost::math::constants::pi<double>();

static const int LAYER_TEXTURE = 0;
static const int LAYER_OVERLAY = 1;
static const int LAYER_ORIENTATION_MARKERS = 2;
static const int LAYER_REFERENCE_LINES = 3;
static const int LAYER_ANNOTATIONS_STONE = 5;
static const int LAYER_ANNOTATIONS_OSIRIX = 4;


#if !defined(STONE_WEB_VIEWER_EXPORT)
// We are not running ParseWebAssemblyExports.py, but we're compiling the wasm
#  define STONE_WEB_VIEWER_EXPORT
#endif


#define FIX_LSD_479  1


enum STONE_WEB_VIEWER_EXPORT ThumbnailType
{
  ThumbnailType_Image,
    ThumbnailType_NoPreview,
    ThumbnailType_Pdf,
    ThumbnailType_Video,
    ThumbnailType_Loading,
    ThumbnailType_Unknown,
    ThumbnailType_Unavailable
    };


enum STONE_WEB_VIEWER_EXPORT DisplayedFrameQuality
{
  DisplayedFrameQuality_None,
    DisplayedFrameQuality_Low,
    DisplayedFrameQuality_High
    };


enum STONE_WEB_VIEWER_EXPORT WebViewerAction
{
  WebViewerAction_None,
    
    WebViewerAction_Windowing,
    WebViewerAction_Zoom,
    WebViewerAction_Pan,
    WebViewerAction_Rotate,
    WebViewerAction_Crosshair,
    WebViewerAction_MagnifyingGlass,       // New in 2.4
    
    WebViewerAction_CreateAngle,
    WebViewerAction_CreateCircle,
    WebViewerAction_CreateLength,
    WebViewerAction_RemoveMeasure,
    WebViewerAction_CreatePixelProbe,      // New in 2.4
    WebViewerAction_CreateEllipseProbe,    // New in 2.4
    WebViewerAction_CreateRectangleProbe,  // New in 2.4
    WebViewerAction_CreateTextAnnotation   // New in 2.4
    };
  

enum FramesCollectionType
{
  FramesCollectionType_None,
  FramesCollectionType_DicomSR
};


static OrthancStone::MouseAction ConvertWebViewerAction(int action)
{
  switch (action)
  {
    case WebViewerAction_Windowing:
      return OrthancStone::MouseAction_GrayscaleWindowing;
      
    case WebViewerAction_Zoom:
      return OrthancStone::MouseAction_Zoom;
      
    case WebViewerAction_Pan:
      return OrthancStone::MouseAction_Pan;
      
    case WebViewerAction_Rotate:
      return OrthancStone::MouseAction_Rotate;
      
    case WebViewerAction_MagnifyingGlass:
      return OrthancStone::MouseAction_MagnifyingGlass;
      
    case WebViewerAction_None:
    case WebViewerAction_Crosshair:
    case WebViewerAction_CreateAngle:
    case WebViewerAction_CreateCircle:
    case WebViewerAction_CreateLength:
    case WebViewerAction_RemoveMeasure:
    case WebViewerAction_CreatePixelProbe:
    case WebViewerAction_CreateEllipseProbe:
    case WebViewerAction_CreateRectangleProbe:
    case WebViewerAction_CreateTextAnnotation:
      return OrthancStone::MouseAction_None;

    default:
      throw Orthanc::OrthancException(Orthanc::ErrorCode_ParameterOutOfRange);
  }
}



static const int PRIORITY_HIGH = -100;
static const int PRIORITY_LOW = 100;
static const int PRIORITY_NORMAL = 0;

static const unsigned int QUALITY_JPEG = 0;
static const unsigned int QUALITY_FULL = 1;

static const unsigned int DEFAULT_CINE_RATE = 30;



enum WindowingState
{
  WindowingState_None = 1,
  WindowingState_Fallback = 2,
  WindowingState_GlobalPreset = 3,
  WindowingState_FramePreset = 4,
  WindowingState_User = 5
};


class WindowingTracker
{
private:
  WindowingState           state_;
  OrthancStone::Windowing  windowing_;

public:
  WindowingTracker() :
    state_(WindowingState_None)
  {
  }

  WindowingState GetState() const
  {
    return state_;
  }

  const OrthancStone::Windowing& GetWindowing() const
  {
    return windowing_;
  }

  void Reset()
  {
    state_ = WindowingState_None;
    windowing_ = OrthancStone::Windowing();
  }

  // Returns "true" iif. the windowing needed an update
  bool Update(WindowingState newState,
              const OrthancStone::Windowing& newWindowing)
  {
    if (newState == WindowingState_None)
    {
      // "Reset()" should have been called
      throw Orthanc::OrthancException(Orthanc::ErrorCode_ParameterOutOfRange);
    }

    if (newState >= state_)
    {
      state_ = newState;

      if (windowing_.IsNear(newWindowing))
      {
        return false;
      }
      else
      {
        windowing_ = newWindowing;
        return true;
      }
    }
    else
    {
      return false;
    }
  }
};


class IFramesCollection : public boost::noncopyable
{
public:
  virtual ~IFramesCollection()
  {
  }

  virtual FramesCollectionType GetType() const = 0;

  virtual size_t GetFramesCount() const = 0;

  virtual const OrthancStone::DicomInstanceParameters& GetInstanceOfFrame(size_t frameIndex) const = 0;

  virtual unsigned int GetFrameNumberInInstance(size_t frameIndex) const = 0;

  virtual bool LookupFrame(size_t& frameIndex,
                           const std::string& sopInstanceUid,
                           unsigned int frameNumber) const = 0;

  virtual bool FindClosestFrame(size_t& frameIndex,
                                const OrthancStone::Vector& point,
                                double maximumDistance) const = 0;

  static OrthancStone::CoordinateSystem3D GetFrameGeometry(const IFramesCollection& frames,
                                                           size_t frameIndex)
  {
    return frames.GetInstanceOfFrame(frameIndex).GetFrameGeometry(frames.GetFrameNumberInInstance(frameIndex));
  }
};


class SortedFramesCollection : public IFramesCollection
{
private:
  std::unique_ptr<OrthancStone::SortedFrames>  frames_;

public:
  explicit SortedFramesCollection(OrthancStone::SortedFrames* frames)
  {
    if (frames == NULL)
    {
      throw Orthanc::OrthancException(Orthanc::ErrorCode_NullPointer);
    }
    else
    {
      frames_.reset(frames);
    }
  }

  virtual FramesCollectionType GetType() const ORTHANC_OVERRIDE
  {
    return FramesCollectionType_None;
  }

  virtual size_t GetFramesCount() const ORTHANC_OVERRIDE
  {
    return frames_->GetFramesCount();
  }

  const OrthancStone::DicomInstanceParameters& GetInstanceOfFrame(size_t frameIndex) const ORTHANC_OVERRIDE
  {
    return frames_->GetInstanceOfFrame(frameIndex);
  }

  virtual unsigned int GetFrameNumberInInstance(size_t frameIndex) const ORTHANC_OVERRIDE
  {
    return frames_->GetFrameNumberInInstance(frameIndex);
  }

  virtual bool LookupFrame(size_t& frameIndex,
                           const std::string& sopInstanceUid,
                           unsigned int frameNumber) const ORTHANC_OVERRIDE
  {
    return frames_->LookupFrame(frameIndex, sopInstanceUid, frameNumber);
  }

  virtual bool FindClosestFrame(size_t& frameIndex,
                                const OrthancStone::Vector& point,
                                double maximumDistance) const ORTHANC_OVERRIDE
  {
    return frames_->FindClosestFrame(frameIndex, point, maximumDistance);
  }
};


class DicomStructuredReportFrames : public IFramesCollection
{
private:
  class Frame : public boost::noncopyable
  {
  private:
    OrthancStone::DicomStructuredReport::ReferencedFrame    info_;
    Orthanc::DicomMap                                       tags_;
    std::unique_ptr<OrthancStone::DicomInstanceParameters>  parameters_;

  public:
    Frame(const OrthancStone::DicomStructuredReport::ReferencedFrame& info,
          const OrthancStone::LoadedDicomResources& instances) :
      info_(info)
    {
      if (!instances.LookupResource(tags_, info.GetSopInstanceUid()))
      {
        throw Orthanc::OrthancException(Orthanc::ErrorCode_InexistentItem);
      }

      parameters_.reset(new OrthancStone::DicomInstanceParameters(tags_));
    }

    const OrthancStone::DicomStructuredReport::ReferencedFrame& GetInformation() const
    {
      return info_;
    }

    const Orthanc::DicomMap& GetTags() const
    {
      return tags_;
    }

    const OrthancStone::DicomInstanceParameters& GetParameters() const
    {
      return *parameters_;
    }
  };

  std::unique_ptr<OrthancStone::DicomStructuredReport>  sr_;
  std::vector<Frame*>                                   frames_;

  void Finalize()
  {
    for (size_t i = 0; i < frames_.size(); i++)
    {
      if (frames_[i] != NULL)
      {
        delete frames_[i];
      }
    }

    frames_.clear();
  }

  const Frame& GetFrame(size_t index) const
  {
    if (index >= frames_.size())
    {
      throw Orthanc::OrthancException(Orthanc::ErrorCode_ParameterOutOfRange);
    }
    else
    {
      assert(frames_[index] != NULL);
      return *frames_[index];
    }
  }
  
public:
  DicomStructuredReportFrames(const OrthancStone::DicomStructuredReport& sr,
                              const OrthancStone::LoadedDicomResources& instances) :
    sr_(new OrthancStone::DicomStructuredReport(sr))
  {
    std::list<OrthancStone::DicomStructuredReport::ReferencedFrame> tmp;
    sr_->ExportReferencedFrames(tmp);

    frames_.reserve(tmp.size());
    for (std::list<OrthancStone::DicomStructuredReport::ReferencedFrame>::const_iterator
           it = tmp.begin(); it != tmp.end(); ++it)
    {
      try
      {
        frames_.push_back(new Frame(*it, instances));
      }
      catch (Orthanc::OrthancException&)
      {
        // An instance is not loaded yet
        Finalize();
        throw;
      }
    }
  }

  virtual ~DicomStructuredReportFrames()
  {
    Finalize();
  }

  virtual FramesCollectionType GetType() const ORTHANC_OVERRIDE
  {
    return FramesCollectionType_DicomSR;
  }

  virtual size_t GetFramesCount() const ORTHANC_OVERRIDE
  {
    return frames_.size();
  }

  virtual const OrthancStone::DicomInstanceParameters& GetInstanceOfFrame(size_t frameIndex) const ORTHANC_OVERRIDE
  {
    return GetFrame(frameIndex).GetParameters();
  }

  virtual unsigned int GetFrameNumberInInstance(size_t frameIndex) const ORTHANC_OVERRIDE
  {
    return GetFrame(frameIndex).GetInformation().GetFrameNumber();
  }

  virtual bool LookupFrame(size_t& frameIndex,
                           const std::string& sopInstanceUid,
                           unsigned int frameNumber) const ORTHANC_OVERRIDE
  {
    // TODO - Could be speeded up with an additional index
    for (size_t i = 0; i < frames_.size(); i++)
    {
      if (frames_[i]->GetInformation().GetSopInstanceUid() == sopInstanceUid &&
          frames_[i]->GetInformation().GetFrameNumber() == frameNumber)
      {
        frameIndex = i;
        return true;
      }
    }

    return false;
  }

  virtual bool FindClosestFrame(size_t& frameIndex,
                                const OrthancStone::Vector& point,
                                double maximumDistance) const ORTHANC_OVERRIDE
  {
    bool found = false;

    for (size_t i = 0; i < GetFramesCount(); i++)
    {
      double distance = GetFrameGeometry(*this, i).ComputeDistance(point);
      if (distance <= maximumDistance)
      {
        found = true;
        frameIndex = i;
      }
    }
    
    return found;
  }

  OrthancStone::ISceneLayer* ExtractAnnotations(const std::string& sopInstanceUid,
                                                unsigned int frameNumber,
                                                double originX,
                                                double originY,
                                                double pixelSpacingX,
                                                double pixelSpacingY) const
  {
    std::unique_ptr<OrthancStone::MacroSceneLayer> layer(new OrthancStone::MacroSceneLayer);

    const double x = originX - pixelSpacingX / 2.0;
    const double y = originY - pixelSpacingY / 2.0;

    for (size_t i = 0; i < sr_->GetStructuresCount(); i++)
    {
      const OrthancStone::DicomStructuredReport::Structure& structure = sr_->GetStructure(i);
      if (structure.GetSopInstanceUid() == sopInstanceUid &&
          (!structure.HasFrameNumber() ||
           structure.GetFrameNumber() == frameNumber))
      {
        OrthancStone::Color color(0, 0, 255);

        if (structure.HasProbabilityOfCancer())
        {
          if (structure.GetProbabilityOfCancer() > 50.0f)
          {
            color = OrthancStone::Color(255, 0, 0);
          }
          else
          {
            color = OrthancStone::Color(0, 255, 0);
          }
        }

        switch (structure.GetType())
        {
          case OrthancStone::DicomStructuredReport::StructureType_Point:
            // TODO
            break;

          case OrthancStone::DicomStructuredReport::StructureType_Polyline:
          {
            const OrthancStone::DicomStructuredReport::Polyline& source = dynamic_cast<const OrthancStone::DicomStructuredReport::Polyline&>(structure);

            if (source.GetSize() > 1)
            {
              std::unique_ptr<OrthancStone::PolylineSceneLayer> target(new OrthancStone::PolylineSceneLayer);

              OrthancStone::PolylineSceneLayer::Chain chain;
              chain.resize(source.GetSize());
              for (size_t i = 0; i < source.GetSize(); i++)
              {
                chain[i] = OrthancStone::ScenePoint2D(x + source.GetPoint(i).GetX() * pixelSpacingX,
                                                      y + source.GetPoint(i).GetY() * pixelSpacingY);
              }

              target->AddChain(chain, false, color.GetRed(), color.GetGreen(), color.GetBlue());
              layer->AddLayer(target.release());
            }
            break;
          }

          default:
            break;
        }
      }
    }

    return layer.release();
  }
};


class VirtualSeries : public boost::noncopyable
{
private:
  class Item : public boost::noncopyable
  {
  private:
    std::string             seriesInstanceUid_;
    std::list<std::string>  sopInstanceUids_;

  public:
    Item(const std::string& seriesInstanceUid,
         const std::list<std::string>& sopInstanceUids) :
      seriesInstanceUid_(seriesInstanceUid),
      sopInstanceUids_(sopInstanceUids)
    {
    }

    const std::string& GetSeriesInstanceUid() const
    {
      return seriesInstanceUid_;
    }

    const std::list<std::string>& GetSopInstanceUids() const
    {
      return sopInstanceUids_;
    }
  };

  typedef std::map<std::string, Item*>  Content;

  Content  content_;

  const Item& GetItem(const std::string& id) const
  {
    Content::const_iterator found = content_.find(id);
    
    if (found == content_.end())
    {
      throw Orthanc::OrthancException(Orthanc::ErrorCode_ParameterOutOfRange);
    }
    else
    {
      assert(found->second != NULL);
      return *found->second;
    }
  }
  
public:
  ~VirtualSeries()
  {
    for (Content::iterator it = content_.begin(); it != content_.end(); ++it)
    {
      assert(it->second != NULL);
      delete it->second;
    }
  }
  
  std::string AddSingleInstance(const std::string& seriesInstanceUid,
                                const std::string& sopInstanceUid)
  {
    std::list<std::string> sopInstanceUids;
    sopInstanceUids.push_back(sopInstanceUid);
    return AddMultipleInstances(seriesInstanceUid, sopInstanceUids);
  }

  std::string AddMultipleInstances(const std::string& seriesInstanceUid,
                                   const std::list<std::string>& sopInstanceUids)
  {
    // Generate a unique identifier for this virtual series
    const std::string virtualSeriesId = "virtual-" + boost::lexical_cast<std::string>(content_.size());
    
    if (content_.find(virtualSeriesId) != content_.end())
    {
      throw Orthanc::OrthancException(Orthanc::ErrorCode_ParameterOutOfRange);
    }
    else
    {
      content_.insert(std::make_pair(virtualSeriesId, new Item(seriesInstanceUid, sopInstanceUids)));
      return virtualSeriesId;
    }
  }

  const std::string& GetSeriesInstanceUid(const std::string& id) const
  {
    return GetItem(id).GetSeriesInstanceUid();
  }

  const std::list<std::string>& GetSopInstanceUids(const std::string& id) const
  {
    return GetItem(id).GetSopInstanceUids();
  }
};



class ResourcesLoader : public OrthancStone::ObserverBase<ResourcesLoader>
{
public:
  class IObserver : public boost::noncopyable
  {
  public:
    virtual ~IObserver()
    {
    }

    virtual void SignalResourcesLoaded() = 0;

    virtual void SignalSeriesThumbnailLoaded(const std::string& studyInstanceUid,
                                             const std::string& seriesInstanceUid) = 0;

    virtual void SignalSeriesMetadataLoaded(const std::string& studyInstanceUid,
                                            const std::string& seriesInstanceUid) = 0;

    virtual void SignalSeriesPdfLoaded(const std::string& studyInstanceUid,
                                       const std::string& seriesInstanceUid,
                                       const std::string& pdf) = 0;

    virtual void SignalVirtualSeriesThumbnailLoaded(const std::string& virtualSeriesId,
                                                    const std::string& jpeg) = 0;

    virtual void SignalDicomSRLoaded(const std::string& studyInstanceUid,
                                     const std::string& seriesInstanceUid,
                                     const std::string& sopInstanceUid) = 0;
  };
  
private:
  OrthancStone::ILoadersContext&                           context_;
  std::unique_ptr<IObserver>                               observer_;
  OrthancStone::DicomSource                                source_;
  size_t                                                   pending_;
  boost::shared_ptr<OrthancStone::LoadedDicomResources>    studies_;
  boost::shared_ptr<OrthancStone::LoadedDicomResources>    series_;
  boost::shared_ptr<OrthancStone::LoadedDicomResources>    instances_;
  boost::shared_ptr<OrthancStone::DicomResourcesLoader>    resourcesLoader_;
  boost::shared_ptr<OrthancStone::SeriesThumbnailsLoader>  thumbnailsLoader_;
  boost::shared_ptr<OrthancStone::SeriesMetadataLoader>    metadataLoader_;
  std::set<std::string>                                    scheduledVirtualSeriesThumbnails_;
  VirtualSeries                                            virtualSeries_;
  std::vector<std::string>                                 skipSeriesFromModalities_;

  typedef std::map<std::string, boost::shared_ptr<OrthancStone::DicomStructuredReport> >  StructuredReports;
  StructuredReports structuredReports_;

  explicit ResourcesLoader(OrthancStone::ILoadersContext& context,
                           const OrthancStone::DicomSource& source) :
    context_(context),
    source_(source),
    pending_(0),
    studies_(new OrthancStone::LoadedDicomResources(Orthanc::DICOM_TAG_STUDY_INSTANCE_UID)),
    series_(new OrthancStone::LoadedDicomResources(Orthanc::DICOM_TAG_SERIES_INSTANCE_UID)),
    instances_(new OrthancStone::LoadedDicomResources(Orthanc::DICOM_TAG_SOP_INSTANCE_UID))
  {
  }

  void Handle(const OrthancStone::DicomResourcesLoader::SuccessMessage& message)
  {
    const Orthanc::SingleValueObject<Orthanc::ResourceType>& payload =
      dynamic_cast<const Orthanc::SingleValueObject<Orthanc::ResourceType>&>(message.GetUserPayload());
    
    OrthancStone::LoadedDicomResources& dicom = *message.GetResources();
    
    LOG(INFO) << "resources loaded: " << dicom.GetSize()
              << ", " << Orthanc::EnumerationToString(payload.GetValue());

    if (payload.GetValue() == Orthanc::ResourceType_Series)
    {
      // the 'dicom' var is actually equivalent to the 'series_' member in this case

      std::vector<std::string> seriesIdsToRemove;

      for (size_t i = 0; i < dicom.GetSize(); i++)
      {
        std::string modality;
        if (!dicom.GetResource(i).LookupStringValue(modality, Orthanc::DICOM_TAG_MODALITY, false))
        {
          modality = ""; // Arbitrary value if "Modality" is missing
        }

        std::string studyInstanceUid, seriesInstanceUid;
        if (dicom.GetResource(i).LookupStringValue(
              studyInstanceUid, Orthanc::DICOM_TAG_STUDY_INSTANCE_UID, false) &&
            dicom.GetResource(i).LookupStringValue(
              seriesInstanceUid, Orthanc::DICOM_TAG_SERIES_INSTANCE_UID, false))
        {
          // skip series that should not be displayed
          if (std::find(skipSeriesFromModalities_.begin(), skipSeriesFromModalities_.end(), modality) == skipSeriesFromModalities_.end())
          {
            thumbnailsLoader_->ScheduleLoadThumbnail(source_, "", studyInstanceUid, seriesInstanceUid);
            metadataLoader_->ScheduleLoadSeries(PRIORITY_LOW + 1, source_, studyInstanceUid, seriesInstanceUid);
          }
          else
          {
            seriesIdsToRemove.push_back(seriesInstanceUid);
          }
        }
      }

      for (size_t i = 0; i < seriesIdsToRemove.size(); i++)
      {
        LOG(INFO) << "series to hide: " << seriesIdsToRemove[i];
        dicom.RemoveResource(seriesIdsToRemove[i]);  
      }
    }
    else if (payload.GetValue() == Orthanc::ResourceType_Instance)
    {
      // This occurs if loading DICOM-SR: Show the DICOM-SR once all its referenced instances are loaded

      for (size_t i = 0; i < dicom.GetSize(); i++)
      {
        std::string studyInstanceUid, seriesInstanceUid, sopInstanceUid;
        if (dicom.GetResource(i).LookupStringValue(studyInstanceUid, Orthanc::DICOM_TAG_STUDY_INSTANCE_UID, false) &&
            dicom.GetResource(i).LookupStringValue(seriesInstanceUid, Orthanc::DICOM_TAG_SERIES_INSTANCE_UID, false) &&
            dicom.GetResource(i).LookupStringValue(sopInstanceUid, Orthanc::DICOM_TAG_SOP_INSTANCE_UID, false))
        {
          for (StructuredReports::const_iterator it = structuredReports_.begin(); it != structuredReports_.end(); ++it)
          {
            if (it->second->IsReferencedInstance(studyInstanceUid, seriesInstanceUid, sopInstanceUid))
            {
              bool complete = true;
              for (size_t j = 0; j < it->second->GetReferencedInstancesCount(); j++)
              {
                std::string referencedStudyInstanceUid, referencedSeriesInstanceUid, referencedInstanceInstanceUid, sopClassUid;
                it->second->GetReferencedInstance(referencedStudyInstanceUid, referencedSeriesInstanceUid, referencedInstanceInstanceUid, sopClassUid, j);
                if (!instances_->HasResource(referencedInstanceInstanceUid))
                {
                  complete = false;
                  break;
                }
              }

              if (complete)
              {
                LOG(INFO) << "Loaded all the instances referred by DICOM-SR instance: " << sopInstanceUid;
                if (observer_ != NULL)
                {
                  observer_->SignalDicomSRLoaded(it->second->GetStudyInstanceUid(),
                                                 it->second->GetSeriesInstanceUid(),
                                                 it->second->GetSopInstanceUid());
                }
              }
            }
          }
        }
      }
    }

    if (payload.GetValue() == Orthanc::ResourceType_Study ||
        payload.GetValue() == Orthanc::ResourceType_Series)
    {
      if (pending_ == 0)
      {
        throw Orthanc::OrthancException(Orthanc::ErrorCode_InternalError);
      }
      else
      {
        pending_ --;
        if (pending_ == 0 &&
            observer_.get() != NULL)
        {
          observer_->SignalResourcesLoaded();
        }
      }
    }
  }

  void Handle(const OrthancStone::SeriesThumbnailsLoader::SuccessMessage& message)
  {
    if (observer_.get() != NULL)
    {
      observer_->SignalSeriesThumbnailLoaded(
        message.GetStudyInstanceUid(), message.GetSeriesInstanceUid());
    }
  }

  void Handle(const OrthancStone::SeriesMetadataLoader::SuccessMessage& message)
  {
    for (size_t i = 0; i < message.GetInstancesCount(); i++)
    {
      std::string sopInstanceUid, sopClassUid;
      if (message.GetInstance(i).LookupStringValue(sopInstanceUid, Orthanc::DICOM_TAG_SOP_INSTANCE_UID, false) &&
          message.GetInstance(i).LookupStringValue(sopClassUid, Orthanc::DICOM_TAG_SOP_CLASS_UID, false) &&
          OrthancStone::StringToSopClassUid(sopClassUid) == OrthancStone::SopClassUid_ComprehensiveSR)
      {
        std::unique_ptr<OrthancStone::ILoadersContext::ILock> lock(context_.Lock());
        lock->Schedule(
          GetSharedObserver(), PRIORITY_NORMAL, OrthancStone::ParseDicomFromWadoCommand::Create(
            source_, message.GetStudyInstanceUid(), message.GetSeriesInstanceUid(), sopInstanceUid,
            false /* no transcoding */, Orthanc::DicomTransferSyntax_LittleEndianExplicit /* dummy value */,
            new InstanceInfo(message.GetStudyInstanceUid(), message.GetSeriesInstanceUid(), sopInstanceUid, Action_ComprehensiveSR)));
        return;
      }
    }

    if (observer_.get() != NULL)
    {
      observer_->SignalSeriesMetadataLoaded(
        message.GetStudyInstanceUid(), message.GetSeriesInstanceUid());
    }
  }

  void FetchInternal(const std::string& patientId,
                     const std::string& studyInstanceUid,
                     const std::string& seriesInstanceUid)
  {
    // Firstly, load the study
    Orthanc::DicomMap filter;

    if (!patientId.empty())
    {
      filter.SetValue(Orthanc::DICOM_TAG_PATIENT_ID, patientId, false);
    }

    if (!studyInstanceUid.empty())
    {
      filter.SetValue(Orthanc::DICOM_TAG_STUDY_INSTANCE_UID, studyInstanceUid, false);
    }

    std::set<Orthanc::DicomTag> tags;
    tags.insert(Orthanc::DICOM_TAG_STUDY_DESCRIPTION);  // Necessary for Orthanc DICOMweb plugin

    resourcesLoader_->ScheduleQido(
      studies_, PRIORITY_HIGH, source_, Orthanc::ResourceType_Study, filter, tags,
      new Orthanc::SingleValueObject<Orthanc::ResourceType>(Orthanc::ResourceType_Study));

    // Secondly, load the series
    if (!seriesInstanceUid.empty())
    {
      filter.SetValue(Orthanc::DICOM_TAG_SERIES_INSTANCE_UID, seriesInstanceUid, false);
    }
    
    tags.insert(Orthanc::DICOM_TAG_SERIES_NUMBER);  // Necessary for Google Cloud Platform
    
    resourcesLoader_->ScheduleQido(
      series_, PRIORITY_HIGH, source_, Orthanc::ResourceType_Series, filter, tags,
      new Orthanc::SingleValueObject<Orthanc::ResourceType>(Orthanc::ResourceType_Series));

    pending_ += 2;
  }


  enum Action
  {
    Action_Pdf,
    Action_ComprehensiveSR,
    Action_ReferencedInstance
  };


  class InstanceInfo : public Orthanc::IDynamicObject
  {
  private:
    std::string  studyInstanceUid_;
    std::string  seriesInstanceUid_;
    std::string  sopInstanceUid_;
    Action       action_;

  public:
    InstanceInfo(const std::string& studyInstanceUid,
                 const std::string& seriesInstanceUid,
                 const std::string& sopInstanceUid,
                 Action action) :
      studyInstanceUid_(studyInstanceUid),
      seriesInstanceUid_(seriesInstanceUid),
      sopInstanceUid_(sopInstanceUid),
      action_(action)
    {
    }

    const std::string& GetStudyInstanceUid() const
    {
      return studyInstanceUid_;
    }

    const std::string& GetSeriesInstanceUid() const
    {
      return seriesInstanceUid_;
    }

    const std::string& GetSopInstanceUid() const
    {
      return sopInstanceUid_;
    }

    Action GetAction() const
    {
      return action_;
    }
  };


  void Handle(const OrthancStone::ParseDicomSuccessMessage& message)
  {
    const InstanceInfo& info = dynamic_cast<const InstanceInfo&>(message.GetOrigin().GetPayload());

    if (observer_.get() != NULL)
    {
      switch (info.GetAction())
      {
        case Action_Pdf:
        {
          std::string pdf;
          if (message.GetDicom().ExtractPdf(pdf))
          {
            observer_->SignalSeriesPdfLoaded(info.GetStudyInstanceUid(), info.GetSeriesInstanceUid(), pdf);
          }
          else
          {
            LOG(ERROR) << "Unable to extract PDF from series: " << info.GetSeriesInstanceUid();
          }

          break;
        }

        case Action_ComprehensiveSR:
        {
          try
          {
            boost::shared_ptr<OrthancStone::DicomStructuredReport> sr(new OrthancStone::DicomStructuredReport(message.GetDicom()));

            for (size_t i = 0; i < sr->GetReferencedInstancesCount(); i++)
            {
              std::string studyInstanceUid;
              std::string seriesInstanceUid;
              std::string sopInstanceUid;
              std::string sopClassUid;
              sr->GetReferencedInstance(studyInstanceUid, seriesInstanceUid, sopInstanceUid, sopClassUid, i);

              Orthanc::DicomMap filter;
              filter.SetValue(Orthanc::DICOM_TAG_STUDY_INSTANCE_UID, studyInstanceUid, false);
              filter.SetValue(Orthanc::DICOM_TAG_SERIES_INSTANCE_UID, seriesInstanceUid, false);
              filter.SetValue(Orthanc::DICOM_TAG_SOP_INSTANCE_UID, sopInstanceUid, false);

              std::set<Orthanc::DicomTag> tags;

              resourcesLoader_->ScheduleQido(
                instances_, PRIORITY_NORMAL, source_, Orthanc::ResourceType_Instance, filter, tags,
                new Orthanc::SingleValueObject<Orthanc::ResourceType>(Orthanc::ResourceType_Instance));
            }

            structuredReports_[info.GetSeriesInstanceUid()] = sr;

            if (observer_.get() != NULL)
            {
              observer_->SignalSeriesMetadataLoaded(
                info.GetStudyInstanceUid(), info.GetSeriesInstanceUid());
            }
          }
          catch (Orthanc::OrthancException& e)
          {
            LOG(ERROR) << "Cannot decode DICOM-SR: " << e.What();
          }
          break;
        }

        default:
          throw Orthanc::OrthancException(Orthanc::ErrorCode_ParameterOutOfRange);
      }
    }
  }

  void FetchVirtualSeriesThumbnail(const std::string& virtualSeriesId,
                                   const std::string& studyInstanceUid,
                                   const std::string& seriesInstanceUid,
                                   const std::string& sopInstanceUid)
  {
    if (scheduledVirtualSeriesThumbnails_.find(virtualSeriesId) == scheduledVirtualSeriesThumbnails_.end())
    {
      scheduledVirtualSeriesThumbnails_.insert(virtualSeriesId);
      
      std::map<std::string, std::string> arguments;
      std::map<std::string, std::string> headers;
      arguments["viewport"] = (
        boost::lexical_cast<std::string>(thumbnailsLoader_->GetThumbnailWidth()) + "," +
        boost::lexical_cast<std::string>(thumbnailsLoader_->GetThumbnailHeight()));
      headers["Accept"] = Orthanc::MIME_JPEG;

      const std::string uri = ("studies/" + studyInstanceUid + "/series/" + seriesInstanceUid +
                               "/instances/" + sopInstanceUid + "/frames/1/rendered");

      {
        std::unique_ptr<OrthancStone::ILoadersContext::ILock> lock(context_.Lock());
        lock->Schedule(
          GetSharedObserver(), PRIORITY_LOW + 2, source_.CreateDicomWebCommand(
            uri, arguments, headers, new Orthanc::SingleValueObject<std::string>(virtualSeriesId)));
      }
    }
  }

  void HandleInstanceThumbnail(const OrthancStone::HttpCommand::SuccessMessage& message)
  {
    if (observer_.get() != NULL)
    {
      const std::string& virtualSeriesId =
        dynamic_cast<const Orthanc::SingleValueObject<std::string>&>(
          message.GetOrigin().GetPayload()).GetValue();
      observer_->SignalVirtualSeriesThumbnailLoaded(virtualSeriesId, message.GetAnswer());
    }
  }

public:
  void SetSkipSeriesFromModalities(const std::vector<std::string>& skipSeriesFromModalities)
  {
    skipSeriesFromModalities_ = skipSeriesFromModalities;
  }

  static boost::shared_ptr<ResourcesLoader> Create(const OrthancStone::ILoadersContext::ILock& lock,
                                                   const OrthancStone::DicomSource& source)
  {
    boost::shared_ptr<ResourcesLoader> loader(new ResourcesLoader(lock.GetContext(), source));

    loader->resourcesLoader_ = OrthancStone::DicomResourcesLoader::Create(lock);
    loader->thumbnailsLoader_ = OrthancStone::SeriesThumbnailsLoader::Create(lock, PRIORITY_LOW);
    loader->metadataLoader_ = OrthancStone::SeriesMetadataLoader::Create(lock);
    
    loader->Register<OrthancStone::DicomResourcesLoader::SuccessMessage>(
      *loader->resourcesLoader_, &ResourcesLoader::Handle);

    loader->Register<OrthancStone::SeriesThumbnailsLoader::SuccessMessage>(
      *loader->thumbnailsLoader_, &ResourcesLoader::Handle);

    loader->Register<OrthancStone::SeriesMetadataLoader::SuccessMessage>(
      *loader->metadataLoader_, &ResourcesLoader::Handle);

    loader->Register<OrthancStone::ParseDicomSuccessMessage>(
      lock.GetOracleObservable(), &ResourcesLoader::Handle);

    loader->Register<OrthancStone::HttpCommand::SuccessMessage>(
      lock.GetOracleObservable(), &ResourcesLoader::HandleInstanceThumbnail);

    return loader;
  }
  
  void FetchAllStudies()
  {
    FetchInternal("", "", "");
  }
  
  void FetchPatient(const std::string& patientId)
  {
    if (!patientId.empty())
    {
      FetchInternal(patientId, "", "");
    }
  }
  
  void FetchStudy(const std::string& studyInstanceUid)
  {
    if (!studyInstanceUid.empty())
    {
      FetchInternal("", studyInstanceUid, "");
    }
  }
  
  void FetchSeries(const std::string& studyInstanceUid,
                   const std::string& seriesInstanceUid)
  {
    if (!studyInstanceUid.empty() &&
        !seriesInstanceUid.empty())
    {
      FetchInternal("", studyInstanceUid, seriesInstanceUid);
    }
  }

  size_t GetStudiesCount() const
  {
    return studies_->GetSize();
  }

  size_t GetSeriesCount() const
  {
    return series_->GetSize();
  }

  void GetStudy(Orthanc::DicomMap& target,
                size_t i) const
  {
    target.Assign(studies_->GetResource(i));
  }

  void GetSeries(Orthanc::DicomMap& target,
                 size_t i) const
  {
    target.Assign(series_->GetResource(i));

    // Complement with the study-level tags
    std::string studyInstanceUid;
    if (target.LookupStringValue(studyInstanceUid, Orthanc::DICOM_TAG_STUDY_INSTANCE_UID, false) &&
        studies_->HasResource(studyInstanceUid))
    {
      studies_->MergeResource(target, studyInstanceUid);
    }
  }

  OrthancStone::SeriesThumbnailType GetSeriesThumbnail(std::string& image,
                                                       std::string& mime,
                                                       const std::string& seriesInstanceUid) const
  {
    return thumbnailsLoader_->GetSeriesThumbnail(image, mime, seriesInstanceUid);
  }

  void FetchSeriesMetadata(int priority,
                           const std::string& studyInstanceUid,
                           const std::string& seriesInstanceUid) const
  {
    metadataLoader_->ScheduleLoadSeries(priority, source_, studyInstanceUid, seriesInstanceUid);
  }

  bool IsSeriesComplete(const std::string& seriesInstanceUid) const
  {
    OrthancStone::SeriesMetadataLoader::Accessor accessor(*metadataLoader_, seriesInstanceUid);
    return accessor.IsComplete();
  }

  bool LookupVirtualSeries(std::map<std::string, unsigned int>& virtualSeries /* out */,
                           const std::string& seriesInstanceUid)
  {
    OrthancStone::SeriesMetadataLoader::Accessor accessor(*metadataLoader_, seriesInstanceUid);
    if (accessor.IsComplete() &&
        accessor.GetInstancesCount() >= 2)
    {
      bool hasMultiframe = false;
      
      for (size_t i = 0; i < accessor.GetInstancesCount(); i++)
      {
        OrthancStone::DicomInstanceParameters p(accessor.GetInstance(i));

        if (p.GetNumberOfFrames() > 1)
        {
          hasMultiframe = true;
        }
      }

      if (hasMultiframe)
      {
        std::string studyInstanceUid;
        std::list<std::string> instancesWithoutFrameNumber;
        
        for (size_t i = 0; i < accessor.GetInstancesCount(); i++)
        {
          OrthancStone::DicomInstanceParameters p(accessor.GetInstance(i));

          if (p.HasNumberOfFrames())
          {
            const std::string virtualSeriesId = virtualSeries_.AddSingleInstance(seriesInstanceUid, p.GetSopInstanceUid());
            if (virtualSeries.find(virtualSeriesId) != virtualSeries.end())
            {
              throw Orthanc::OrthancException(Orthanc::ErrorCode_InternalError);
            }
            else
            {
              virtualSeries[virtualSeriesId] = p.GetNumberOfFrames();
              FetchVirtualSeriesThumbnail(virtualSeriesId, p.GetStudyInstanceUid(), seriesInstanceUid, p.GetSopInstanceUid());
            }
          }
          else
          {
            studyInstanceUid = p.GetStudyInstanceUid();
            instancesWithoutFrameNumber.push_back(p.GetSopInstanceUid());
          }
        }

        if (!instancesWithoutFrameNumber.empty())
        {
          /**
           * Group together in a single "virtual series" all the DICOM
           * instances that have no value for the tag "NumberOfFrames"
           * (0028,0008). This can happen in US CINE series. New in
           * Stone Web viewer 2.1.
           * https://groups.google.com/g/orthanc-users/c/V-vOnlwj06A/m/2sPNwteYAAAJ
           **/
          const std::string virtualSeriesId = virtualSeries_.AddMultipleInstances(seriesInstanceUid, instancesWithoutFrameNumber);
          virtualSeries[virtualSeriesId] = instancesWithoutFrameNumber.size();
          FetchVirtualSeriesThumbnail(virtualSeriesId, studyInstanceUid, seriesInstanceUid, instancesWithoutFrameNumber.front());
        }

        return true;
      }
      else
      {
        return false;
      }
    }
    else
    {
      return false;
    }
  }

  IFramesCollection* GetSeriesFrames(const std::string& seriesInstanceUid) const
  {
    OrthancStone::SeriesMetadataLoader::Accessor accessor(*metadataLoader_, seriesInstanceUid);
    
    if (accessor.IsComplete())
    {
      StructuredReports::const_iterator sr = structuredReports_.find(seriesInstanceUid);
      if (sr != structuredReports_.end())
      {
        assert(sr->second != NULL);

        try
        {
          return new DicomStructuredReportFrames(*sr->second, *instances_);
        }
        catch (Orthanc::OrthancException&)
        {
          LOG(INFO) << "All the instances referenced by the DICOM-SR series \""
                    << seriesInstanceUid << "\" are not available yet";
          return NULL;
        }
      }
      
      std::unique_ptr<OrthancStone::SortedFrames> target(new OrthancStone::SortedFrames);
      target->Clear();

      for (size_t i = 0; i < accessor.GetInstancesCount(); i++)
      {
        target->AddInstance(accessor.GetInstance(i));
      }

      target->Sort();
      
      return new SortedFramesCollection(target.release());
    }
    else
    {
      return NULL;
    }
  }

  IFramesCollection* GetVirtualSeriesFrames(const std::string& virtualSeriesId) const
  {
    const std::string& seriesInstanceUid = virtualSeries_.GetSeriesInstanceUid(virtualSeriesId);
    
    OrthancStone::SeriesMetadataLoader::Accessor accessor(*metadataLoader_, seriesInstanceUid);
    
    if (accessor.IsComplete())
    {
      const std::list<std::string>& sopInstanceUids = virtualSeries_.GetSopInstanceUids(virtualSeriesId);

      std::unique_ptr<OrthancStone::SortedFrames> target(new OrthancStone::SortedFrames);
      target->Clear();

      for (std::list<std::string>::const_iterator
             it = sopInstanceUids.begin(); it != sopInstanceUids.end(); ++it)
      {
        Orthanc::DicomMap instance;
        if (accessor.LookupInstance(instance, *it))
        {
          target->AddInstance(instance);
        }
        else
        {
          LOG(ERROR) << "Missing instance: " << *it;
        }
      }
      
      target->Sort();

      return new SortedFramesCollection(target.release());
    }
    else
    {
      return NULL;
    }
  }

  size_t GetSeriesNumberOfFrames(const std::string& seriesInstanceUid) const
  {
    OrthancStone::SeriesMetadataLoader::Accessor accessor(*metadataLoader_, seriesInstanceUid);
    
    if (accessor.IsComplete())
    {
      size_t count = 0;
      
      for (size_t i = 0; i < accessor.GetInstancesCount(); i++)
      {
        uint32_t f;
        if (accessor.GetInstance(i).ParseUnsignedInteger32(f, Orthanc::DICOM_TAG_NUMBER_OF_FRAMES))
        {
          count += f;
        }
        else
        {
          count++;
        }
      }

      return count;
    }
    else
    {
      return 0;
    }
  }

  void AcquireObserver(IObserver* observer)
  {  
    observer_.reset(observer);
  }

  void FetchPdf(const std::string& studyInstanceUid,
                const std::string& seriesInstanceUid)
  {
    OrthancStone::SeriesMetadataLoader::Accessor accessor(*metadataLoader_, seriesInstanceUid);
    
    if (accessor.IsComplete())
    {
      if (accessor.GetInstancesCount() > 1)
      {
        LOG(INFO) << "Series with more than one instance, will show the first PDF: "
                  << seriesInstanceUid;
      }

      for (size_t i = 0; i < accessor.GetInstancesCount(); i++)
      {
        std::string sopClassUid, sopInstanceUid;
        if (accessor.GetInstance(i).LookupStringValue(sopClassUid, Orthanc::DICOM_TAG_SOP_CLASS_UID, false) &&
            accessor.GetInstance(i).LookupStringValue(sopInstanceUid, Orthanc::DICOM_TAG_SOP_INSTANCE_UID, false) &&
            sopClassUid == "1.2.840.10008.5.1.4.1.1.104.1")
        {
          std::unique_ptr<OrthancStone::ILoadersContext::ILock> lock(context_.Lock());
          lock->Schedule(
            GetSharedObserver(), PRIORITY_NORMAL, OrthancStone::ParseDicomFromWadoCommand::Create(
              source_, studyInstanceUid, seriesInstanceUid, sopInstanceUid,
              false /* no transcoding */, Orthanc::DicomTransferSyntax_LittleEndianExplicit /* dummy value */,
              new InstanceInfo(studyInstanceUid, seriesInstanceUid, sopInstanceUid, Action_Pdf)));
          return;
        }
      }

      LOG(WARNING) << "Series without a PDF: " << seriesInstanceUid;
    }
  }
};



class FramesCache : public boost::noncopyable
{
private:
  class CachedImage : public Orthanc::ICacheable
  {
  private:
    std::unique_ptr<Orthanc::ImageAccessor>  image_;
    unsigned int                             quality_;

  public:
    CachedImage(Orthanc::ImageAccessor* image,
                unsigned int quality) :
      image_(image),
      quality_(quality)
    {
      assert(image != NULL);
    }

    virtual size_t GetMemoryUsage() const ORTHANC_OVERRIDE
    {    
      assert(image_.get() != NULL);
      return (image_->GetBytesPerPixel() * image_->GetPitch() * image_->GetHeight());
    }

    const Orthanc::ImageAccessor& GetImage() const
    {
      assert(image_.get() != NULL);
      return *image_;
    }

    unsigned int GetQuality() const
    {
      return quality_;
    }
  };


  static std::string GetKey(const std::string& sopInstanceUid,
                            unsigned int frameNumber)
  {
    return sopInstanceUid + "|" + boost::lexical_cast<std::string>(frameNumber);
  }
  

  Orthanc::MemoryObjectCache  cache_;
  
public:
  FramesCache()
  {
    SetMaximumSize(100 * 1024 * 1024);  // 100 MB
    //SetMaximumSize(1);  // DISABLE CACHE
  }
  
  size_t GetMaximumSize()
  {
    return cache_.GetMaximumSize();
  }
    
  void SetMaximumSize(size_t size)
  {
    cache_.SetMaximumSize(size);
  }

  /**
   * Returns "true" iff the provided image has better quality than the
   * previously cached one, or if no cache was previously available.
   **/
  bool Acquire(const std::string& sopInstanceUid,
               unsigned int frameNumber,
               Orthanc::ImageAccessor* image /* transfer ownership */,
               unsigned int quality)
  {
    std::unique_ptr<Orthanc::ImageAccessor> protection(image);
    
    if (image == NULL)
    {
      throw Orthanc::OrthancException(Orthanc::ErrorCode_NullPointer);
    }
    else if (image->GetFormat() != Orthanc::PixelFormat_Float32 &&
             image->GetFormat() != Orthanc::PixelFormat_RGB24)
    {
      throw Orthanc::OrthancException(Orthanc::ErrorCode_IncompatibleImageFormat);
    }

    const std::string& key = GetKey(sopInstanceUid, frameNumber);

    bool invalidate = false;
    
    {
      /**
       * Access the previous cached entry, with side effect of tagging
       * it as the most recently accessed frame (update of LRU recycling)
       **/
      Orthanc::MemoryObjectCache::Accessor accessor(cache_, key, false /* unique lock */);

      if (accessor.IsValid())
      {
        const CachedImage& previous = dynamic_cast<const CachedImage&>(accessor.GetValue());
        
        // There is already a cached image for this frame
        if (previous.GetQuality() < quality)
        {
          // The previously stored image has poorer quality
          invalidate = true;
        }
        else
        {
          // No update in the quality, don't change the cache
          return false;   
        }
      }
      else
      {
        invalidate = false;
      }
    }

    if (invalidate)
    {
      cache_.Invalidate(key);
    }
        
    cache_.Acquire(key, new CachedImage(protection.release(), quality));
    return true;
  }

  class Accessor : public boost::noncopyable
  {
  private:
    Orthanc::MemoryObjectCache::Accessor accessor_;

    const CachedImage& GetCachedImage() const
    {
      if (IsValid())
      {
        return dynamic_cast<CachedImage&>(accessor_.GetValue());
      }
      else
      {
        throw Orthanc::OrthancException(Orthanc::ErrorCode_BadSequenceOfCalls);
      }
    }
    
  public:
    Accessor(FramesCache& that,
             const std::string& sopInstanceUid,
             unsigned int frameNumber) :
      accessor_(that.cache_, GetKey(sopInstanceUid, frameNumber), false /* shared lock */)
    {
    }

    bool IsValid() const
    {
      return accessor_.IsValid();
    }

    const Orthanc::ImageAccessor& GetImage() const
    {
      return GetCachedImage().GetImage();
    }

    unsigned int GetQuality() const
    {
      return GetCachedImage().GetQuality();
    }
  };
};



class InstancesCache : public boost::noncopyable
{
private:
  // Maps "SOP Instance UID" to DICOM parameters
  typedef std::map<std::string, OrthancStone::DicomInstanceParameters*>  Content;

  Content  content_;

  void Clear()
  {
    for (Content::iterator it = content_.begin(); it != content_.end(); ++it)
    {
      assert(it->second != NULL);
      delete it->second;
    }

    content_.clear();
  }

public:
  ~InstancesCache()
  {
    Clear();
  }

  void Store(const std::string& sopInstanceUid,
             const OrthancStone::DicomInstanceParameters& parameters)
  {
    Content::iterator found = content_.find(sopInstanceUid);
    if (found == content_.end())
    {
      content_[sopInstanceUid] = parameters.Clone();
    }
  }

  class Accessor : public boost::noncopyable
  {
  private:
    std::unique_ptr<OrthancStone::DicomInstanceParameters>  parameters_;

  public:
    Accessor(InstancesCache& that,
             const std::string& sopInstanceUid)
    {
      Content::iterator found = that.content_.find(sopInstanceUid);
      if (found != that.content_.end())
      {
        assert(found->second != NULL);
        parameters_.reset(found->second->Clone());
      }
    }

    bool IsValid() const
    {
      return parameters_.get() != NULL;
    }

    const OrthancStone::DicomInstanceParameters& GetParameters() const
    {
      if (IsValid())
      {
        return *parameters_;
      }
      else
      {
        throw Orthanc::OrthancException(Orthanc::ErrorCode_BadSequenceOfCalls);
      }
    }
  };
};



class SeriesCursor : public boost::noncopyable
{
public:
  enum Action
  {
    Action_FastPlus,
    Action_Plus,
    Action_None,
    Action_Minus,
    Action_FastMinus
  };
  
private:
  std::vector<size_t>  prefetch_;
  int                  framesCount_;
  int                  currentFrame_;
  bool                 isCircularPrefetch_;
  int                  fastDelta_;
  Action               lastAction_;

  int ComputeNextFrame(int currentFrame,
                       Action action,
                       bool isCircular) const
  {
    if (framesCount_ == 0)
    {
      assert(currentFrame == 0);
      return 0;
    }

    int nextFrame = currentFrame;
    
    switch (action)
    {
      case Action_FastPlus:
        nextFrame += fastDelta_;
        break;

      case Action_Plus:
        nextFrame += 1;
        break;

      case Action_None:
        break;

      case Action_Minus:
        nextFrame -= 1;
        break;

      case Action_FastMinus:
        nextFrame -= fastDelta_;
        break;

      default:
        throw Orthanc::OrthancException(Orthanc::ErrorCode_ParameterOutOfRange);
    }

    if (isCircular)
    {
      while (nextFrame < 0)
      {
        nextFrame += framesCount_;
      }

      while (nextFrame >= framesCount_)
      {
        nextFrame -= framesCount_;
      }
    }
    else
    {
      if (nextFrame < 0)
      {
        nextFrame = 0;
      }
      else if (nextFrame >= framesCount_)
      {
        nextFrame = framesCount_ - 1;
      }
    }

    return nextFrame;
  }
  
  void UpdatePrefetch()
  {
    /**
     * This method will order the frames of the series according to
     * the number of "actions" (i.e. mouse wheels) that are necessary
     * to reach them, starting from the current frame. It is assumed
     * that once one action is done, it is more likely that the user
     * will do the same action just afterwards.
     **/
    
    prefetch_.clear();

    if (framesCount_ == 0)
    {
      return;
    }

    prefetch_.reserve(framesCount_);
    
    // Breadth-first search using a FIFO. The queue associates a frame
    // and the action that is the most likely in this frame
    typedef std::list< std::pair<int, Action> >  Queue;

    Queue queue;
    std::set<int>  visited;  // Frames that have already been visited

    queue.push_back(std::make_pair(currentFrame_, lastAction_));

    while (!queue.empty())
    {
      int frame = queue.front().first;
      Action previousAction = queue.front().second;
      queue.pop_front();

      if (visited.find(frame) == visited.end())
      {
        visited.insert(frame);
        prefetch_.push_back(frame);

        switch (previousAction)
        {
          case Action_None:
          case Action_Plus:
            queue.push_back(std::make_pair(ComputeNextFrame(frame, Action_Plus, isCircularPrefetch_), Action_Plus));
            queue.push_back(std::make_pair(ComputeNextFrame(frame, Action_Minus, isCircularPrefetch_), Action_Minus));
            queue.push_back(std::make_pair(ComputeNextFrame(frame, Action_FastPlus, isCircularPrefetch_), Action_FastPlus));
            queue.push_back(std::make_pair(ComputeNextFrame(frame, Action_FastMinus, isCircularPrefetch_), Action_FastMinus));
            break;
          
          case Action_Minus:
            queue.push_back(std::make_pair(ComputeNextFrame(frame, Action_Minus, isCircularPrefetch_), Action_Minus));
            queue.push_back(std::make_pair(ComputeNextFrame(frame, Action_Plus, isCircularPrefetch_), Action_Plus));
            queue.push_back(std::make_pair(ComputeNextFrame(frame, Action_FastMinus, isCircularPrefetch_), Action_FastMinus));
            queue.push_back(std::make_pair(ComputeNextFrame(frame, Action_FastPlus, isCircularPrefetch_), Action_FastPlus));
            break;

          case Action_FastPlus:
            queue.push_back(std::make_pair(ComputeNextFrame(frame, Action_FastPlus, isCircularPrefetch_), Action_FastPlus));
            queue.push_back(std::make_pair(ComputeNextFrame(frame, Action_FastMinus, isCircularPrefetch_), Action_FastMinus));
            queue.push_back(std::make_pair(ComputeNextFrame(frame, Action_Plus, isCircularPrefetch_), Action_Plus));
            queue.push_back(std::make_pair(ComputeNextFrame(frame, Action_Minus, isCircularPrefetch_), Action_Minus));
            break;
              
          case Action_FastMinus:
            queue.push_back(std::make_pair(ComputeNextFrame(frame, Action_FastMinus, isCircularPrefetch_), Action_FastMinus));
            queue.push_back(std::make_pair(ComputeNextFrame(frame, Action_FastPlus, isCircularPrefetch_), Action_FastPlus));
            queue.push_back(std::make_pair(ComputeNextFrame(frame, Action_Minus, isCircularPrefetch_), Action_Minus));
            queue.push_back(std::make_pair(ComputeNextFrame(frame, Action_Plus, isCircularPrefetch_), Action_Plus));
            break;

          default:
            throw Orthanc::OrthancException(Orthanc::ErrorCode_ParameterOutOfRange);
        }
      }
    }

    assert(prefetch_.size() == framesCount_);
  }

  bool CheckFrameIndex(int frame) const
  {
    return ((framesCount_ == 0 && frame == 0) ||
            (framesCount_ > 0 && frame >= 0 && frame < framesCount_));
  }
  
public:
  explicit SeriesCursor(size_t framesCount,
                        bool startAtMiddle /* Whether to start at the middle frame */) :
    framesCount_(framesCount),
    currentFrame_(startAtMiddle ? framesCount / 2 : 0),
    isCircularPrefetch_(false),
    lastAction_(Action_None)
  {
    SetFastDelta(framesCount / 20);
    UpdatePrefetch();
  }

  size_t GetFramesCount() const
  {
    return framesCount_;
  }

  void SetCircularPrefetch(bool isCircularPrefetch)
  {
    isCircularPrefetch_ = isCircularPrefetch;
    UpdatePrefetch();
  }

  void SetFastDelta(int delta)
  {
    fastDelta_ = (delta < 0 ? -delta : delta);

    if (fastDelta_ <= 0)
    {
      fastDelta_ = 1;
    }
  }

  void SetCurrentIndex(size_t frame)
  {
    if (frame >= framesCount_)
    {
      throw Orthanc::OrthancException(Orthanc::ErrorCode_ParameterOutOfRange);
    }
    else
    {
      currentFrame_ = frame;
      lastAction_ = Action_None;
      UpdatePrefetch();
    }
  }

  size_t GetCurrentIndex() const
  {
    assert(CheckFrameIndex(currentFrame_));
    return static_cast<size_t>(currentFrame_);
  }

  void Apply(Action action,
             bool isCircular)
  {
    currentFrame_ = ComputeNextFrame(currentFrame_, action, isCircular);
    lastAction_ = action;
    UpdatePrefetch();
  }

  size_t GetPrefetchSize() const
  {
    assert(prefetch_.size() == framesCount_);
    return prefetch_.size();
  }

  size_t GetPrefetchIndex(size_t i) const
  {
    if (i >= prefetch_.size())
    {
      throw Orthanc::OrthancException(Orthanc::ErrorCode_ParameterOutOfRange);
    }
    else
    {
      assert(CheckFrameIndex(prefetch_[i]));
      return static_cast<size_t>(prefetch_[i]);
    }
  }
};




/**
 * Returns a clipped line (out: x1, y1, x2, y2), in the coordinate
 * system of "instance1". Note that the frame of reference UID is not
 * checked by this function.
 **/
static bool GetReferenceLineCoordinates(double& x1,
                                        double& y1,
                                        double& x2,
                                        double& y2,
                                        const OrthancStone::DicomInstanceParameters& instance1,
                                        unsigned int frame1,
                                        const OrthancStone::CoordinateSystem3D& plane2)
{
  if (instance1.GetWidth() == 0 &&
      instance1.GetHeight() == 0)
  {
    return false;
  }
  else
  {
    /**
     * Compute the 2D extent of the "instance1", expressed in
     * centimeters, in the 2D plane defined by this DICOM instance.
     *
     * In a multiframe image (cf. "ExtractFrameOffsets()"), the plane of
     * each frame is a translation of the plane of the first frame along
     * its normal. As a consequence, the extent is the same for each
     * frame, so we can ignore the frame number.
     **/
    OrthancStone::Extent2D extent;

    double ox = -instance1.GetPixelSpacingX() / 2.0;
    double oy = -instance1.GetPixelSpacingY() / 2.0;
    extent.AddPoint(ox, oy);
    extent.AddPoint(ox + instance1.GetPixelSpacingX() * static_cast<double>(instance1.GetWidth()),
                    oy + instance1.GetPixelSpacingY() * static_cast<double>(instance1.GetHeight()));

    const OrthancStone::CoordinateSystem3D c1 = instance1.GetFrameGeometry(frame1);
  
    OrthancStone::Vector direction, origin;
  
    if (!extent.IsEmpty() &&
        OrthancStone::GeometryToolbox::IntersectTwoPlanes(origin, direction,
                                                          c1.GetOrigin(), c1.GetNormal(),
                                                          plane2.GetOrigin(), plane2.GetNormal()))
    {
      double ax, ay, bx, by;
      c1.ProjectPoint(ax, ay, origin);
      c1.ProjectPoint(bx, by, origin + 100.0 * direction);
    
      return OrthancStone::GeometryToolbox::ClipLineToRectangle(
        x1, y1, x2, y2,
        ax, ay, bx, by,
        extent.GetX1(), extent.GetY1(), extent.GetX2(), extent.GetY2());
    }
    else
    {
      return false;
    }
  }
}



class StoneAnnotationsRegistry : public boost::noncopyable
{
private:
  class Index
  {
  private:
    std::string  sopInstanceUid_;
    size_t       frame_;

  public:
    Index(const std::string& sopInstanceUid,
          size_t frame) :
      sopInstanceUid_(sopInstanceUid),
      frame_(frame)
    {
    }

    const std::string& GetSopInstanceUid() const
    {
      return sopInstanceUid_;
    }

    size_t GetFrame() const
    {
      return frame_;
    }

    bool operator< (const Index& other) const
    {
      if (sopInstanceUid_ < other.sopInstanceUid_)
      {
        return true;
      }
      else if (sopInstanceUid_ > other.sopInstanceUid_)
      {
        return false;
      }
      else
      {
        return frame_ < other.frame_;
      }
    }
  };
  
  typedef std::map<Index, Json::Value*>  Content;

  Content  content_;

  void Clear()
  {
    for (Content::iterator it = content_.begin(); it != content_.end(); ++it)
    {
      assert(it->second != NULL);
      delete it->second;
    }

    content_.clear();
  }

  StoneAnnotationsRegistry()
  {
  }

public:
  ~StoneAnnotationsRegistry()
  {
    Clear();
  }

  static StoneAnnotationsRegistry& GetInstance()
  {
    static StoneAnnotationsRegistry singleton;
    return singleton;
  }
  
  void Save(const std::string& sopInstanceUid,
            size_t frame,
            const OrthancStone::AnnotationsSceneLayer& layer)
  {
    std::unique_ptr<Json::Value> serialized(new Json::Value);
    layer.Serialize(*serialized);

    const Index index(sopInstanceUid, frame);
    
    Content::iterator found = content_.find(index);
    if (found == content_.end())
    {
      content_[index] = serialized.release();
    }
    else
    {
      assert(found->second != NULL);
      delete found->second;
      found->second = serialized.release();
    }
  }

  void Load(OrthancStone::AnnotationsSceneLayer& layer,
            const std::string& sopInstanceUid,
            size_t frame) const
  {
    const Index index(sopInstanceUid, frame);
    
    Content::const_iterator found = content_.find(index);
    if (found == content_.end())
    {
      layer.Clear();
    }
    else
    {
      assert(found->second != NULL);
      layer.Unserialize(*found->second);
    }
  }
};



class OverlaysRegistry : public boost::noncopyable
{
private:
  typedef std::map<std::string, OrthancStone::LookupTableTextureSceneLayer*>  Content;

  Content  content_;

public:
  ~OverlaysRegistry()
  {
    for (Content::iterator it = content_.begin(); it != content_.end(); ++it)
    {
      assert(it->second != NULL);
      delete it->second;
    }
  }

  static OverlaysRegistry& GetInstance()
  {
    static OverlaysRegistry singleton;
    return singleton;
  }

  void Register(const std::string& sopInstanceUid,
                const OrthancStone::DicomInstanceParameters& parameters,
                int overlayX,
                int overlayY,
                const Orthanc::ImageAccessor& overlay)
  {
    // Don't register twice the same overlay
    Content::iterator found = content_.find(sopInstanceUid);
    if (found == content_.end())
    {
      content_[sopInstanceUid] = parameters.CreateOverlayTexture(overlayX, overlayY, overlay);
    }
  }

  class Accessor : public boost::noncopyable
  {
  private:
    const OrthancStone::LookupTableTextureSceneLayer* texture_;

  public:
    Accessor(const OverlaysRegistry& registry,
             const std::string& sopInstanceUid)
    {
      Content::const_iterator found = registry.content_.find(sopInstanceUid);
      if (found == registry.content_.end())
      {
        texture_ = NULL;
      }
      else
      {
        assert(found->second != NULL);
        texture_ = found->second;
      }
    }

    bool IsValid() const
    {
      return texture_ != NULL;
    }

    OrthancStone::LookupTableTextureSceneLayer* CreateTexture() const
    {
      if (texture_ == NULL)
      {
        throw Orthanc::OrthancException(Orthanc::ErrorCode_BadSequenceOfCalls);
      }
      else
      {
        return dynamic_cast<OrthancStone::LookupTableTextureSceneLayer*>(texture_->Clone());
      }
    }
  };
};



class LayersHolder : public boost::noncopyable
{
private:
  typedef std::map<int, OrthancStone::ISceneLayer*>  Layers;

  Layers layers_;

public:
  ~LayersHolder()
  {
    for (Layers::iterator it = layers_.begin(); it != layers_.end(); ++it)
    {
      if (it->second != NULL)
      {
        delete it->second;
      }
    }
  }

  void AddLayer(int depth,
                OrthancStone::ISceneLayer* layer)
  {
    std::unique_ptr<OrthancStone::ISceneLayer> protection(layer);

    if (layers_.find(depth) != layers_.end())
    {
      throw Orthanc::OrthancException(Orthanc::ErrorCode_BadSequenceOfCalls, "Two layer sources are writing to the same depth: " +
                                      boost::lexical_cast<std::string>(depth));
    }
    else if (layer == NULL)
    {
      layers_[depth] = NULL;
    }
    else
    {
      layers_[depth] = protection.release();
    }
  }

  void Commit(OrthancStone::Scene2D& scene)
  {
    for (Layers::iterator it = layers_.begin(); it != layers_.end(); ++it)
    {
      if (it->second == NULL)
      {
        scene.DeleteLayer(it->first);
      }
      else
      {
        std::unique_ptr<OrthancStone::ISceneLayer> layer(it->second);
        it->second = NULL;
        scene.SetLayer(it->first, layer.release());
      }
    }
  }
};



class ViewerViewport : public OrthancStone::ObserverBase<ViewerViewport>
{
public:
  class IObserver : public boost::noncopyable
  {
  public:
    virtual ~IObserver()
    {
    }

    virtual void SignalSeriesDetailsReady(const ViewerViewport& viewport) = 0;

    virtual void SignalFrameUpdated(const ViewerViewport& viewport,
                                    size_t currentFrame,
                                    size_t countFrames,
                                    DisplayedFrameQuality quality,
                                    unsigned int instanceNumber,
                                    const std::string& contentDate,
                                    const std::string& contentTime) = 0;

    // "click" is a 3D vector in world coordinates
    virtual void SignalCrosshair(const ViewerViewport& viewport,
                                 const OrthancStone::Vector& click) = 0;

    virtual void SignalSynchronizedBrowsing(const ViewerViewport& viewport,
                                            const OrthancStone::Vector& click,
                                            const OrthancStone::Vector& normal) = 0;

    virtual void SignalWindowingUpdated(const ViewerViewport& viewport,
                                        const OrthancStone::Windowing& windowing) = 0;

    virtual void SignalStoneAnnotationsChanged(const ViewerViewport& viewport,
                                               const std::string& sopInstanceUid,
                                               size_t frame) = 0;

    virtual void SignalStoneAnnotationAdded(const ViewerViewport& viewport) = 0;

    virtual void SignalStoneAnnotationRemoved(const ViewerViewport& viewport) = 0;

    virtual void SignalStoneTextAnnotationRequired(const ViewerViewport& viewport,
                                                   const OrthancStone::ScenePoint2D& pointedPosition,
                                                   const OrthancStone::ScenePoint2D& labelPosition) = 0;
  };

private:
<<<<<<< HEAD
  static const int LAYER_TEXTURE = 0;
  static const int LAYER_OVERLAY = 1;
  static const int LAYER_ORIENTATION_MARKERS = 2;
  static const int LAYER_REFERENCE_LINES = 3;
  static const int LAYER_ANNOTATIONS_OSIRIX = 4;
  static const int LAYER_ANNOTATIONS_STONE = 5;
  static const int LAYER_STRUCTURED_REPORT = 6;

  
=======
>>>>>>> 22bbc808
  class ICommand : public Orthanc::IDynamicObject
  {
  private:
    boost::shared_ptr<ViewerViewport>  viewport_;
    
  public:
    explicit ICommand(boost::shared_ptr<ViewerViewport> viewport) :
      viewport_(viewport)
    {
      if (viewport == NULL)
      {
        throw Orthanc::OrthancException(Orthanc::ErrorCode_NullPointer);
      }
    }
    
    virtual ~ICommand()
    {
    }

    ViewerViewport& GetViewport() const
    {
      assert(viewport_ != NULL);
      return *viewport_;
    }
    
    virtual void Handle(const OrthancStone::DicomResourcesLoader::SuccessMessage& message) const
    {
      throw Orthanc::OrthancException(Orthanc::ErrorCode_NotImplemented);
    }
    
    virtual void Handle(const OrthancStone::HttpCommand::SuccessMessage& message) const
    {
      throw Orthanc::OrthancException(Orthanc::ErrorCode_NotImplemented);
    }

    virtual void Handle(const OrthancStone::ParseDicomSuccessMessage& message) const
    {
      throw Orthanc::OrthancException(Orthanc::ErrorCode_NotImplemented);
    }
  };

  class LoadSeriesDetailsFromInstance : public ICommand
  {
  public:
    explicit LoadSeriesDetailsFromInstance(boost::shared_ptr<ViewerViewport> viewport) :
      ICommand(viewport)
    {
    }
    
    virtual void Handle(const OrthancStone::DicomResourcesLoader::SuccessMessage& message) const ORTHANC_OVERRIDE
    {
      if (message.GetResources()->GetSize() != 1)
      {
        throw Orthanc::OrthancException(Orthanc::ErrorCode_NetworkProtocol);
      }

      const Orthanc::DicomMap& dicom = message.GetResources()->GetResource(0);
      
      {
        OrthancStone::DicomInstanceParameters params(dicom);
        
        params.EnrichUsingDicomWeb(message.GetResources()->GetSourceJson(0));
        GetViewport().centralPixelSpacingX_ = params.GetPixelSpacingX();
        GetViewport().centralPixelSpacingY_ = params.GetPixelSpacingY();

        if (params.HasPixelSpacing())
        {
          GetViewport().stoneAnnotations_->SetUnits(OrthancStone::Units_Millimeters);
        }
        else
        {
          GetViewport().stoneAnnotations_->SetUnits(OrthancStone::Units_Pixels);
        }

        if (params.GetPixelSpacingX() != 0 &&
            params.GetPixelSpacingY() != 0 &&
            params.GetWidth() != 0 &&
            params.GetHeight())
        {
          GetViewport().centralPhysicalWidth_ = (params.GetPixelSpacingX() *
                                                 static_cast<double>(params.GetWidth()));
          GetViewport().centralPhysicalHeight_ = (params.GetPixelSpacingY() *
                                                  static_cast<double>(params.GetHeight()));
        }

        GetViewport().windowingPresets_.resize(params.GetWindowingPresetsCount());

        for (size_t i = 0; i < params.GetWindowingPresetsCount(); i++)
        {
          LOG(INFO) << "Preset windowing " << (i + 1) << "/" << params.GetWindowingPresetsCount()
                    << ": " << params.GetWindowingPreset(i).GetCenter()
                    << "," << params.GetWindowingPreset(i).GetWidth();

          GetViewport().windowingPresets_[i] = params.GetWindowingPreset(i);
        }

        GetViewport().SetDefaultWindowing(params);
      }

      uint32_t cineRate;
      if (dicom.ParseUnsignedInteger32(cineRate, Orthanc::DICOM_TAG_CINE_RATE) &&
          cineRate > 0)
      {
        /**
         * If we detect a cine sequence, start on the first frame
         * instead of on the middle frame.
         **/
        GetViewport().cursor_->SetCurrentIndex(0);
        GetViewport().cineRate_ = cineRate;
      }
      else
      {
        GetViewport().cineRate_ = DEFAULT_CINE_RATE;
      }

      GetViewport().Redraw();

      if (GetViewport().observer_.get() != NULL)
      {
        GetViewport().observer_->SignalSeriesDetailsReady(GetViewport());
      }
    }
  };


  class SetLowQualityFrame : public ICommand
  {
  private:
    std::string   sopInstanceUid_;
    unsigned int  frameNumber_;
    OrthancStone::Windowing  windowing_;
    bool          isMonochrome1_;
    bool          isPrefetch_;
    
  public:
    SetLowQualityFrame(boost::shared_ptr<ViewerViewport> viewport,
                       const std::string& sopInstanceUid,
                       unsigned int frameNumber,
                       const OrthancStone::Windowing& windowing,
                       bool isMonochrome1,
                       bool isPrefetch) :
      ICommand(viewport),
      sopInstanceUid_(sopInstanceUid),
      frameNumber_(frameNumber),
      windowing_(windowing),
      isMonochrome1_(isMonochrome1),
      isPrefetch_(isPrefetch)
    {
    }
    
    virtual void Handle(const OrthancStone::HttpCommand::SuccessMessage& message) const ORTHANC_OVERRIDE
    {
      std::unique_ptr<Orthanc::JpegReader> jpeg(new Orthanc::JpegReader);
      jpeg->ReadFromMemory(message.GetAnswer());

      std::unique_ptr<Orthanc::ImageAccessor> converted;
      
      switch (jpeg->GetFormat())
      {
        case Orthanc::PixelFormat_RGB24:
          converted.reset(jpeg.release());
          break;

        case Orthanc::PixelFormat_Grayscale8:
        {
          if (isMonochrome1_)
          {
            Orthanc::ImageProcessing::Invert(*jpeg);
          }

          converted.reset(new Orthanc::Image(Orthanc::PixelFormat_Float32, jpeg->GetWidth(),
                                             jpeg->GetHeight(), false));

          Orthanc::ImageProcessing::Convert(*converted, *jpeg);

          /**

             Orthanc::ImageProcessing::ShiftScale() computes "(x + offset) * scaling".
             The system to solve is thus:           

             (0 + offset) * scaling = windowingCenter - windowingWidth / 2     [a]
             (255 + offset) * scaling = windowingCenter + windowingWidth / 2   [b]

             Resolution:

             [b - a] => 255 * scaling = windowingWidth
             [a] => offset = (windowingCenter - windowingWidth / 2) / scaling

          **/

          const float center = static_cast<float>(windowing_.GetCenter());
          const float width = static_cast<float>(windowing_.GetWidth());
          const float scaling = width / 255.0f;
          const float offset = (OrthancStone::LinearAlgebra::IsCloseToZero(scaling) ? 0 :
                                (center - width / 2.0f) / scaling);

          Orthanc::ImageProcessing::ShiftScale(*converted, offset, scaling, false);
          break;
        }

        default:
          throw Orthanc::OrthancException(Orthanc::ErrorCode_NotImplemented);
      }

      assert(converted.get() != NULL);
      GetViewport().RenderCurrentSceneFromCommand(*converted, sopInstanceUid_, frameNumber_, DisplayedFrameQuality_Low);
      GetViewport().framesCache_->Acquire(sopInstanceUid_, frameNumber_, converted.release(), QUALITY_JPEG);

      if (isPrefetch_)
      {
        GetViewport().ScheduleNextPrefetch();
      }
    }
  };


  class SetFullDicomFrame : public ICommand
  {
  private:
    std::string   studyInstanceUid_;
    std::string   seriesInstanceUid_;
    std::string   sopInstanceUid_;
    unsigned int  frameNumber_;
    int           priority_;
    bool          isPrefetch_;
    bool          serverSideTranscoding_;
    
  public:
    SetFullDicomFrame(boost::shared_ptr<ViewerViewport> viewport,
                      const std::string& studyInstanceUid,
                      const std::string& seriesInstanceUid,
                      const std::string& sopInstanceUid,
                      unsigned int frameNumber,
                      int priority,
                      bool isPrefetch,
                      bool serverSideTranscoding) :
      ICommand(viewport),
      studyInstanceUid_(studyInstanceUid),
      seriesInstanceUid_(seriesInstanceUid),
      sopInstanceUid_(sopInstanceUid),
      frameNumber_(frameNumber),
      priority_(priority),
      isPrefetch_(isPrefetch),
      serverSideTranscoding_(serverSideTranscoding)
    {
    }
    
    virtual void Handle(const OrthancStone::ParseDicomSuccessMessage& message) const ORTHANC_OVERRIDE
    {
      std::unique_ptr<Orthanc::ImageAccessor> frame;
      
      try
      {
        frame.reset(message.GetDicom().DecodeFrame(frameNumber_));
      }
      catch (Orthanc::OrthancException& e)
      {
        if (e.GetErrorCode() == Orthanc::ErrorCode_NotImplemented)
        {
          if (!serverSideTranscoding_)
          {
            // If we haven't tried server-side rendering yet, give it a try
            LOG(INFO) << "Switching to server-side transcoding";
            GetViewport().serverSideTranscoding_ = true;
            GetViewport().ScheduleLoadFullDicomFrame(studyInstanceUid_, seriesInstanceUid_, sopInstanceUid_, frameNumber_, priority_, isPrefetch_);
          }
          return;
        }
        else
        {
          throw;
        }
      }

      if (frame.get() == NULL)
      {
        throw Orthanc::OrthancException(Orthanc::ErrorCode_InternalError);
      }
      else
      {
        Apply(GetViewport(), message.GetDicom(), frame.release(), sopInstanceUid_, frameNumber_);

        if (isPrefetch_)
        {
          GetViewport().ScheduleNextPrefetch();
        }
      }
    }

    static void Apply(ViewerViewport& viewport,
                      const Orthanc::ParsedDicomFile& dicom,
                      Orthanc::ImageAccessor* f,
                      const std::string& sopInstanceUid,
                      unsigned int frameNumber)
    {
      std::unique_ptr<Orthanc::ImageAccessor> frameProtection(f);
      
      Orthanc::DicomMap tags;
      dicom.ExtractDicomSummary(tags, ORTHANC_STONE_MAX_TAG_LENGTH);

      OrthancStone::DicomInstanceParameters parameters(tags);
      viewport.instancesCache_->Store(sopInstanceUid, parameters);

      std::unique_ptr<Orthanc::ImageAccessor> converted;
      
      if (frameProtection->GetFormat() == Orthanc::PixelFormat_RGB24)
      {
        converted.reset(frameProtection.release());
      }
      else
      {
        converted.reset(new Orthanc::Image(Orthanc::PixelFormat_Float32, frameProtection->GetWidth(), frameProtection->GetHeight(), false));
        Orthanc::ImageProcessing::Convert(*converted, *frameProtection);
        parameters.ApplyRescaleAndDoseScaling(*converted, false /* don't use double */);
      }

      try
      {
        int x, y;
        std::unique_ptr<Orthanc::ImageAccessor> overlay(dicom.DecodeAllOverlays(x, y));

        if (overlay.get() != NULL &&
            overlay->GetWidth() > 0 &&
            overlay->GetHeight() > 0)
        {
          OverlaysRegistry::GetInstance().Register(sopInstanceUid, parameters, x, y, *overlay);
        }
      }
      catch (Orthanc::OrthancException& e)
      {
        LOG(ERROR) << "Cannot decode overlays from instance " << sopInstanceUid;
      }
      
      assert(converted.get() != NULL);
      viewport.RenderCurrentSceneFromCommand(*converted, sopInstanceUid, frameNumber, DisplayedFrameQuality_High);
      viewport.framesCache_->Acquire(sopInstanceUid, frameNumber, converted.release(), QUALITY_FULL);
    }
  };


  class PrefetchItem
  {
  private:
    size_t   cursorIndex_;
    bool     isFullQuality_;

  public:
    PrefetchItem(size_t cursorIndex,
                 bool isFullQuality) :
      cursorIndex_(cursorIndex),
      isFullQuality_(isFullQuality)
    {
    }

    size_t GetCursorIndex() const
    {
      return cursorIndex_;
    }

    bool IsFullQuality() const
    {
      return isFullQuality_;
    }
  };
  

  std::unique_ptr<IObserver>                   observer_;
  OrthancStone::WebAssemblyLoadersContext&               context_;
  boost::shared_ptr<OrthancStone::WebAssemblyViewport>   viewport_;
  boost::shared_ptr<OrthancStone::DicomResourcesLoader> loader_;
  OrthancStone::DicomSource                    source_;
  boost::shared_ptr<FramesCache>               framesCache_;
  boost::shared_ptr<InstancesCache>            instancesCache_;
  std::unique_ptr<IFramesCollection>           frames_;
  std::unique_ptr<SeriesCursor>                cursor_;
  WindowingTracker                             windowingTracker_;
  std::vector<OrthancStone::Windowing>         windowingPresets_;
  unsigned int                                 cineRate_;
  bool                                         inverted_;
  bool                                         fitNextContent_;
  std::list<PrefetchItem>                      prefetchQueue_;
  bool                                         serverSideTranscoding_;
  OrthancStone::Vector                         synchronizationOffset_;
  bool                                         synchronizationEnabled_;
  double                                       centralPhysicalWidth_;   // LSD-479
  double                                       centralPhysicalHeight_;
  double                                       centralPixelSpacingX_;
  double                                       centralPixelSpacingY_;

  bool         hasFocusOnInstance_;
  std::string  focusSopInstanceUid_;
  unsigned int focusFrameNumber_;

  // The coordinates of Stone annotations are expressed in 2D
  // coordinates of the current texture, with (0,0) corresponding to
  // the center of the top-left pixel
  boost::shared_ptr<OrthancStone::AnnotationsSceneLayer>  stoneAnnotations_;


  bool linearInterpolation_;
  std::string pendingSeriesInstanceUid_;


  // WARNING: The ownership is not transferred
  std::list<ILayerSource*>  layerSources_;


  void UpdateWindowing(WindowingState state,
                       const OrthancStone::Windowing& windowing)
  {
    if (windowingTracker_.Update(state, windowing))
    {
      UpdateCurrentTextureParameters();

      if (observer_.get() != NULL)
      {
        observer_->SignalWindowingUpdated(*this, windowingTracker_.GetWindowing());
      }
    }
  }


  void SetDefaultWindowing(const OrthancStone::DicomInstanceParameters& instance)
  {
    windowingTracker_.Reset();

    if (instance.GetWindowingPresetsCount() == 0)
    {
      LOG(INFO) << "No preset windowing";
      UpdateWindowing(WindowingState_Fallback, instance.GetFallbackWindowing());
    }
    else
    {
      UpdateWindowing(WindowingState_GlobalPreset, instance.GetWindowingPreset(0));
    }
  }


  void ScheduleNextPrefetch()
  {
    while (!prefetchQueue_.empty())
    {
      size_t cursorIndex = prefetchQueue_.front().GetCursorIndex();
      bool isFullQuality = prefetchQueue_.front().IsFullQuality();
      prefetchQueue_.pop_front();
      
      const std::string sopInstanceUid = frames_->GetInstanceOfFrame(cursorIndex).GetSopInstanceUid();
      unsigned int frameNumber = frames_->GetFrameNumberInInstance(cursorIndex);

      {
        FramesCache::Accessor accessor(*framesCache_, sopInstanceUid, frameNumber);
        if (!accessor.IsValid() ||
            (isFullQuality && accessor.GetQuality() == 0))
        {
          if (isFullQuality)
          {
            ScheduleLoadFullDicomFrame(cursorIndex, PRIORITY_NORMAL, true);
          }
          else
          {
            ScheduleLoadRenderedFrame(cursorIndex, PRIORITY_NORMAL, true);
          }
          
          return;  // We have found a new frame to cache, stop the lookup loop
        }
      }
    }
  }
  
  
  void ClearViewport()
  {
    {
      std::unique_ptr<OrthancStone::IViewport::ILock> lock(viewport_->Lock());
      lock->GetController().GetScene().DeleteLayer(LAYER_TEXTURE);
      //lock->GetCompositor().Refresh(lock->GetController().GetScene());
      lock->Invalidate();
    }
  }


  /**
   * NB: "frame" is only used to estimate the memory size to store 1
   * frame, in order to avoid prefetching too much data.
   **/
  void SetupPrefetchAfterRendering(const Orthanc::ImageAccessor& frame,
                                   DisplayedFrameQuality quality)
  {
    const size_t cursorIndex = cursor_->GetCurrentIndex();

    // Prepare prefetching
    prefetchQueue_.clear();

    if (1)  // DISABLE PREFETCHING
    {
      const size_t frameSize = frame.GetPitch() * frame.GetHeight();
      size_t prefetchedSize = 0;
    
      for (size_t i = 0; i < cursor_->GetPrefetchSize() && i < 16 &&
             prefetchedSize <= framesCache_->GetMaximumSize() / 2; i++)
      {
        size_t a = cursor_->GetPrefetchIndex(i);
        if (a != cursorIndex)
        {
          prefetchQueue_.push_back(PrefetchItem(a, i < 2));
          prefetchedSize += frameSize;
        }
      }
    }

    ScheduleNextPrefetch();
    
    if (frames_.get() != NULL &&
        cursor_.get() != NULL &&
        observer_.get() != NULL)
    {
      const Orthanc::DicomMap& instance = frames_->GetInstanceOfFrame(cursor_->GetCurrentIndex()).GetTags();

      uint32_t instanceNumber = 0;
      std::string contentDate;
      std::string contentTime;

      instance.ParseUnsignedInteger32(instanceNumber, Orthanc::DICOM_TAG_INSTANCE_NUMBER);
      instance.LookupStringValue(contentDate, Orthanc::DicomTag(0x0008, 0x0023), false);
      instance.LookupStringValue(contentTime, Orthanc::DicomTag(0x0008, 0x0033), false);

      observer_->SignalFrameUpdated(*this, cursorIndex, frames_->GetFramesCount(), quality, instanceNumber, contentDate, contentTime);
    }
  }
  
  
  void RenderCurrentScene(const Orthanc::ImageAccessor& frame,
                          const OrthancStone::DicomInstanceParameters& instance,
                          size_t frameIndex,
                          const OrthancStone::CoordinateSystem3D& plane)
  {
    /**
     * IMPORTANT - DO NOT use "instance.GetWidth()" and
     * "instance.GetHeight()" in this method. Use the information from
     * "frame" instead. Indeed, the "instance" information is taken
     * from DICOMweb "/studies/.../series/.../metadata". But,
     * "SeriesMetadataExtrapolatedTags" includes the "Columns" and
     * "Rows" DICOM tags for performance, which make this information
     * unreliable if the series includes instances with varying sizes
     * (cf. LSD-479).
     **/
    
    bool isMonochrome1 = (instance.GetImageInformation().GetPhotometricInterpretation() ==
                          Orthanc::PhotometricInterpretation_Monochrome1);
      
    std::unique_ptr<OrthancStone::TextureBaseSceneLayer> layer;

    switch (frame.GetFormat())
    {
      case Orthanc::PixelFormat_RGB24:
        layer.reset(new OrthancStone::ColorTextureSceneLayer(frame));
        break;

      case Orthanc::PixelFormat_Float32:
      {
        {
          // New in Stone Web viewer 2.2: Deal with Philips multiframe
          // (cf. mail from Tomas Kenda on 2021-08-17)
          InstancesCache::Accessor accessor(*instancesCache_, instance.GetSopInstanceUid());
          OrthancStone::Windowing windowing;
          if (accessor.IsValid())
          {
            if (accessor.GetParameters().LookupPerFrameWindowing(windowing, frameIndex))
            {
              UpdateWindowing(WindowingState_FramePreset, windowing);
            }
            else if (accessor.GetParameters().GetWindowingPresetsCount() > 0)
            {
              UpdateWindowing(WindowingState_FramePreset, accessor.GetParameters().GetWindowingPreset(0));
            }
          }
        }

        std::unique_ptr<OrthancStone::FloatTextureSceneLayer> tmp(
          new OrthancStone::FloatTextureSceneLayer(frame));

        if (windowingTracker_.GetState() == WindowingState_None ||
            windowingTracker_.GetState() == WindowingState_Fallback)
        {
          const Orthanc::ImageAccessor& texture = tmp->GetTexture();
          if (texture.GetFormat() != Orthanc::PixelFormat_Float32)
          {
            throw Orthanc::OrthancException(Orthanc::ErrorCode_InternalError);
          }
          else
          {
            float minValue, maxValue;
            Orthanc::ImageProcessing::GetMinMaxFloatValue(minValue, maxValue, texture);

            const float center = (minValue + maxValue) / 2.0f;
            const float width = maxValue - minValue;
            UpdateWindowing(WindowingState_Fallback, OrthancStone::Windowing(center, width));
          }
        }

        tmp->SetCustomWindowing(windowingTracker_.GetWindowing().GetCenter(), windowingTracker_.GetWindowing().GetWidth());
        tmp->SetInverted(inverted_ ^ isMonochrome1);
        layer.reset(tmp.release());
        break;
      }

      default:
        throw Orthanc::OrthancException(Orthanc::ErrorCode_IncompatibleImageFormat);
    }

    assert(layer.get() != NULL);

    layer->SetLinearInterpolation(linearInterpolation_);

    double pixelSpacingX, pixelSpacingY;

    if (instance.HasPixelSpacing())
    {
      pixelSpacingX = instance.GetPixelSpacingX();
      pixelSpacingY = instance.GetPixelSpacingY();
    }
    else
    {
      pixelSpacingX = centralPixelSpacingX_;
      pixelSpacingY = centralPixelSpacingY_;
    }

    // This hack has been introduced to fix an issue where the first US image of a series had negative PhysicalDeltaX value 
    // while the other images from the series had different geometries.  layer->SetOrigin was failing later.
    // At the end, it appears that the measures are corrects although we have set the pixelSpacing to 1m so the values are likely
    // overwritten later on...
    if (pixelSpacingX < 0 || pixelSpacingY < 0)
    {
      LOG(ERROR) << "Pixel spacings are invalid: " << pixelSpacingX << " " << pixelSpacingY << " setting dummy values to 1000, 1000 -> measures might be invalid !";
      pixelSpacingX = 1000;
      pixelSpacingY = 1000;
    }

    if (FIX_LSD_479)
    {
      /**
       * Some series contain a first instance (secondary capture) that
       * is completely different from others wrt. to resolution and
       * pixel spacing. We make sure to rescale each frame to fit in a
       * square that corresponds to the extent of the frame in the
       * middle of the series.
       **/
      double physicalWidth = pixelSpacingX * static_cast<double>(frame.GetWidth()); 
      double physicalHeight = pixelSpacingY * static_cast<double>(frame.GetHeight());

      if (OrthancStone::LinearAlgebra::IsCloseToZero(physicalWidth) ||
          OrthancStone::LinearAlgebra::IsCloseToZero(physicalHeight))
      {
        // Numerical instability, don't try further processing
        layer->SetPixelSpacing(pixelSpacingX, pixelSpacingY);
      }
      else
      {
        double scale = std::max(centralPhysicalWidth_ / physicalWidth,
                                centralPhysicalHeight_ / physicalHeight);
        layer->SetPixelSpacing(pixelSpacingX * scale, pixelSpacingY * scale);
        layer->SetOrigin((centralPhysicalWidth_ - physicalWidth * scale) / 2.0,
                         (centralPhysicalHeight_ - physicalHeight * scale) / 2.0);
      }
    }
    else
    {
      layer->SetPixelSpacing(pixelSpacingX, pixelSpacingY);
    }

    StoneAnnotationsRegistry::GetInstance().Load(*stoneAnnotations_, instance.GetSopInstanceUid(), frameIndex);

    LayersHolder holder;

    holder.AddLayer(LAYER_TEXTURE, layer.release());

    for (std::list<ILayerSource*>::const_iterator it = layerSources_.begin(); it != layerSources_.end(); ++it)
    {
      assert(*it != NULL);
      holder.AddLayer((*it)->GetDepth(), (*it)->Create(frame, instance, frameIndex, pixelSpacingX, pixelSpacingY, plane));
    }

<<<<<<< HEAD

    std::unique_ptr<OrthancStone::ISceneLayer> structuredReportAnnotations;

    if (frames_.get() != NULL &&
        frames_->GetType() == FramesCollectionType_DicomSR)
    {
      const DicomStructuredReportFrames& sr = dynamic_cast<const DicomStructuredReportFrames&>(*frames_);
      structuredReportAnnotations.reset(sr.ExtractAnnotations(instance.GetSopInstanceUid(), frameIndex,
                                                              layer->GetOriginX(), layer->GetOriginY(),
                                                              layer->GetPixelSpacingX(), layer->GetPixelSpacingY()));
    }


=======
>>>>>>> 22bbc808
    {
      std::unique_ptr<OrthancStone::IViewport::ILock> lock(viewport_->Lock());

      OrthancStone::Scene2D& scene = lock->GetController().GetScene();

      holder.Commit(scene);

      if (orientationMarkers.get() != NULL)
      {
        scene.SetLayer(LAYER_ORIENTATION_MARKERS, orientationMarkers.release());
      }
      else
      {
        scene.DeleteLayer(LAYER_ORIENTATION_MARKERS);
      }

      if (structuredReportAnnotations.get() != NULL)
      {
        scene.SetLayer(LAYER_STRUCTURED_REPORT, structuredReportAnnotations.release());
      }
      else
      {
        scene.DeleteLayer(LAYER_STRUCTURED_REPORT);
      }

      stoneAnnotations_->Render(scene);  // Necessary for "FitContent()" to work

      if (fitNextContent_)
      {
        lock->RefreshCanvasSize();
        lock->GetCompositor().FitContent(scene);
        stoneAnnotations_->Render(scene);
        fitNextContent_ = false;
      }
        
      //lock->GetCompositor().Refresh(scene);
      lock->Invalidate();
    }
  }


  void RenderCurrentSceneFromCommand(const Orthanc::ImageAccessor& frame,
                                     const std::string& loadedSopInstanceUid,
                                     unsigned int loadedFrameNumber,
                                     DisplayedFrameQuality quality)
  {
    if (cursor_.get() != NULL &&
        frames_.get() != NULL)
    {
      const size_t cursorIndex = cursor_->GetCurrentIndex();
      const OrthancStone::DicomInstanceParameters& instance = frames_->GetInstanceOfFrame(cursorIndex);
      const unsigned int frameNumber = frames_->GetFrameNumberInInstance(cursorIndex);

      // Only change the scene if the loaded frame still corresponds to the current cursor
      if (instance.GetSopInstanceUid() == loadedSopInstanceUid &&
          frameNumber == loadedFrameNumber)
      {
        const OrthancStone::CoordinateSystem3D plane = IFramesCollection::GetFrameGeometry(*frames_, cursorIndex);
        
        if (quality == DisplayedFrameQuality_Low)
        {
          FramesCache::Accessor accessor(*framesCache_, instance.GetSopInstanceUid(), frameNumber);
          if (accessor.IsValid() &&
              accessor.GetQuality() == QUALITY_FULL)
          {
            // A high-res image was downloaded in between: Use this cached image instead of the low-res
            RenderCurrentScene(accessor.GetImage(), instance, frameNumber, plane);
            SetupPrefetchAfterRendering(frame, DisplayedFrameQuality_High);
          }
          else
          {
            // This frame is only available in low-res: Download the full DICOM
            RenderCurrentScene(frame, instance, frameNumber, plane);
            SetupPrefetchAfterRendering(frame, quality);

            /**
             * The command "SetupPrefetchAfterRendering()" must be
             * after "SetupPrefetchAfterRendering(quality)", as the
             * DICOM instance might already be cached by the oracle,
             * which makes a call to "observer_->SignalFrameUpdated()"
             * with a low quality, whereas the high quality is
             * available.
             **/
            ScheduleLoadFullDicomFrame(cursorIndex, PRIORITY_HIGH, false /* not a prefetch */);
          }
        }
        else
        {
          assert(quality == DisplayedFrameQuality_High);
          SetupPrefetchAfterRendering(frame, quality);
          RenderCurrentScene(frame, instance, frameNumber, plane);
        }
      }
    }
  }

  void ScheduleLoadFullDicomFrame(const std::string& studyInstanceUid,
                                  const std::string& seriesInstanceUid,
                                  const std::string& sopInstanceUid,
                                  unsigned int frameNumber,
                                  int priority,
                                  bool isPrefetch)
  {
    if (frames_.get() != NULL)
    {
      std::unique_ptr<OrthancStone::ILoadersContext::ILock> lock(context_.Lock());
      lock->Schedule(
        GetSharedObserver(), priority, OrthancStone::ParseDicomFromWadoCommand::Create(
          source_, studyInstanceUid, seriesInstanceUid, sopInstanceUid, serverSideTranscoding_,
          Orthanc::DicomTransferSyntax_LittleEndianExplicit,
          new SetFullDicomFrame(GetSharedObserver(), studyInstanceUid, seriesInstanceUid,
                                sopInstanceUid, frameNumber, priority, isPrefetch, serverSideTranscoding_)));
    }
  }

  void ScheduleLoadFullDicomFrame(size_t cursorIndex,
                                  int priority,
                                  bool isPrefetch)
  {
    if (frames_.get() != NULL)
    {
      std::string studyInstanceUid = frames_->GetInstanceOfFrame(cursorIndex).GetStudyInstanceUid();
      std::string seriesInstanceUid = frames_->GetInstanceOfFrame(cursorIndex).GetSeriesInstanceUid();
      std::string sopInstanceUid = frames_->GetInstanceOfFrame(cursorIndex).GetSopInstanceUid();
      unsigned int frameNumber = frames_->GetFrameNumberInInstance(cursorIndex);
      ScheduleLoadFullDicomFrame(studyInstanceUid, seriesInstanceUid, sopInstanceUid, frameNumber, priority, isPrefetch);
    }
  }

  void ScheduleLoadRenderedFrame(size_t cursorIndex,
                                 int priority,
                                 bool isPrefetch)
  {
    if (!source_.HasDicomWebRendered())
    {
      ScheduleLoadFullDicomFrame(cursorIndex, priority, isPrefetch);
    }
    else if (frames_.get() != NULL)
    {
      const OrthancStone::DicomInstanceParameters& instance = frames_->GetInstanceOfFrame(cursorIndex);
      unsigned int frameNumber = frames_->GetFrameNumberInInstance(cursorIndex);

      /**
       * If the full-resolution DICOM file is already available in the
       * cache of the oracle, bypass the loading of the "rendered" and
       * use the cached DICOM file.
       **/
      std::unique_ptr<OrthancStone::WebAssemblyOracle::CachedInstanceAccessor> accessor(
        context_.AccessCachedInstance(instance.GetSopInstanceUid()));

      if (accessor.get() != NULL &&
          accessor->IsValid())
      {
        try
        {
          std::unique_ptr<Orthanc::ImageAccessor> frame(accessor->GetDicom().DecodeFrame(frameNumber));
          SetFullDicomFrame::Apply(*this, accessor->GetDicom(), frame.release(), instance.GetSopInstanceUid(), frameNumber);
          return;  // Success
        }
        catch (Orthanc::OrthancException&)
        {
          /**
           * This happens if the cached DICOM file uses a transfer
           * syntax that is not supported by DCMTK (such as
           * JPEG2k). Fallback to "/rendered" in order to re-download
           * the DICOM file using server-side transcoding. This
           * happens on WRIX dataset.
           **/
        }
      }

      bool isMonochrome1 = (instance.GetImageInformation().GetPhotometricInterpretation() ==
                            Orthanc::PhotometricInterpretation_Monochrome1);

      const std::string uri = ("studies/" + instance.GetStudyInstanceUid() +
                               "/series/" + instance.GetSeriesInstanceUid() +
                               "/instances/" + instance.GetSopInstanceUid() +
                               "/frames/" + boost::lexical_cast<std::string>(frameNumber + 1) + "/rendered");

      std::map<std::string, std::string> headers, arguments;
      // arguments["quality"] = "10";   // Low-level quality for test purpose
      arguments["window"] = (
        boost::lexical_cast<std::string>(windowingTracker_.GetWindowing().GetCenter()) + ","  +
        boost::lexical_cast<std::string>(windowingTracker_.GetWindowing().GetWidth()) + ",linear");

      std::unique_ptr<OrthancStone::IOracleCommand> command(
        source_.CreateDicomWebCommand(
          uri, arguments, headers, new SetLowQualityFrame(
            GetSharedObserver(), instance.GetSopInstanceUid(), frameNumber,
            windowingTracker_.GetWindowing(), isMonochrome1, isPrefetch)));

      {
        std::unique_ptr<OrthancStone::ILoadersContext::ILock> lock(context_.Lock());
        lock->Schedule(GetSharedObserver(), priority, command.release());
      }
    }
  }

  void UpdateCurrentTextureParameters()
  {
    std::unique_ptr<OrthancStone::IViewport::ILock> lock(viewport_->Lock());

    if (lock->GetController().GetScene().HasLayer(LAYER_TEXTURE))
    {
      if (lock->GetController().GetScene().GetLayer(LAYER_TEXTURE).GetType() ==
          OrthancStone::ISceneLayer::Type_FloatTexture)
      {
        dynamic_cast<OrthancStone::FloatTextureSceneLayer&>(
          lock->GetController().GetScene().GetLayer(LAYER_TEXTURE)).
          SetCustomWindowing(windowingTracker_.GetWindowing().GetCenter(), windowingTracker_.GetWindowing().GetWidth());
      }
        
      lock->Invalidate();
    }
  }
  
  ViewerViewport(OrthancStone::WebAssemblyLoadersContext& context,
                 const OrthancStone::DicomSource& source,
                 const std::string& canvas,
                 boost::shared_ptr<FramesCache> cache,
                 boost::shared_ptr<InstancesCache> instancesCache,
                 bool softwareRendering,
                 bool linearInterpolation) :
    context_(context),
    source_(source),
    framesCache_(cache),
    instancesCache_(instancesCache),
    fitNextContent_(true),
    hasFocusOnInstance_(false),
    focusFrameNumber_(0),
    synchronizationOffset_(OrthancStone::LinearAlgebra::CreateVector(0, 0, 0)),
    synchronizationEnabled_(false),
    centralPhysicalWidth_(1),
    centralPhysicalHeight_(1),
    centralPixelSpacingX_(1),
    centralPixelSpacingY_(1),
    linearInterpolation_(linearInterpolation)
  {
    if (!framesCache_)
    {
      throw Orthanc::OrthancException(Orthanc::ErrorCode_NullPointer);
    }

    if (softwareRendering)
    {
      LOG(INFO) << "Creating Cairo viewport in canvas: " << canvas;
      viewport_ = OrthancStone::WebAssemblyCairoViewport::Create(canvas);
    }
    else
    {
      LOG(INFO) << "Creating WebGL viewport in canvas: " << canvas;
      viewport_ = OrthancStone::WebGLViewport::Create(canvas);
    }

    {
      std::unique_ptr<OrthancStone::IViewport::ILock> lock(viewport_->Lock());
      std::string ttf;
      Orthanc::EmbeddedResources::GetFileResource(ttf, Orthanc::EmbeddedResources::UBUNTU_FONT);
      lock->GetCompositor().SetFont(0, ttf, 16 /* font size */, Orthanc::Encoding_Latin1);
    }
    
    emscripten_set_wheel_callback(viewport_->GetCanvasCssSelector().c_str(), this, true, OnWheel);

    stoneAnnotations_.reset(new OrthancStone::AnnotationsSceneLayer(LAYER_ANNOTATIONS_STONE));
    stoneAnnotations_->SetProbedLayer(LAYER_TEXTURE);
  }


  void Handle(const OrthancStone::ViewportController::GrayscaleWindowingChanged& message)
  {
    // This event is triggered by the windowing mouse action, from class "GrayscaleWindowingSceneTracker"
    UpdateWindowing(WindowingState_User, message.GetWindowing());
  }

  
  static EM_BOOL OnWheel(int eventType,
                         const EmscriptenWheelEvent *wheelEvent,
                         void *userData)
  {
    ViewerViewport& that = *reinterpret_cast<ViewerViewport*>(userData);

    if (that.frames_.get() != NULL &&
        that.cursor_.get() != NULL)
    {
      const bool isCtrl = wheelEvent->mouse.ctrlKey;
      const bool isShift = wheelEvent->mouse.shiftKey;
      
      const size_t previousCursorIndex = that.cursor_->GetCurrentIndex();
      
      if (wheelEvent->deltaY < 0)
      {
        that.ChangeFrame(isCtrl ? SeriesCursor::Action_FastMinus :
                         SeriesCursor::Action_Minus, false /* not circular */);
      }
      else if (wheelEvent->deltaY > 0)
      {
        that.ChangeFrame(isCtrl ? SeriesCursor::Action_FastPlus :
                         SeriesCursor::Action_Plus, false /* not circular */);
      }

      if (that.synchronizationEnabled_)
      {
        const size_t currentCursorIndex = that.cursor_->GetCurrentIndex();

        const OrthancStone::CoordinateSystem3D current = IFramesCollection::GetFrameGeometry(*that.frames_, currentCursorIndex);
      
        if (isShift &&
            previousCursorIndex != currentCursorIndex)
        {
          const OrthancStone::CoordinateSystem3D previous = IFramesCollection::GetFrameGeometry(*that.frames_, previousCursorIndex);
          that.synchronizationOffset_ += previous.GetOrigin() - current.GetOrigin();
        }

        that.observer_->SignalSynchronizedBrowsing(
          that, current.GetOrigin() + that.synchronizationOffset_, current.GetNormal());
      }
    }
    
    return true;
  }

  void Handle(const OrthancStone::DicomResourcesLoader::SuccessMessage& message)
  {
    dynamic_cast<const ICommand&>(message.GetUserPayload()).Handle(message);
  }

  void Handle(const OrthancStone::HttpCommand::SuccessMessage& message)
  {
    dynamic_cast<const ICommand&>(message.GetOrigin().GetPayload()).Handle(message);
  }

  void Handle(const OrthancStone::ParseDicomSuccessMessage& message)
  {
    dynamic_cast<const ICommand&>(message.GetOrigin().GetPayload()).Handle(message);
  }


  void RefreshAnnotations(bool save)
  {
    {
      std::unique_ptr<OrthancStone::IViewport::ILock> lock(viewport_->Lock());
      stoneAnnotations_->Render(lock->GetController().GetScene());
      lock->Invalidate();
    }

    if (save)
    {
      if (cursor_.get() != NULL &&
          frames_.get() != NULL)
      {
        const size_t cursorIndex = cursor_->GetCurrentIndex();
        const OrthancStone::DicomInstanceParameters& instance = frames_->GetInstanceOfFrame(cursorIndex);
        const unsigned int frameNumber = frames_->GetFrameNumberInInstance(cursorIndex);

        StoneAnnotationsRegistry::GetInstance().Save(instance.GetSopInstanceUid(), frameNumber, *stoneAnnotations_);

        if (observer_.get() != NULL)
        {
          observer_->SignalStoneAnnotationsChanged(*this, instance.GetSopInstanceUid(), frameNumber);
        }
      }
    }
  }
  
  void Handle(const OrthancStone::ViewportController::SceneTransformChanged& message)
  {
    RefreshAnnotations(false /* don't save */);
  }

  void Handle(const OrthancStone::AnnotationsSceneLayer::AnnotationChangedMessage& message)
  {
    RefreshAnnotations(true /* save */);
  }

  void Handle(const OrthancStone::AnnotationsSceneLayer::AnnotationAddedMessage& message)
  {
    RefreshAnnotations(true /* save */);

    if (observer_.get() != NULL)
    {
      observer_->SignalStoneAnnotationAdded(*this);
    }
  }

  void Handle(const OrthancStone::AnnotationsSceneLayer::AnnotationRemovedMessage& message)
  {
    RefreshAnnotations(true /* save */);

    if (observer_.get() != NULL)
    {
      observer_->SignalStoneAnnotationRemoved(*this);
    }
  }

  void Handle(const OrthancStone::AnnotationsSceneLayer::TextAnnotationRequiredMessage& message)
  {
    if (observer_.get() != NULL)
    {
      observer_->SignalStoneTextAnnotationRequired(*this, message.GetPointedPosition(), message.GetLabelPosition());
    }
  }

public:
  virtual ~ViewerViewport()
  {
    // Unregister the callbacks to avoid any call with a "void*" that
    // has been destroyed. "WebAssemblyViewport::CreateObjectCookie()"
    // provides a more advanced alternative.
    emscripten_set_wheel_callback(viewport_->GetCanvasCssSelector().c_str(), this, true, NULL);
  }

  static boost::shared_ptr<ViewerViewport> Create(OrthancStone::WebAssemblyLoadersContext& context,
                                                  const OrthancStone::DicomSource& source,
                                                  const std::string& canvas,
                                                  boost::shared_ptr<FramesCache> framesCache,
                                                  boost::shared_ptr<InstancesCache> instancesCache,
                                                  bool softwareRendering,
                                                  bool linearInterpolation)
  {
    boost::shared_ptr<ViewerViewport> viewport(
      new ViewerViewport(context, source, canvas, framesCache, instancesCache, softwareRendering, linearInterpolation));

    {
      std::unique_ptr<OrthancStone::ILoadersContext::ILock> lock(context.Lock());
    
      viewport->loader_ = OrthancStone::DicomResourcesLoader::Create(*lock);
      viewport->Register<OrthancStone::DicomResourcesLoader::SuccessMessage>(
        *viewport->loader_, &ViewerViewport::Handle);

      viewport->Register<OrthancStone::HttpCommand::SuccessMessage>(
        lock->GetOracleObservable(), &ViewerViewport::Handle);

      viewport->Register<OrthancStone::ParseDicomSuccessMessage>(
        lock->GetOracleObservable(), &ViewerViewport::Handle);

      viewport->Register<OrthancStone::AnnotationsSceneLayer::AnnotationChangedMessage>(
        *viewport->stoneAnnotations_, &ViewerViewport::Handle);

      viewport->Register<OrthancStone::AnnotationsSceneLayer::AnnotationAddedMessage>(
        *viewport->stoneAnnotations_, &ViewerViewport::Handle);

      viewport->Register<OrthancStone::AnnotationsSceneLayer::AnnotationRemovedMessage>(
        *viewport->stoneAnnotations_, &ViewerViewport::Handle);

      viewport->Register<OrthancStone::AnnotationsSceneLayer::TextAnnotationRequiredMessage>(
        *viewport->stoneAnnotations_, &ViewerViewport::Handle);
    }

    {
      std::unique_ptr<OrthancStone::IViewport::ILock> lock(viewport->viewport_->Lock());
      viewport->Register<OrthancStone::ViewportController::GrayscaleWindowingChanged>(lock->GetController(), &ViewerViewport::Handle);
      viewport->Register<OrthancStone::ViewportController::SceneTransformChanged>(lock->GetController(), &ViewerViewport::Handle);
    }

    return viewport;    
  }


  void AddLayerSource(ILayerSource& source)  // Ownership is not transfered
  {
    layerSources_.push_back(&source);
  }


  void SetFrames(IFramesCollection* frames)
  {
    if (frames == NULL)
    {
      throw Orthanc::OrthancException(Orthanc::ErrorCode_NullPointer);
    }

    fitNextContent_ = true;
    cineRate_ = DEFAULT_CINE_RATE;
    inverted_ = false;
    serverSideTranscoding_ = false;
    OrthancStone::LinearAlgebra::AssignVector(synchronizationOffset_, 0, 0, 0);

    frames_.reset(frames);
    cursor_.reset(new SeriesCursor(frames_->GetFramesCount(), false));

    if (frames_->GetFramesCount() != 0)
    {
      const OrthancStone::DicomInstanceParameters& firstInstance = frames_->GetInstanceOfFrame(0);
      std::string modality;
      if (firstInstance.GetTags().LookupStringValue(modality, Orthanc::DICOM_TAG_MODALITY, false))
      {
        if (modality == "MR" ||
            modality == "CT" ||
            modality == "NM" ||
            modality == "OPT" ||
            modality == "PT" ||
            modality == "RTDOSE" ||
            modality == "XA")
        {
          // For series that might correspond to 3D images, use their
          // central frame as the first frame to be displayed
          cursor_.reset(new SeriesCursor(frames_->GetFramesCount(), true));
        }
      }

      SetDefaultWindowing(firstInstance);
    }
    else
    {
      windowingTracker_.Reset();
    }

    LOG(INFO) << "Number of frames in series: " << frames_->GetFramesCount();

    ClearViewport();
    prefetchQueue_.clear();

    if (observer_.get() != NULL)
    {
      observer_->SignalFrameUpdated(*this, cursor_->GetCurrentIndex(),
                                    frames_->GetFramesCount(), DisplayedFrameQuality_None, 0, "", "");
    }

    centralPhysicalWidth_ = 1;
    centralPhysicalHeight_ = 1;

    if (frames_->GetFramesCount() != 0)
    {
      const OrthancStone::DicomInstanceParameters& centralInstance = frames_->GetInstanceOfFrame(cursor_->GetCurrentIndex());

      /**
       * Avoid loading metadata if we know that this cannot be a
       * "true" image with pixel data. Retrieving instance metadata on
       * RTSTRUCT can lead to very large JSON whose parsing will
       * freeze the browser for several seconds.
       **/
      const OrthancStone::SopClassUid uid = centralInstance.GetSopClassUid();
      if (uid != OrthancStone::SopClassUid_EncapsulatedPdf &&
          uid != OrthancStone::SopClassUid_RTDose &&
          uid != OrthancStone::SopClassUid_RTPlan &&
          uid != OrthancStone::SopClassUid_RTStruct &&
          GetSeriesThumbnailType(uid) != OrthancStone::SeriesThumbnailType_Video)
      {
        // Fetch the details of the series from the central instance
        const std::string uri = ("studies/" + centralInstance.GetStudyInstanceUid() +
                                 "/series/" + centralInstance.GetSeriesInstanceUid() +
                                 "/instances/" + centralInstance.GetSopInstanceUid() + "/metadata");
        
        loader_->ScheduleGetDicomWeb(
          boost::make_shared<OrthancStone::LoadedDicomResources>(Orthanc::DICOM_TAG_SOP_INSTANCE_UID),
          0, source_, uri, new LoadSeriesDetailsFromInstance(GetSharedObserver()));
      }
    }

    ApplyScheduledFocus();
  }


  // This method is used when the layout of the HTML page changes,
  // which does not trigger the "emscripten_set_resize_callback()"
  void UpdateSize(bool fitContent)
  {
    std::unique_ptr<OrthancStone::IViewport::ILock> lock(viewport_->Lock());
    lock->RefreshCanvasSize();

    if (fitContent)
    {
      lock->GetCompositor().FitContent(lock->GetController().GetScene());
    }

    stoneAnnotations_->ClearHover();
    stoneAnnotations_->Render(lock->GetController().GetScene());
    
    lock->Invalidate();
  }

  void AcquireObserver(IObserver* observer)
  {  
    observer_.reset(observer);
  }

  const std::string& GetCanvasId() const
  {
    assert(viewport_);
    return viewport_->GetCanvasId();
  }


  void Redraw()
  {
    if (cursor_.get() != NULL &&
        frames_.get() != NULL)
    {
      const size_t cursorIndex = cursor_->GetCurrentIndex();

      const OrthancStone::DicomInstanceParameters& instance = frames_->GetInstanceOfFrame(cursorIndex);
      const unsigned int frameNumber = frames_->GetFrameNumberInInstance(cursorIndex);

      FramesCache::Accessor accessor(*framesCache_, instance.GetSopInstanceUid(), frameNumber);
      if (accessor.IsValid())
      {
        RenderCurrentScene(accessor.GetImage(), instance, frameNumber, IFramesCollection::GetFrameGeometry(*frames_, cursorIndex));

        DisplayedFrameQuality quality;
        
        if (accessor.GetQuality() < QUALITY_FULL)
        {
          // This frame is only available in low-res: Download the full DICOM
          ScheduleLoadFullDicomFrame(cursorIndex, PRIORITY_HIGH, false /* not a prefetch */);
          quality = DisplayedFrameQuality_Low;
        }
        else
        {
          quality = DisplayedFrameQuality_High;
        }

        SetupPrefetchAfterRendering(accessor.GetImage(), quality);
      }
      else
      {
        // This frame is not cached yet: Load it
        if (source_.HasDicomWebRendered())
        {
          ScheduleLoadRenderedFrame(cursorIndex, PRIORITY_HIGH, false /* not a prefetch */);
        }
        else
        {
          ScheduleLoadFullDicomFrame(cursorIndex, PRIORITY_HIGH, false /* not a prefetch */);
        }
      }
    }
  }


  // Returns "true" iff the frame has indeed changed
  bool ChangeFrame(SeriesCursor::Action action,
                   bool isCircular)
  {
    if (cursor_.get() != NULL)
    {
      size_t previous = cursor_->GetCurrentIndex();
      
      cursor_->Apply(action, isCircular);
      
      size_t current = cursor_->GetCurrentIndex();
      if (previous != current)
      {
        Redraw();
        return true;
      }
    }

    return false;
  }


  void SetFrame(unsigned int frameNumber)
  {
    if (cursor_.get() != NULL &&
        frameNumber < cursor_->GetFramesCount() &&
        frameNumber != cursor_->GetCurrentIndex())
    {
      cursor_->SetCurrentIndex(frameNumber);
      Redraw();
    }
  }


  void GoToFirstFrame()
  {
    if (cursor_.get() != NULL &&
        cursor_->GetCurrentIndex() != 0)
    {
      cursor_->SetCurrentIndex(0);
      Redraw();
    }
  }


  void GoToLastFrame()
  {
    if (cursor_.get() != NULL)
    {
      size_t last = cursor_->GetFramesCount() - 1;
      if (cursor_->GetCurrentIndex() != last)
      {
        cursor_->SetCurrentIndex(last);
        Redraw();
      }
    }
  }
  

  bool GetCurrentFrameOfReferenceUid(std::string& frameOfReferenceUid) const
  {
    if (cursor_.get() != NULL &&
        frames_.get() != NULL)
    {
      frameOfReferenceUid = frames_->GetInstanceOfFrame(cursor_->GetCurrentIndex()).GetFrameOfReferenceUid();
      return true;
    }
    else
    {
      return false;
    }
  }

  bool GetCurrentPlane(OrthancStone::CoordinateSystem3D& plane) const
  {
    if (cursor_.get() != NULL &&
        frames_.get() != NULL)
    {
      plane = IFramesCollection::GetFrameGeometry(*frames_, cursor_->GetCurrentIndex());
      return true;
    }
    else
    {
      return false;
    }
  }

  void UpdateReferenceLines(const std::list<const ViewerViewport*>& viewports)
  {
    std::unique_ptr<OrthancStone::PolylineSceneLayer> layer(new OrthancStone::PolylineSceneLayer);
    
    if (cursor_.get() != NULL &&
        frames_.get() != NULL)
    {
      const size_t cursorIndex = cursor_->GetCurrentIndex();
      const OrthancStone::DicomInstanceParameters& instance = frames_->GetInstanceOfFrame(cursorIndex);
      const unsigned int frame = frames_->GetFrameNumberInInstance(cursorIndex);

      for (std::list<const ViewerViewport*>::const_iterator
             it = viewports.begin(); it != viewports.end(); ++it)
      {
        assert(*it != NULL);

        OrthancStone::CoordinateSystem3D otherPlane;
        std::string otherFrameOfReferenceUid;
        if ((*it)->GetCurrentPlane(otherPlane) &&
            (*it)->GetCurrentFrameOfReferenceUid(otherFrameOfReferenceUid) &&
            otherFrameOfReferenceUid == instance.GetFrameOfReferenceUid())
        {
          double x1, y1, x2, y2;
          if (GetReferenceLineCoordinates(x1, y1, x2, y2, instance, frame, otherPlane))
          {
            OrthancStone::PolylineSceneLayer::Chain chain;
            chain.push_back(OrthancStone::ScenePoint2D(x1, y1));
            chain.push_back(OrthancStone::ScenePoint2D(x2, y2));
            layer->AddChain(chain, false, 0, 255, 0);
          }
        }
      }
    }

    {
      std::unique_ptr<OrthancStone::IViewport::ILock> lock(viewport_->Lock());

      if (layer->GetChainsCount() == 0)
      {
        lock->GetController().GetScene().DeleteLayer(LAYER_REFERENCE_LINES);
      }
      else
      {
        lock->GetController().GetScene().SetLayer(LAYER_REFERENCE_LINES, layer.release());
      }
      
      //lock->GetCompositor().Refresh(lock->GetController().GetScene());
      lock->Invalidate();
    }
  }


  void ClearReferenceLines()
  {
    {
      std::unique_ptr<OrthancStone::IViewport::ILock> lock(viewport_->Lock());
      lock->GetController().GetScene().DeleteLayer(LAYER_REFERENCE_LINES);
      lock->Invalidate();
    }
  }


  void StretchWindowing()
  {
    float minValue, maxValue;
    
    {
      std::unique_ptr<OrthancStone::IViewport::ILock> lock(viewport_->Lock());

      if (!lock->GetController().GetScene().HasLayer(LAYER_TEXTURE) ||
          lock->GetController().GetScene().GetLayer(LAYER_TEXTURE).GetType() !=
          OrthancStone::ISceneLayer::Type_FloatTexture)
      {
        return;
      }

      const Orthanc::ImageAccessor& texture =
        dynamic_cast<OrthancStone::FloatTextureSceneLayer&>(
          lock->GetController().GetScene().GetLayer(LAYER_TEXTURE)).GetTexture();
      if (texture.GetFormat() != Orthanc::PixelFormat_Float32)
      {
        throw Orthanc::OrthancException(Orthanc::ErrorCode_InternalError);
      }

      Orthanc::ImageProcessing::GetMinMaxFloatValue(minValue, maxValue, texture);
    }

    const float center = (minValue + maxValue) / 2.0f;
    const float width = maxValue - minValue;
    UpdateWindowing(WindowingState_User, OrthancStone::Windowing(center, width));
  }

  void FlipX()
  {
    {
      std::unique_ptr<OrthancStone::IViewport::ILock> lock(viewport_->Lock());
      lock->GetController().GetScene().FlipViewportX(
        lock->GetCompositor().GetCanvasWidth(), lock->GetCompositor().GetCanvasHeight());
      lock->Invalidate();
    }    
  }

  void FlipY()
  {
    {
      std::unique_ptr<OrthancStone::IViewport::ILock> lock(viewport_->Lock());
      lock->GetController().GetScene().FlipViewportY(
        lock->GetCompositor().GetCanvasWidth(), lock->GetCompositor().GetCanvasHeight());
      lock->Invalidate();
    }
  }

  void RotateLeft()
  {
    {
      std::unique_ptr<OrthancStone::IViewport::ILock> lock(viewport_->Lock());
      lock->GetController().GetScene().RotateViewport(
        -PI / 2.0, lock->GetCompositor().GetCanvasWidth(), lock->GetCompositor().GetCanvasHeight());
      lock->Invalidate();
    }    
  }

  void RotateRight()
  {
    {
      std::unique_ptr<OrthancStone::IViewport::ILock> lock(viewport_->Lock());
      lock->GetController().GetScene().RotateViewport(
        PI / 2.0, lock->GetCompositor().GetCanvasWidth(), lock->GetCompositor().GetCanvasHeight());
      lock->Invalidate();
    }
  }

  void Invert()
  {
    inverted_ = !inverted_;
    
    {
      std::unique_ptr<OrthancStone::IViewport::ILock> lock(viewport_->Lock());

      if (lock->GetController().GetScene().HasLayer(LAYER_TEXTURE) &&
          lock->GetController().GetScene().GetLayer(LAYER_TEXTURE).GetType() ==
          OrthancStone::ISceneLayer::Type_FloatTexture)
      {
        OrthancStone::FloatTextureSceneLayer& layer = 
          dynamic_cast<OrthancStone::FloatTextureSceneLayer&>(
            lock->GetController().GetScene().GetLayer(LAYER_TEXTURE));

        // NB: Using "IsInverted()" instead of "inverted_" is for
        // compatibility with MONOCHROME1 images
        layer.SetInverted(!layer.IsInverted());
        lock->Invalidate();
      }
    }
  }



  class Interactor : public OrthancStone::DefaultViewportInteractor
  {
  private:
    ViewerViewport&  viewer_;
    WebViewerAction  leftAction_;
    WebViewerAction  middleAction_;
    WebViewerAction  rightAction_;

    bool IsAction(const OrthancStone::PointerEvent& event,
                  WebViewerAction action)
    {
      switch (event.GetMouseButton())
      {
        case OrthancStone::MouseButton_Left:
          return (leftAction_ == action);

        case OrthancStone::MouseButton_Middle:
          return (middleAction_ == action);
      
        case OrthancStone::MouseButton_Right:
          return (rightAction_ == action);

        default:
          return false;
      }
    }
    
  public:
    Interactor(ViewerViewport& viewer,
               WebViewerAction leftAction,
               WebViewerAction middleAction,
               WebViewerAction rightAction) :
      viewer_(viewer),
      leftAction_(leftAction),
      middleAction_(middleAction),
      rightAction_(rightAction)
    {
      SetLeftButtonAction(ConvertWebViewerAction(leftAction));
      SetMiddleButtonAction(ConvertWebViewerAction(middleAction));
      SetRightButtonAction(ConvertWebViewerAction(rightAction));
    }

    virtual OrthancStone::IFlexiblePointerTracker* CreateTracker(
      boost::weak_ptr<OrthancStone::IViewport> viewport,
      const OrthancStone::PointerEvent& event,
      unsigned int viewportWidth,
      unsigned int viewportHeight) ORTHANC_OVERRIDE
    {
      boost::shared_ptr<OrthancStone::IViewport> lock1(viewport.lock());
      
      if (lock1 &&
          IsAction(event, WebViewerAction_Crosshair))
      {
        OrthancStone::CoordinateSystem3D plane;
        if (viewer_.GetCurrentPlane(plane))
        {
          std::unique_ptr<OrthancStone::IViewport::ILock> lock2(lock1->Lock());

          const OrthancStone::ScenePoint2D p = event.GetMainPosition();
          double x = p.GetX();
          double y = p.GetY();
          lock2->GetController().GetCanvasToSceneTransform().Apply(x, y);
          
          OrthancStone::Vector click = plane.MapSliceToWorldCoordinates(x, y);
          if (viewer_.observer_.get() != NULL)
          {
            viewer_.observer_->SignalCrosshair(viewer_, click);
          }
        }
        
        return NULL;  // No need for a tracker, this is just a click
      }
      else
      {
        // Only the left mouse button can be used to edit/create/remove annotations
        if (event.GetMouseButton() == OrthancStone::MouseButton_Left)
        {
          switch (leftAction_)
          {
            case WebViewerAction_CreateAngle:
              viewer_.stoneAnnotations_->SetActiveTool(OrthancStone::AnnotationsSceneLayer::Tool_Angle);
              break;
              
            case WebViewerAction_CreateCircle:
              viewer_.stoneAnnotations_->SetActiveTool(OrthancStone::AnnotationsSceneLayer::Tool_Circle);
              break;
              
            case WebViewerAction_CreateLength:
              viewer_.stoneAnnotations_->SetActiveTool(OrthancStone::AnnotationsSceneLayer::Tool_Length);
              break;

            case WebViewerAction_RemoveMeasure:
              viewer_.stoneAnnotations_->SetActiveTool(OrthancStone::AnnotationsSceneLayer::Tool_Remove);
              break;

            case WebViewerAction_CreatePixelProbe:
              viewer_.stoneAnnotations_->SetActiveTool(OrthancStone::AnnotationsSceneLayer::Tool_PixelProbe);
              break;

            case WebViewerAction_CreateEllipseProbe:
              viewer_.stoneAnnotations_->SetActiveTool(OrthancStone::AnnotationsSceneLayer::Tool_EllipseProbe);
              break;

            case WebViewerAction_CreateRectangleProbe:
              viewer_.stoneAnnotations_->SetActiveTool(OrthancStone::AnnotationsSceneLayer::Tool_RectangleProbe);
              break;

            case WebViewerAction_CreateTextAnnotation:
              viewer_.stoneAnnotations_->SetActiveTool(OrthancStone::AnnotationsSceneLayer::Tool_TextAnnotation);
              break;

            default:
              viewer_.stoneAnnotations_->SetActiveTool(OrthancStone::AnnotationsSceneLayer::Tool_Edit);
              break;
          }

          {
            std::unique_ptr<OrthancStone::IViewport::ILock> lock2(lock1->Lock());

            std::unique_ptr<OrthancStone::IFlexiblePointerTracker> t;
            t.reset(viewer_.stoneAnnotations_->CreateTracker(event.GetMainPosition(), lock2->GetController().GetScene()));

            if (t.get() != NULL)
            {
              return t.release();
            }
          }
        }

        return DefaultViewportInteractor::CreateTracker(
          viewport, event, viewportWidth, viewportHeight);
      }
    }

    virtual bool HasMouseHover() const ORTHANC_OVERRIDE
    {
      return true;
    }

    virtual void HandleMouseHover(OrthancStone::IViewport& viewport,
                                  const OrthancStone::PointerEvent& event) ORTHANC_OVERRIDE
    {
      std::unique_ptr<OrthancStone::IViewport::ILock> lock(viewport.Lock());

      if (viewer_.stoneAnnotations_->SetMouseHover(event.GetMainPosition(), lock->GetController().GetScene()))
      {
        viewer_.stoneAnnotations_->Render(lock->GetController().GetScene());
        lock->Invalidate();
      }
    }
  };
  

  void SetMouseButtonActions(WebViewerAction leftAction,
                             WebViewerAction middleAction,
                             WebViewerAction rightAction)
  {
    assert(viewport_ != NULL);
    viewport_->AcquireInteractor(new Interactor(*this, leftAction, middleAction, rightAction));
  }

  void FitForPrint()
  {
    viewport_->FitForPrint();
  }

  void ScheduleFrameFocus(const std::string& sopInstanceUid,
                          unsigned int frameNumber)
  {
    hasFocusOnInstance_ = true;
    focusSopInstanceUid_ = sopInstanceUid;
    focusFrameNumber_ = frameNumber;
    
    ApplyScheduledFocus();
  }

  void ApplyScheduledFocus()
  {
    size_t cursorIndex;
    
    if (hasFocusOnInstance_ &&
        cursor_.get() != NULL &&
        frames_.get() != NULL &&
        frames_->LookupFrame(cursorIndex, focusSopInstanceUid_, focusFrameNumber_))
    {
      size_t current = cursor_->GetCurrentIndex();

      if (current != cursorIndex)
      {
        cursor_->SetCurrentIndex(cursorIndex);
        Redraw();
      }
      
      hasFocusOnInstance_ = false;
    }
  }

  void FocusOnPoint(const OrthancStone::Vector& p)
  {
    //static const double MAX_DISTANCE = 0.5;   // 0.5 cm => TODO parameter?
    static const double MAX_DISTANCE = std::numeric_limits<double>::infinity();

    size_t cursorIndex;
    if (cursor_.get() != NULL &&
        frames_.get() != NULL &&
        frames_->FindClosestFrame(cursorIndex, p, MAX_DISTANCE))
    {
      cursor_->SetCurrentIndex(cursorIndex);
      Redraw();
    }
  }

  unsigned int GetCineRate() const
  {
    return cineRate_;
  }

  void FormatWindowingPresets(Json::Value& target) const
  {
    target = Json::arrayValue;

    for (size_t i = 0; i < windowingPresets_.size(); i++)
    {
      const double c = windowingPresets_[i].GetCenter();
      const double w = windowingPresets_[i].GetWidth();
      
      std::string name = "Preset";
      if (windowingPresets_.size() > 1)
      {
        name += " " + boost::lexical_cast<std::string>(i + 1);
      }

      Json::Value preset = Json::objectValue;
      preset["name"] = name;
      preset["center"] = c;
      preset["width"] = w;
      preset["info"] =
        ("C " + boost::lexical_cast<std::string>(static_cast<int>(boost::math::iround<double>(c))) +
         ", W " + boost::lexical_cast<std::string>(static_cast<int>(boost::math::iround<double>(w))));
      
      target.append(preset);
    }
  }


  void SetSynchronizedBrowsingEnabled(int enabled)
  {
    OrthancStone::LinearAlgebra::AssignVector(synchronizationOffset_, 0, 0, 0);
    synchronizationEnabled_ = enabled;
  }


  void SignalStoneAnnotationsChanged(const std::string& sopInstanceUid,
                                     size_t frame)
  {
    if (cursor_.get() != NULL &&
        frames_.get() != NULL)
    {
      const size_t cursorIndex = cursor_->GetCurrentIndex();
      const OrthancStone::DicomInstanceParameters& instance = frames_->GetInstanceOfFrame(cursorIndex);
      const unsigned int frameNumber = frames_->GetFrameNumberInInstance(cursorIndex);

      if (instance.GetSopInstanceUid() == sopInstanceUid &&
          frameNumber == frame)
      {
        StoneAnnotationsRegistry::GetInstance().Load(*stoneAnnotations_, instance.GetSopInstanceUid(), frame);

        {
          std::unique_ptr<OrthancStone::IViewport::ILock> lock(viewport_->Lock());
          stoneAnnotations_->Render(lock->GetController().GetScene());
          lock->Invalidate();
        }
      }
    }    
  }

  void SetLinearInterpolation(bool linearInterpolation)
  {
    if (linearInterpolation_ != linearInterpolation)
    {
      linearInterpolation_ = linearInterpolation;
      Redraw();
    }
  }

  void AddTextAnnotation(const std::string& label,
                         const OrthancStone::ScenePoint2D& pointedPosition,
                         const OrthancStone::ScenePoint2D& labelPosition)
  {
    stoneAnnotations_->AddTextAnnotation(label, pointedPosition, labelPosition);
    Redraw();
  }


  bool GetCurrentFrame(std::string& sopInstanceUid /* out */,
                       unsigned int& frameNumber /* out */) const
  {
    if (cursor_.get() != NULL &&
        frames_.get() != NULL)
    {
      const size_t cursorIndex = cursor_->GetCurrentIndex();
      const OrthancStone::DicomInstanceParameters& instance = frames_->GetInstanceOfFrame(cursorIndex);
      sopInstanceUid = instance.GetSopInstanceUid();
      frameNumber = frames_->GetFrameNumberInInstance(cursorIndex);
      return true;
    }
    else
    {
      return false;
    }
  }


  void SignalSynchronizedBrowsing()
  {
    if (synchronizationEnabled_ &&
        frames_.get() != NULL &&
        cursor_.get() != NULL)
    {
      const size_t currentCursorIndex = cursor_->GetCurrentIndex();

      const OrthancStone::CoordinateSystem3D current = IFramesCollection::GetFrameGeometry(*frames_, currentCursorIndex);
      
      observer_->SignalSynchronizedBrowsing(
        *this, current.GetOrigin() + synchronizationOffset_, current.GetNormal());
    }
  }


  void SetUserWindowing(const OrthancStone::Windowing& windowing)
  {
    UpdateWindowing(WindowingState_User, windowing);
  }


  void SetPendingSeriesInstanceUid(const std::string& seriesInstanceUid)
  {
    pendingSeriesInstanceUid_ = seriesInstanceUid;
  }


  void ClearPendingSeriesInstanceUid()
  {
    pendingSeriesInstanceUid_.clear();
  }


  const std::string& GetPendingSeriesInstanceUid() const
  {
    return pendingSeriesInstanceUid_;
  }
};





class OrientationMarkersSource : public ILayerSource
{
public:
  virtual int GetDepth() const ORTHANC_OVERRIDE
  {
    return LAYER_ORIENTATION_MARKERS;
  }

  virtual OrthancStone::ISceneLayer* Create(const Orthanc::ImageAccessor& frame,
                                            const OrthancStone::DicomInstanceParameters& instance,
                                            unsigned int frameNumber,
                                            double pixelSpacingX,
                                            double pixelSpacingY,
                                            const OrthancStone::CoordinateSystem3D& plane) ORTHANC_OVERRIDE
  {
    if (instance.GetGeometry().IsValid())
    {
      std::unique_ptr<OrthancStone::MacroSceneLayer> layer(new OrthancStone::MacroSceneLayer);

      std::string top, bottom, left, right;
      instance.GetGeometry().GetOrientationMarkers(top, bottom, left, right);

      std::unique_ptr<OrthancStone::TextSceneLayer> text;

      text.reset(new OrthancStone::TextSceneLayer);
      text->SetText(top);
      text->SetPosition(pixelSpacingX * static_cast<double>(frame.GetWidth()) / 2.0, 0);
      text->SetAnchor(OrthancStone::BitmapAnchor_TopCenter);
      layer->AddLayer(text.release());

      text.reset(new OrthancStone::TextSceneLayer);
      text->SetText(bottom);
      text->SetPosition(pixelSpacingX * static_cast<double>(frame.GetWidth()) / 2.0,
                        pixelSpacingY * static_cast<double>(frame.GetHeight()));
      text->SetAnchor(OrthancStone::BitmapAnchor_BottomCenter);
      layer->AddLayer(text.release());

      text.reset(new OrthancStone::TextSceneLayer);
      text->SetText(left);
      text->SetPosition(0, pixelSpacingY * static_cast<double>(frame.GetHeight()) / 2.0);
      text->SetAnchor(OrthancStone::BitmapAnchor_CenterLeft);
      layer->AddLayer(text.release());

      text.reset(new OrthancStone::TextSceneLayer);
      text->SetText(right);
      text->SetPosition(pixelSpacingX * static_cast<double>(frame.GetWidth()),
                        pixelSpacingY * static_cast<double>(frame.GetHeight()) / 2.0);
      text->SetAnchor(OrthancStone::BitmapAnchor_CenterRight);
      layer->AddLayer(text.release());

      return layer.release();
    }
    else
    {
      return NULL;
    }
  }
};


class OsiriXLayerSource : public ILayerSource
{
private:
  // The coordinates of OsiriX annotations are expressed in 3D world coordinates
  OrthancStone::OsiriX::CollectionOfAnnotations  annotations_;

public:
  OrthancStone::OsiriX::CollectionOfAnnotations& GetAnnotations()
  {
    return annotations_;
  }

  virtual int GetDepth() const ORTHANC_OVERRIDE
  {
    return LAYER_ANNOTATIONS_OSIRIX;
  }

  virtual OrthancStone::ISceneLayer* Create(const Orthanc::ImageAccessor& frame,
                                            const OrthancStone::DicomInstanceParameters& instance,
                                            unsigned int frameNumber,
                                            double pixelSpacingX,
                                            double pixelSpacingY,
                                            const OrthancStone::CoordinateSystem3D& plane) ORTHANC_OVERRIDE
  {
    std::set<size_t> a;
    annotations_.LookupSopInstanceUid(a, instance.GetSopInstanceUid());
    if (plane.IsValid() &&
        !a.empty())
    {
      std::unique_ptr<OrthancStone::MacroSceneLayer> layer(new OrthancStone::MacroSceneLayer);
      // layer->Reserve(a.size());

      OrthancStone::OsiriXLayerFactory factory;
      factory.SetColor(0, 255, 0);

      for (std::set<size_t>::const_iterator it = a.begin(); it != a.end(); ++it)
      {
        const OrthancStone::OsiriX::Annotation& annotation = annotations_.GetAnnotation(*it);
        layer->AddLayer(factory.Create(annotation, plane));
      }

      return layer.release();
    }

    return NULL;
  }
};



class OverlayLayerSource : public ILayerSource
{
public:
  virtual int GetDepth() const ORTHANC_OVERRIDE
  {
    return LAYER_OVERLAY;
  }

  virtual OrthancStone::ISceneLayer* Create(const Orthanc::ImageAccessor& frame,
                                            const OrthancStone::DicomInstanceParameters& instance,
                                            unsigned int frameNumber,
                                            double pixelSpacingX,
                                            double pixelSpacingY,
                                            const OrthancStone::CoordinateSystem3D& plane) ORTHANC_OVERRIDE
  {
    OverlaysRegistry::Accessor accessor(OverlaysRegistry::GetInstance(), instance.GetSopInstanceUid());
    if (accessor.IsValid())
    {
      std::unique_ptr<OrthancStone::LookupTableTextureSceneLayer> layer(accessor.CreateTexture());
      layer->SetLinearInterpolation(false);
      return layer.release();
    }
    else
    {
      return NULL;
    }
  }
};



typedef std::map<std::string, boost::shared_ptr<ViewerViewport> >  Viewports;

static Viewports allViewports_;
static bool showReferenceLines_ = true;
static std::unique_ptr<OverlayLayerSource>  overlayLayerSource_;
static std::unique_ptr<OsiriXLayerSource>   osiriXLayerSource_;

// Orientation markers, new in Stone Web viewer 2.4
static std::unique_ptr<OrientationMarkersSource>  orientationMarkersSource_;


static void UpdateReferenceLines()
{
  if (showReferenceLines_)
  {
    std::list<const ViewerViewport*> viewports;
    
    for (Viewports::const_iterator it = allViewports_.begin(); it != allViewports_.end(); ++it)
    {
      assert(it->second != NULL);
      viewports.push_back(it->second.get());
    }

    for (Viewports::iterator it = allViewports_.begin(); it != allViewports_.end(); ++it)
    {
      assert(it->second != NULL);
      it->second->UpdateReferenceLines(viewports);
    }
  }
  else
  {
    for (Viewports::iterator it = allViewports_.begin(); it != allViewports_.end(); ++it)
    {
      assert(it->second != NULL);
      it->second->ClearReferenceLines();
    }
  }
}


class WebAssemblyObserver : public ResourcesLoader::IObserver,
                            public ViewerViewport::IObserver
{
public:
  virtual void SignalResourcesLoaded() ORTHANC_OVERRIDE
  {
    DISPATCH_JAVASCRIPT_EVENT("ResourcesLoaded");
  }

  virtual void SignalSeriesThumbnailLoaded(const std::string& studyInstanceUid,
                                           const std::string& seriesInstanceUid) ORTHANC_OVERRIDE
  {
    EM_ASM({
        const customEvent = document.createEvent("CustomEvent");
        customEvent.initCustomEvent("ThumbnailLoaded", false, false,
                                    { "studyInstanceUid" : UTF8ToString($0),
                                        "seriesInstanceUid" : UTF8ToString($1) });
        window.dispatchEvent(customEvent);
      },
      studyInstanceUid.c_str(),
      seriesInstanceUid.c_str());
  }

  virtual void SignalSeriesMetadataLoaded(const std::string& studyInstanceUid,
                                          const std::string& seriesInstanceUid) ORTHANC_OVERRIDE
  {
    EM_ASM({
        const customEvent = document.createEvent("CustomEvent");
        customEvent.initCustomEvent("MetadataLoaded", false, false,
                                    { "studyInstanceUid" : UTF8ToString($0),
                                        "seriesInstanceUid" : UTF8ToString($1) });
        window.dispatchEvent(customEvent);
      },
      studyInstanceUid.c_str(),
      seriesInstanceUid.c_str());

    for (Viewports::const_iterator it = allViewports_.begin(); it != allViewports_.end(); ++it)
    {
      assert(it->second != NULL);
      it->second->ApplyScheduledFocus();
    }
  }

  virtual void SignalSeriesDetailsReady(const ViewerViewport& viewport) ORTHANC_OVERRIDE
  {
    EM_ASM({
        const customEvent = document.createEvent("CustomEvent");
        customEvent.initCustomEvent("SeriesDetailsReady", false, false,
                                    { "canvasId" : UTF8ToString($0) });
        window.dispatchEvent(customEvent);
      },
      viewport.GetCanvasId().c_str()
      );
  }

  virtual void SignalFrameUpdated(const ViewerViewport& viewport,
                                  size_t currentFrame,
                                  size_t countFrames,
                                  DisplayedFrameQuality quality,
                                  unsigned int instanceNumber,
                                  const std::string& contentDate,
                                  const std::string& contentTime) ORTHANC_OVERRIDE
  {
    EM_ASM({
        const customEvent = document.createEvent("CustomEvent");
        customEvent.initCustomEvent("FrameUpdated", false, false,
                                    { "canvasId" : UTF8ToString($0),
                                        "currentFrame" : $1,
                                        "numberOfFrames" : $2,
                                        "quality" : $3,
                                        "instanceNumber" : $4,
                                        "contentDate" : UTF8ToString($5),
                                        "contentTime" : UTF8ToString($6),
                                         });
        window.dispatchEvent(customEvent);
      },
      viewport.GetCanvasId().c_str(),
      static_cast<int>(currentFrame),
      static_cast<int>(countFrames),
      quality, 
      instanceNumber, 
      contentDate.c_str(),
      contentTime.c_str());

    UpdateReferenceLines();
  }

  virtual void SignalCrosshair(const ViewerViewport& viewport,
                               const OrthancStone::Vector& click) ORTHANC_OVERRIDE
  {
    if (click.size() != 3u)
    {
      throw Orthanc::OrthancException(Orthanc::ErrorCode_ParameterOutOfRange);
    }
    
    for (Viewports::const_iterator it = allViewports_.begin(); it != allViewports_.end(); ++it)
    {
      // TODO - One could check the "Frame Of Reference UID" here
      assert(it->second.get() != NULL);
      if (it->second.get() != &viewport)
      {
        it->second->FocusOnPoint(click);
      }
    }
  }

  virtual void SignalSynchronizedBrowsing(const ViewerViewport& viewport,
                                          const OrthancStone::Vector& click,
                                          const OrthancStone::Vector& normal) ORTHANC_OVERRIDE
  {
    for (Viewports::const_iterator it = allViewports_.begin(); it != allViewports_.end(); ++it)
    {
      assert(it->second.get() != NULL);

      OrthancStone::CoordinateSystem3D plane;
      bool isOpposite;
      
      if (it->second.get() != &viewport &&
          it->second->GetCurrentPlane(plane) &&
          OrthancStone::GeometryToolbox::IsParallelOrOpposite(isOpposite, plane.GetNormal(), normal))
      {
        it->second->FocusOnPoint(click);
      }
    }
  }

  virtual void SignalSeriesPdfLoaded(const std::string& studyInstanceUid,
                                     const std::string& seriesInstanceUid,
                                     const std::string& pdf) ORTHANC_OVERRIDE
  {
    EM_ASM({
        const customEvent = document.createEvent("CustomEvent");
        customEvent.initCustomEvent("PdfLoaded", false, false,
                                    { "studyInstanceUid" : UTF8ToString($0),
                                        "seriesInstanceUid" : UTF8ToString($1),
                                        "pdfPointer" : $2,
                                        "pdfSize": $3});
        window.dispatchEvent(customEvent);
      },
      studyInstanceUid.c_str(),
      seriesInstanceUid.c_str(),
      pdf.empty() ? 0 : reinterpret_cast<intptr_t>(pdf.c_str()),  // Explicit conversion to an integer
      pdf.size());
  }


  virtual void SignalVirtualSeriesThumbnailLoaded(const std::string& virtualSeriesId,
                                                  const std::string& jpeg) ORTHANC_OVERRIDE
  {
    std::string dataUriScheme;
    Orthanc::Toolbox::EncodeDataUriScheme(dataUriScheme, "image/jpeg", jpeg);    
    
    EM_ASM({
        const customEvent = document.createEvent("CustomEvent");
        customEvent.initCustomEvent("VirtualSeriesThumbnailLoaded", false, false,
                                    { "virtualSeriesId" : UTF8ToString($0),
                                        "thumbnail" : UTF8ToString($1) });
        window.dispatchEvent(customEvent);
      },
      virtualSeriesId.c_str(),
      dataUriScheme.c_str());
  }

  virtual void SignalWindowingUpdated(const ViewerViewport& viewport,
                                      const OrthancStone::Windowing& windowing) ORTHANC_OVERRIDE
  {
    EM_ASM({
        const customEvent = document.createEvent("CustomEvent");
        customEvent.initCustomEvent("WindowingUpdated", false, false,
                                    { "canvasId" : UTF8ToString($0),
                                        "windowingCenter" : $1,
                                        "windowingWidth" : $2 });
        window.dispatchEvent(customEvent);
      },
      viewport.GetCanvasId().c_str(),
      static_cast<int>(boost::math::iround<double>(windowing.GetCenter())),
      static_cast<int>(boost::math::iround<double>(windowing.GetWidth())));

    UpdateReferenceLines();
  }

  virtual void SignalStoneAnnotationsChanged(const ViewerViewport& viewport,
                                             const std::string& sopInstanceUid,
                                             size_t frame) ORTHANC_OVERRIDE
  {
    for (Viewports::const_iterator it = allViewports_.begin(); it != allViewports_.end(); ++it)
    {
      assert(it->second.get() != NULL);

      if (it->second.get() != &viewport)
      {
        it->second->SignalStoneAnnotationsChanged(sopInstanceUid, frame);
      }
    }
  }
  
  virtual void SignalStoneAnnotationAdded(const ViewerViewport& viewport) ORTHANC_OVERRIDE
  {
    EM_ASM({
        const customEvent = document.createEvent("CustomEvent");
        customEvent.initCustomEvent("StoneAnnotationAdded", false, false,
                                    { "canvasId" : UTF8ToString($0) });
        window.dispatchEvent(customEvent);
      },
      viewport.GetCanvasId().c_str());
  }

  virtual void SignalStoneAnnotationRemoved(const ViewerViewport& viewport) ORTHANC_OVERRIDE
  {
    EM_ASM({
        const customEvent = document.createEvent("CustomEvent");
        customEvent.initCustomEvent("StoneAnnotationRemoved", false, false,
                                    { "canvasId" : UTF8ToString($0) });
        window.dispatchEvent(customEvent);
      },
      viewport.GetCanvasId().c_str());
  }

  virtual void SignalStoneTextAnnotationRequired(const ViewerViewport& viewport,
                                                 const OrthancStone::ScenePoint2D& pointedPosition,
                                                 const OrthancStone::ScenePoint2D& labelPosition) ORTHANC_OVERRIDE
  {
    EM_ASM({
        const customEvent = document.createEvent("CustomEvent");
        customEvent.initCustomEvent("TextAnnotationRequired", false, false,
                                    { "canvasId" : UTF8ToString($0),
                                      "pointedX" : $1,
                                      "pointedY" : $2,
                                      "labelX" : $3,
                                      "labelY" : $4 });
        window.dispatchEvent(customEvent);
      },
      viewport.GetCanvasId().c_str(),
      pointedPosition.GetX(),
      pointedPosition.GetY(),
      labelPosition.GetX(),
      labelPosition.GetY() );
  }

  virtual void SignalDicomSRLoaded(const std::string& studyInstanceUid,
                                   const std::string& seriesInstanceUid,
                                   const std::string& sopInstanceUid) ORTHANC_OVERRIDE;
};



static OrthancStone::DicomSource source_;
static boost::shared_ptr<FramesCache> framesCache_;
static boost::shared_ptr<InstancesCache> instancesCache_;
static boost::shared_ptr<OrthancStone::WebAssemblyLoadersContext> context_;
static std::string stringBuffer_;
static bool softwareRendering_ = false;
static bool linearInterpolation_ = true;
static WebViewerAction leftButtonAction_ = WebViewerAction_Windowing;
static WebViewerAction middleButtonAction_ = WebViewerAction_Pan;
static WebViewerAction rightButtonAction_ = WebViewerAction_Zoom;


static void FormatTags(std::string& target,
                       const Orthanc::DicomMap& tags)
{
  Orthanc::DicomArray arr(tags);
  Json::Value v = Json::objectValue;

  for (size_t i = 0; i < arr.GetSize(); i++)
  {
    const Orthanc::DicomElement& element = arr.GetElement(i);
    if (!element.GetValue().IsBinary() &&
        !element.GetValue().IsNull())
    {
      v[element.GetTag().Format()] = element.GetValue().GetContent();
    }
  }

  target = v.toStyledString();
}


static ResourcesLoader& GetResourcesLoader()
{
  static boost::shared_ptr<ResourcesLoader>  resourcesLoader_;

  if (!resourcesLoader_)
  {
    std::unique_ptr<OrthancStone::ILoadersContext::ILock> lock(context_->Lock());
    resourcesLoader_ = ResourcesLoader::Create(*lock, source_);
    resourcesLoader_->AcquireObserver(new WebAssemblyObserver);
  }

  return *resourcesLoader_;
}


typedef IStoneWebViewerPlugin* (*PluginInitializer) (IStoneWebViewerContext&);

static const PluginInitializer pluginsInitializers_[] = {
  NULL
};

static std::list< boost::shared_ptr<IStoneWebViewerPlugin> >  plugins_;


static boost::shared_ptr<ViewerViewport> GetViewport(const std::string& canvas)
{
  Viewports::iterator found = allViewports_.find(canvas);
  if (found == allViewports_.end())
  {
    boost::shared_ptr<ViewerViewport> viewport(
      ViewerViewport::Create(*context_, source_, canvas, framesCache_, instancesCache_, softwareRendering_, linearInterpolation_));
    viewport->SetMouseButtonActions(leftButtonAction_, middleButtonAction_, rightButtonAction_);
    viewport->AcquireObserver(new WebAssemblyObserver);
    viewport->AddLayerSource(*overlayLayerSource_);
    viewport->AddLayerSource(*osiriXLayerSource_);
    viewport->AddLayerSource(*orientationMarkersSource_);

    for (std::list< boost::shared_ptr<IStoneWebViewerPlugin> >::iterator it = plugins_.begin(); it != plugins_.end(); ++it)
    {
      viewport->AddLayerSource((*it)->GetLayerSource());
    }

    allViewports_[canvas] = viewport;
    return viewport;
  }
  else
  {
    return found->second;
  }
}


<<<<<<< HEAD
void WebAssemblyObserver::SignalDicomSRLoaded(const std::string& studyInstanceUid,
                                              const std::string& seriesInstanceUid,
                                              const std::string& sopInstanceUid)
{
  for (Viewports::iterator it = allViewports_.begin(); it != allViewports_.end(); ++it)
  {
    if (it->second->GetPendingSeriesInstanceUid() == seriesInstanceUid)
    {
      it->second->ClearPendingSeriesInstanceUid();

      std::unique_ptr<IFramesCollection> frames(GetResourcesLoader().GetSeriesFrames(seriesInstanceUid));

      if (frames.get() != NULL)
      {
        it->second->SetFrames(frames.release());
      }
    }
  }
}
=======
class StoneWebViewerContext : public IStoneWebViewerContext
{
public:
  static StoneWebViewerContext& GetInstance()
  {
    static StoneWebViewerContext instance;
    return instance;
  }

  virtual void RedrawAllViewports() ORTHANC_OVERRIDE
  {
    for (Viewports::iterator it = allViewports_.begin(); it != allViewports_.end(); ++it)
    {
      assert(it->second != NULL);
      it->second->Redraw();
    }
  }

  virtual bool GetSelectedFrame(Orthanc::ImageAccessor& target /* out */,
                                std::string& sopInstanceUid /* out */,
                                unsigned int& frameNumber /* out */,
                                const std::string& canvas /* in */) ORTHANC_OVERRIDE
  {
    boost::shared_ptr<ViewerViewport> viewport = GetViewport(canvas);

    if (viewport->GetCurrentFrame(sopInstanceUid, frameNumber))
    {
      FramesCache::Accessor accessor(*framesCache_, sopInstanceUid, frameNumber);
      if (accessor.IsValid())
      {
        accessor.GetImage().GetReadOnlyAccessor(target);
        return true;
      }
      else
      {
        return false;
      }
    }
    else
    {
      LOG(WARNING) << "No active frame";
      return false;
    }
  }
};
>>>>>>> 22bbc808


extern "C"
{
  int main(int argc, char const *argv[]) 
  {
    printf("Initializing Stone\n");
    Orthanc::InitializeFramework("", true);
    Orthanc::Logging::EnableInfoLevel(true);
    //Orthanc::Logging::EnableTraceLevel(true);

    LOG(INFO) << "Using DCMTK version: " << DCMTK_VERSION_NUMBER;

    context_.reset(new OrthancStone::WebAssemblyLoadersContext(1, 4, 1));
    context_->SetDicomCacheSize(128 * 1024 * 1024);  // 128MB
    
    framesCache_.reset(new FramesCache);
    instancesCache_.reset(new InstancesCache);
    overlayLayerSource_.reset(new OverlayLayerSource);
    osiriXLayerSource_.reset(new OsiriXLayerSource);
    orientationMarkersSource_.reset(new OrientationMarkersSource);

    for (size_t i = 0; pluginsInitializers_[i] != NULL; i++)
    {
      std::unique_ptr<IStoneWebViewerPlugin> plugin(pluginsInitializers_[i] (StoneWebViewerContext::GetInstance()));
      if (plugin.get() != NULL)
      {
        plugins_.push_back(boost::shared_ptr<IStoneWebViewerPlugin>(plugin.release()));
      }
    }

    DISPATCH_JAVASCRIPT_EVENT("StoneInitialized");
  }


  EMSCRIPTEN_KEEPALIVE
  void SetDicomWebRoot(const char* uri,
                       int useRendered)
  {
    try
    {
      source_.SetDicomWebSource(uri);
      source_.SetDicomWebRendered(useRendered != 0);
    }
    EXTERN_CATCH_EXCEPTIONS;
  }
  

  EMSCRIPTEN_KEEPALIVE
  void SetDicomWebThroughOrthanc(const char* orthancRoot,
                                 const char* serverName,
                                 int hasRendered)
  {
    try
    {
      context_->SetLocalOrthanc(orthancRoot);
      source_.SetDicomWebThroughOrthancSource(serverName);
      source_.SetDicomWebRendered(hasRendered != 0);
    }
    EXTERN_CATCH_EXCEPTIONS;
  }


  EMSCRIPTEN_KEEPALIVE
  void AddHttpHeader(const char* header,
                     const char* value)
  {
    try
    {
      source_.AddHttpHeader(header, value);
    }
    EXTERN_CATCH_EXCEPTIONS;
  }
  

  EMSCRIPTEN_KEEPALIVE
  void SetDicomCacheSize(int sizeMB)
  {
    try
    {
      if (sizeMB == 0)
      {
        LOG(WARNING) << "The DICOM cache is disabled";
      }
      else
      {
        LOG(INFO) << "The DICOM cache size is set to " << sizeMB << "MB";
      }

      if (sizeMB >= 0)
      {
        context_->SetDicomCacheSize(sizeMB * 1024 * 1024);
      }
    }
    EXTERN_CATCH_EXCEPTIONS;
  }
  

  EMSCRIPTEN_KEEPALIVE
  void SetSkipSeriesFromModalities(const char* value)
  {
    try
    {
      LOG(WARNING) << "SetSkipSeriesFromModalities " << value;
      
      Json::Value modalities;
      Orthanc::Toolbox::ReadJson(modalities, value);
      std::vector<std::string> skipSeriesFromModalities;

      for (Json::Value::ArrayIndex i = 0; i < modalities.size(); i++)
      {
        skipSeriesFromModalities.push_back(modalities[i].asString());
      }
      GetResourcesLoader().SetSkipSeriesFromModalities(skipSeriesFromModalities);
    }
    EXTERN_CATCH_EXCEPTIONS;
  }


  EMSCRIPTEN_KEEPALIVE
  void FetchAllStudies()
  {
    try
    {
      GetResourcesLoader().FetchAllStudies();
    }
    EXTERN_CATCH_EXCEPTIONS;
  }

  EMSCRIPTEN_KEEPALIVE
  void FetchPatient(const char* patientId)
  {
    try
    {
      GetResourcesLoader().FetchPatient(patientId);
    }
    EXTERN_CATCH_EXCEPTIONS;
  }

  EMSCRIPTEN_KEEPALIVE
  void FetchStudy(const char* studyInstanceUid)
  {
    try
    {
      GetResourcesLoader().FetchStudy(studyInstanceUid);
    }
    EXTERN_CATCH_EXCEPTIONS;
  }

  EMSCRIPTEN_KEEPALIVE
  void FetchSeries(const char* studyInstanceUid,
                   const char* seriesInstanceUid)
  {
    try
    {
      GetResourcesLoader().FetchSeries(studyInstanceUid, seriesInstanceUid);
    }
    EXTERN_CATCH_EXCEPTIONS;
  }
  
  EMSCRIPTEN_KEEPALIVE
  int GetStudiesCount()
  {
    try
    {
      return GetResourcesLoader().GetStudiesCount();
    }
    EXTERN_CATCH_EXCEPTIONS;
    return 0;  // on exception
  }
  
  EMSCRIPTEN_KEEPALIVE
  int GetSeriesCount()
  {
    try
    {
      return GetResourcesLoader().GetSeriesCount();
    }
    EXTERN_CATCH_EXCEPTIONS;
    return 0;  // on exception
  }


  EMSCRIPTEN_KEEPALIVE
  const char* GetStringBuffer()
  {
    return stringBuffer_.c_str();
  }
  

  EMSCRIPTEN_KEEPALIVE
  const char* GetStoneWebViewerVersion()
  {
    return STONE_WEB_VIEWER_VERSION;
  }
  

  EMSCRIPTEN_KEEPALIVE
  const char* GetEmscriptenVersion()
  {
    // WARNING - "static" is important, otherwise the string would be
    // freed when returning to JavaScript
    static const std::string EMSCRIPTEN_VERSION = (
      boost::lexical_cast<std::string>(__EMSCRIPTEN_major__) + "." +
      boost::lexical_cast<std::string>(__EMSCRIPTEN_minor__) + "." +
      boost::lexical_cast<std::string>(__EMSCRIPTEN_tiny__));
    return EMSCRIPTEN_VERSION.c_str();
  }
  

  EMSCRIPTEN_KEEPALIVE
  void LoadStudyTags(int i)
  {
    try
    {
      if (i < 0)
      {
        throw Orthanc::OrthancException(Orthanc::ErrorCode_ParameterOutOfRange);
      }
      
      Orthanc::DicomMap dicom;
      GetResourcesLoader().GetStudy(dicom, i);
      FormatTags(stringBuffer_, dicom);
    }
    EXTERN_CATCH_EXCEPTIONS;
  }
  

  EMSCRIPTEN_KEEPALIVE
  void LoadSeriesTags(int i)
  {
    try
    {
      if (i < 0)
      {
        throw Orthanc::OrthancException(Orthanc::ErrorCode_ParameterOutOfRange);
      }
      
      Orthanc::DicomMap dicom;
      GetResourcesLoader().GetSeries(dicom, i);
      FormatTags(stringBuffer_, dicom);
    }
    EXTERN_CATCH_EXCEPTIONS;
  }
  

  EMSCRIPTEN_KEEPALIVE
  int LoadSeriesThumbnail(const char* seriesInstanceUid)
  {
    try
    {
      std::string image, mime;
      switch (GetResourcesLoader().GetSeriesThumbnail(image, mime, seriesInstanceUid))
      {
        case OrthancStone::SeriesThumbnailType_Image:
          Orthanc::Toolbox::EncodeDataUriScheme(stringBuffer_, mime, image);
          return ThumbnailType_Image;
          
        case OrthancStone::SeriesThumbnailType_Pdf:
          return ThumbnailType_Pdf;
          
        case OrthancStone::SeriesThumbnailType_Video:
          return ThumbnailType_Video;
          
        case OrthancStone::SeriesThumbnailType_NotLoaded:
          return ThumbnailType_Loading;
          
        case OrthancStone::SeriesThumbnailType_Unsupported:
          return ThumbnailType_NoPreview;

        default:
          return ThumbnailType_Unknown;
      }
    }
    EXTERN_CATCH_EXCEPTIONS;
    return ThumbnailType_Unknown;
  }


  EMSCRIPTEN_KEEPALIVE
  void SpeedUpFetchSeriesMetadata(const char* studyInstanceUid,
                                  const char* seriesInstanceUid)
  {
    try
    {
      GetResourcesLoader().FetchSeriesMetadata(PRIORITY_HIGH, studyInstanceUid, seriesInstanceUid);
    }
    EXTERN_CATCH_EXCEPTIONS;
  }


  EMSCRIPTEN_KEEPALIVE
  int IsSeriesComplete(const char* seriesInstanceUid)
  {
    try
    {
      return GetResourcesLoader().IsSeriesComplete(seriesInstanceUid) ? 1 : 0;
    }
    EXTERN_CATCH_EXCEPTIONS;
    return 0;
  }

  EMSCRIPTEN_KEEPALIVE
  int LoadSeriesInViewport(const char* canvas,
                           const char* seriesInstanceUid)
  {
    try
    {
      std::unique_ptr<IFramesCollection> frames(GetResourcesLoader().GetSeriesFrames(seriesInstanceUid));

      if (frames.get() != NULL)
      {
        switch (frames->GetType())
        {
          case FramesCollectionType_None:
            GetViewport(canvas)->ClearPendingSeriesInstanceUid();
            break;

          case FramesCollectionType_DicomSR:
            GetViewport(canvas)->SetPendingSeriesInstanceUid(seriesInstanceUid);
            break;

          default:
            throw Orthanc::OrthancException(Orthanc::ErrorCode_NotImplemented);
        }

        GetViewport(canvas)->SetFrames(frames.release());
        return 1;
      }
      else
      {
        GetViewport(canvas)->ClearPendingSeriesInstanceUid();
        return 0;
      }
    }
    EXTERN_CATCH_EXCEPTIONS;
    return 0;
  }


  EMSCRIPTEN_KEEPALIVE
  int LoadVirtualSeriesInViewport(const char* canvas,
                                  const char* virtualSeriesId)
  {
    try
    {
      std::unique_ptr<IFramesCollection> frames(GetResourcesLoader().GetVirtualSeriesFrames(virtualSeriesId));

      if (frames.get() != NULL)
      {
        GetViewport(canvas)->SetFrames(frames.release());
        return 1;
      }
      else
      {
        return 0;
      }
    }
    EXTERN_CATCH_EXCEPTIONS;
    return 0;
  }


  EMSCRIPTEN_KEEPALIVE
  void AllViewportsUpdateSize(int fitContent)
  {
    try
    {
      for (Viewports::iterator it = allViewports_.begin(); it != allViewports_.end(); ++it)
      {
        assert(it->second != NULL);
        it->second->UpdateSize(fitContent != 0);
      }
    }
    EXTERN_CATCH_EXCEPTIONS;
  }


  EMSCRIPTEN_KEEPALIVE
  int DecrementFrame(const char* canvas,
                     int isCircular)
  {
    try
    {
      bool changed = GetViewport(canvas)->ChangeFrame(SeriesCursor::Action_Minus, isCircular);
      GetViewport(canvas)->SignalSynchronizedBrowsing();
      return changed ? 1 : 0;
    }
    EXTERN_CATCH_EXCEPTIONS;
    return 0;
  }


  EMSCRIPTEN_KEEPALIVE
  int IncrementFrame(const char* canvas,
                     int isCircular)
  {
    try
    {
      bool changed = GetViewport(canvas)->ChangeFrame(SeriesCursor::Action_Plus, isCircular);
      GetViewport(canvas)->SignalSynchronizedBrowsing();
      return changed ? 1 : 0;
    }
    EXTERN_CATCH_EXCEPTIONS;
    return 0;
  }  


  EMSCRIPTEN_KEEPALIVE
  void SetFrame(const char* canvas,
                int frameNumber)
  {
    try
    {
      if (frameNumber >= 0)
      {
        GetViewport(canvas)->SetFrame(static_cast<unsigned int>(frameNumber));
        GetViewport(canvas)->SignalSynchronizedBrowsing();
      }
    }
    EXTERN_CATCH_EXCEPTIONS;
  }


  EMSCRIPTEN_KEEPALIVE
  void GoToFirstFrame(const char* canvas)
  {
    try
    {
      GetViewport(canvas)->GoToFirstFrame();
      GetViewport(canvas)->SignalSynchronizedBrowsing();
    }
    EXTERN_CATCH_EXCEPTIONS;
  }


  EMSCRIPTEN_KEEPALIVE
  void GoToLastFrame(const char* canvas)
  {
    try
    {
      GetViewport(canvas)->GoToLastFrame();
      GetViewport(canvas)->SignalSynchronizedBrowsing();
    }
    EXTERN_CATCH_EXCEPTIONS;
  }


  EMSCRIPTEN_KEEPALIVE
  void ShowReferenceLines(int show)
  {
    try
    {
      showReferenceLines_ = (show != 0);
      UpdateReferenceLines();
    }
    EXTERN_CATCH_EXCEPTIONS;
  }  


  EMSCRIPTEN_KEEPALIVE
  void SetWindowing(const char* canvas,
                    int center,
                    int width)
  {
    try
    {
      GetViewport(canvas)->SetUserWindowing(OrthancStone::Windowing(center, width));
    }
    EXTERN_CATCH_EXCEPTIONS;
  }  


  EMSCRIPTEN_KEEPALIVE
  void StretchWindowing(const char* canvas)
  {
    try
    {
      GetViewport(canvas)->StretchWindowing();
    }
    EXTERN_CATCH_EXCEPTIONS;
  }


  EMSCRIPTEN_KEEPALIVE
  void InvertContrast(const char* canvas)
  {
    try
    {
      GetViewport(canvas)->Invert();
    }
    EXTERN_CATCH_EXCEPTIONS;
  }  


  EMSCRIPTEN_KEEPALIVE
  void FlipX(const char* canvas)
  {
    try
    {
      GetViewport(canvas)->FlipX();
    }
    EXTERN_CATCH_EXCEPTIONS;
  }  


  EMSCRIPTEN_KEEPALIVE
  void FlipY(const char* canvas)
  {
    try
    {
      GetViewport(canvas)->FlipY();
    }
    EXTERN_CATCH_EXCEPTIONS;
  }  
  

  EMSCRIPTEN_KEEPALIVE
  void RotateLeft(const char* canvas)
  {
    try
    {
      GetViewport(canvas)->RotateLeft();
    }
    EXTERN_CATCH_EXCEPTIONS;
  }  


  EMSCRIPTEN_KEEPALIVE
  void RotateRight(const char* canvas)
  {
    try
    {
      GetViewport(canvas)->RotateRight();
    }
    EXTERN_CATCH_EXCEPTIONS;
  }  
  

  EMSCRIPTEN_KEEPALIVE
  void SetSoftwareRendering(int softwareRendering)
  {
    softwareRendering_ = softwareRendering;
  }  


  EMSCRIPTEN_KEEPALIVE
  int IsSoftwareRendering()
  {
    return softwareRendering_;
  }  


  EMSCRIPTEN_KEEPALIVE
  void SetLinearInterpolation(int linearInterpolation)
  {
    linearInterpolation_ = linearInterpolation;

    try
    {
      for (Viewports::iterator it = allViewports_.begin(); it != allViewports_.end(); ++it)
      {
        assert(it->second != NULL);
        it->second->SetLinearInterpolation(linearInterpolation);
      }
    }
    EXTERN_CATCH_EXCEPTIONS;
  }  


  EMSCRIPTEN_KEEPALIVE
  void SetMouseButtonActions(int leftAction,
                             int middleAction,
                             int rightAction)
  {
    try
    {
      leftButtonAction_ = static_cast<WebViewerAction>(leftAction);
      middleButtonAction_ = static_cast<WebViewerAction>(middleAction);
      rightButtonAction_ = static_cast<WebViewerAction>(rightAction);
      
      for (Viewports::iterator it = allViewports_.begin(); it != allViewports_.end(); ++it)
      {
        assert(it->second != NULL);
        it->second->SetMouseButtonActions(leftButtonAction_, middleButtonAction_, rightButtonAction_);
      }
    }
    EXTERN_CATCH_EXCEPTIONS;
  }


  EMSCRIPTEN_KEEPALIVE
  int GetLeftMouseButtonAction()
  {
    return static_cast<int>(leftButtonAction_);
  }
  

  EMSCRIPTEN_KEEPALIVE
  int GetMiddleMouseButtonAction()
  {
    return static_cast<int>(middleButtonAction_);
  }
  

  EMSCRIPTEN_KEEPALIVE
  int GetRightMouseButtonAction()
  {
    return static_cast<int>(rightButtonAction_);
  }
  

  EMSCRIPTEN_KEEPALIVE
  void FitForPrint()
  {
    try
    {
      for (Viewports::iterator it = allViewports_.begin(); it != allViewports_.end(); ++it)
      {
        assert(it->second != NULL);
        it->second->FitForPrint();
      }
    }
    EXTERN_CATCH_EXCEPTIONS;
  }


  // Side-effect: "GetStringBuffer()" is filled with the "Series
  // Instance UID" of the first loaded annotation
  EMSCRIPTEN_KEEPALIVE
  int LoadOsiriXAnnotations(const void* xmlPointer,
                            int xmlSize,
                            int clearPreviousAnnotations)
  {
    try
    {
      if (clearPreviousAnnotations)
      {
        osiriXLayerSource_->GetAnnotations().Clear();
      }

      osiriXLayerSource_->GetAnnotations().LoadXml(reinterpret_cast<const char*>(xmlPointer), xmlSize);
      
      // Force redraw, as the annotations might have changed
      for (Viewports::iterator it = allViewports_.begin(); it != allViewports_.end(); ++it)
      {
        assert(it->second != NULL);
        it->second->Redraw();
      }

      if (osiriXLayerSource_->GetAnnotations().GetSize() == 0)
      {
        stringBuffer_.clear();
      }
      else
      {
        stringBuffer_ = osiriXLayerSource_->GetAnnotations().GetAnnotation(0).GetSeriesInstanceUid();
      }

      LOG(WARNING) << "Loaded " << osiriXLayerSource_->GetAnnotations().GetSize() << " annotations from OsiriX";
      return 1;
    }
    EXTERN_CATCH_EXCEPTIONS;
    return 0;
  }


  EMSCRIPTEN_KEEPALIVE
  void FocusFirstOsiriXAnnotation(const char* canvas)
  {
    try
    {
      if (osiriXLayerSource_->GetAnnotations().GetSize() != 0)
      {
        const OrthancStone::OsiriX::Annotation& annotation = osiriXLayerSource_->GetAnnotations().GetAnnotation(0);
        
        boost::shared_ptr<ViewerViewport> viewport = GetViewport(canvas);
        viewport->ScheduleFrameFocus(annotation.GetSopInstanceUid(), 0 /* focus on first frame */);

        // Force redraw, as the annotations might already have changed
        viewport->Redraw();
      }
    }
    EXTERN_CATCH_EXCEPTIONS;
  }


  EMSCRIPTEN_KEEPALIVE
  void FetchPdf(const char* studyInstanceUid,
                const char* seriesInstanceUid)
  {
    try
    {
      LOG(INFO) << "Fetching PDF series: " << seriesInstanceUid;
      GetResourcesLoader().FetchPdf(studyInstanceUid, seriesInstanceUid);
    }
    EXTERN_CATCH_EXCEPTIONS;
  }


  EMSCRIPTEN_KEEPALIVE
  unsigned int GetCineRate(const char* canvas)
  {
    try
    {
      return GetViewport(canvas)->GetCineRate();
    }
    EXTERN_CATCH_EXCEPTIONS;
    return 0;
  }


  EMSCRIPTEN_KEEPALIVE
  unsigned int GetSeriesNumberOfFrames(const char* seriesInstanceUid)
  {
    try
    {
      return GetResourcesLoader().GetSeriesNumberOfFrames(seriesInstanceUid);
    }
    EXTERN_CATCH_EXCEPTIONS;
    return 0;
  }


  EMSCRIPTEN_KEEPALIVE
  void LoadWindowingPresets(const char* canvas)
  {
    try
    {
      Json::Value v;
      GetViewport(canvas)->FormatWindowingPresets(v);
      stringBuffer_ = v.toStyledString();
    }
    EXTERN_CATCH_EXCEPTIONS;
  }


  EMSCRIPTEN_KEEPALIVE
  void SetSynchronizedBrowsingEnabled(int enabled)
  {
    try
    {
      for (Viewports::iterator it = allViewports_.begin(); it != allViewports_.end(); ++it)
      {
        assert(it->second != NULL);
        it->second->SetSynchronizedBrowsingEnabled(enabled);
      }
    }
    EXTERN_CATCH_EXCEPTIONS;
  }


  EMSCRIPTEN_KEEPALIVE
  int LookupVirtualSeries(const char* seriesInstanceUid)
  {
    try
    {
      typedef std::map<std::string, unsigned int>  VirtualSeries;

      VirtualSeries virtualSeries;
      if (GetResourcesLoader().LookupVirtualSeries(virtualSeries, seriesInstanceUid))
      {
        Json::Value json = Json::arrayValue;
        for (VirtualSeries::const_iterator it = virtualSeries.begin(); it != virtualSeries.end(); ++it)
        {
          Json::Value item = Json::objectValue;
          item["ID"] = it->first;
          item["NumberOfFrames"] = it->second;
          json.append(item);
        }

        stringBuffer_ = json.toStyledString();
        return true;
      }
      else
      {
        return false;
      }
    }
    EXTERN_CATCH_EXCEPTIONS;
    return false;
  }


  EMSCRIPTEN_KEEPALIVE
  void AddTextAnnotation(const char* canvas,
                         const char* label,
                         double pointedX,
                         double pointedY,
                         double labelX,
                         double labelY)
  {
    try
    {
      GetViewport(canvas)->AddTextAnnotation(label, OrthancStone::ScenePoint2D(pointedX, pointedY),
                                             OrthancStone::ScenePoint2D(labelX, labelY));
    }
    EXTERN_CATCH_EXCEPTIONS;
  }


  EMSCRIPTEN_KEEPALIVE
  void *Allocate(size_t size)
  {
    return malloc(size);
  }


  EMSCRIPTEN_KEEPALIVE
  void Deallocate(void* ptr)
  {
    free(ptr);
  }
}<|MERGE_RESOLUTION|>--- conflicted
+++ resolved
@@ -79,6 +79,7 @@
 static const int LAYER_REFERENCE_LINES = 3;
 static const int LAYER_ANNOTATIONS_STONE = 5;
 static const int LAYER_ANNOTATIONS_OSIRIX = 4;
+static const int LAYER_STRUCTURED_REPORT = 6;
 
 
 #if !defined(STONE_WEB_VIEWER_EXPORT)
@@ -410,7 +411,7 @@
       return *frames_[index];
     }
   }
-  
+
 public:
   DicomStructuredReportFrames(const OrthancStone::DicomStructuredReport& sr,
                               const OrthancStone::LoadedDicomResources& instances) :
@@ -494,7 +495,7 @@
         frameIndex = i;
       }
     }
-    
+
     return found;
   }
 
@@ -1280,7 +1281,7 @@
           return NULL;
         }
       }
-      
+
       std::unique_ptr<OrthancStone::SortedFrames> target(new OrthancStone::SortedFrames);
       target->Clear();
 
@@ -2268,18 +2269,6 @@
   };
 
 private:
-<<<<<<< HEAD
-  static const int LAYER_TEXTURE = 0;
-  static const int LAYER_OVERLAY = 1;
-  static const int LAYER_ORIENTATION_MARKERS = 2;
-  static const int LAYER_REFERENCE_LINES = 3;
-  static const int LAYER_ANNOTATIONS_OSIRIX = 4;
-  static const int LAYER_ANNOTATIONS_STONE = 5;
-  static const int LAYER_STRUCTURED_REPORT = 6;
-
-  
-=======
->>>>>>> 22bbc808
   class ICommand : public Orthanc::IDynamicObject
   {
   private:
@@ -2342,22 +2331,24 @@
         OrthancStone::DicomInstanceParameters params(dicom);
         
         params.EnrichUsingDicomWeb(message.GetResources()->GetSourceJson(0));
-        GetViewport().centralPixelSpacingX_ = params.GetPixelSpacingX();
-        GetViewport().centralPixelSpacingY_ = params.GetPixelSpacingY();
 
         if (params.HasPixelSpacing())
         {
+          GetViewport().centralPixelSpacingX_ = params.GetPixelSpacingX();
+          GetViewport().centralPixelSpacingY_ = params.GetPixelSpacingY();
           GetViewport().stoneAnnotations_->SetUnits(OrthancStone::Units_Millimeters);
         }
         else
         {
+          GetViewport().centralPixelSpacingX_ = 1;
+          GetViewport().centralPixelSpacingY_ = 1;
           GetViewport().stoneAnnotations_->SetUnits(OrthancStone::Units_Pixels);
         }
 
-        if (params.GetPixelSpacingX() != 0 &&
-            params.GetPixelSpacingY() != 0 &&
+        if (!OrthancStone::LinearAlgebra::IsNear(params.GetPixelSpacingX(), 0) &&
+            !OrthancStone::LinearAlgebra::IsNear(params.GetPixelSpacingY(), 0) &&
             params.GetWidth() != 0 &&
-            params.GetHeight())
+            params.GetHeight() != 0)
         {
           GetViewport().centralPhysicalWidth_ = (params.GetPixelSpacingX() *
                                                  static_cast<double>(params.GetWidth()));
@@ -2954,15 +2945,12 @@
 
     LayersHolder holder;
 
-    holder.AddLayer(LAYER_TEXTURE, layer.release());
-
     for (std::list<ILayerSource*>::const_iterator it = layerSources_.begin(); it != layerSources_.end(); ++it)
     {
       assert(*it != NULL);
-      holder.AddLayer((*it)->GetDepth(), (*it)->Create(frame, instance, frameIndex, pixelSpacingX, pixelSpacingY, plane));
-    }
-
-<<<<<<< HEAD
+      holder.AddLayer((*it)->GetDepth(), (*it)->Create(frame, instance, frameIndex,
+                                                       layer->GetPixelSpacingX(), layer->GetPixelSpacingY(), plane));
+    }
 
     std::unique_ptr<OrthancStone::ISceneLayer> structuredReportAnnotations;
 
@@ -2970,38 +2958,19 @@
         frames_->GetType() == FramesCollectionType_DicomSR)
     {
       const DicomStructuredReportFrames& sr = dynamic_cast<const DicomStructuredReportFrames&>(*frames_);
-      structuredReportAnnotations.reset(sr.ExtractAnnotations(instance.GetSopInstanceUid(), frameIndex,
-                                                              layer->GetOriginX(), layer->GetOriginY(),
-                                                              layer->GetPixelSpacingX(), layer->GetPixelSpacingY()));
-    }
-
-
-=======
->>>>>>> 22bbc808
+      holder.AddLayer(LAYER_STRUCTURED_REPORT, sr.ExtractAnnotations(instance.GetSopInstanceUid(), frameIndex,
+                                                                     layer->GetOriginX(), layer->GetOriginY(),
+                                                                     layer->GetPixelSpacingX(), layer->GetPixelSpacingY()));
+    }
+
+    holder.AddLayer(LAYER_TEXTURE, layer.release());
+
     {
       std::unique_ptr<OrthancStone::IViewport::ILock> lock(viewport_->Lock());
 
       OrthancStone::Scene2D& scene = lock->GetController().GetScene();
 
       holder.Commit(scene);
-
-      if (orientationMarkers.get() != NULL)
-      {
-        scene.SetLayer(LAYER_ORIENTATION_MARKERS, orientationMarkers.release());
-      }
-      else
-      {
-        scene.DeleteLayer(LAYER_ORIENTATION_MARKERS);
-      }
-
-      if (structuredReportAnnotations.get() != NULL)
-      {
-        scene.SetLayer(LAYER_STRUCTURED_REPORT, structuredReportAnnotations.release());
-      }
-      else
-      {
-        scene.DeleteLayer(LAYER_STRUCTURED_REPORT);
-      }
 
       stoneAnnotations_->Render(scene);  // Necessary for "FitContent()" to work
 
@@ -4719,7 +4688,6 @@
 }
 
 
-<<<<<<< HEAD
 void WebAssemblyObserver::SignalDicomSRLoaded(const std::string& studyInstanceUid,
                                               const std::string& seriesInstanceUid,
                                               const std::string& sopInstanceUid)
@@ -4739,7 +4707,8 @@
     }
   }
 }
-=======
+
+
 class StoneWebViewerContext : public IStoneWebViewerContext
 {
 public:
@@ -4785,7 +4754,6 @@
     }
   }
 };
->>>>>>> 22bbc808
 
 
 extern "C"
