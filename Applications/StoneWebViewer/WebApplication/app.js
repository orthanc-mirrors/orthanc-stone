/**
 * Stone of Orthanc
 * Copyright (C) 2012-2016 Sebastien Jodogne, Medical Physics
 * Department, University Hospital of Liege, Belgium
 * Copyright (C) 2017-2022 Osimis S.A., Belgium
 * Copyright (C) 2021-2022 Sebastien Jodogne, ICTEAM UCLouvain, Belgium
 *
 * This program is free software: you can redistribute it and/or
 * modify it under the terms of the GNU Affero General Public License
 * as published by the Free Software Foundation, either version 3 of
 * the License, or (at your option) any later version.
 *
 * This program is distributed in the hope that it will be useful, but
 * WITHOUT ANY WARRANTY; without even the implied warranty of
 * MERCHANTABILITY or FITNESS FOR A PARTICULAR PURPOSE.  See the GNU
 * Affero General Public License for more details.
 *
 * You should have received a copy of the GNU Affero General Public License
 * along with this program. If not, see <http://www.gnu.org/licenses/>.
 **/


var CONFIGURATION_SOURCE = 'configuration.json';
var WASM_SOURCE = 'StoneWebViewer.js';
  
var COLORS = [ 'blue', 'red', 'green', 'yellow', 'violet' ];
var SERIES_INSTANCE_UID = '0020,000e';
var STUDY_INSTANCE_UID = '0020,000d';
var STUDY_DESCRIPTION = '0008,1030';
var STUDY_DATE = '0008,0020';
var PATIENT_ID = '0010,0020';
var PATIENT_NAME = '0010,0010';
var SERIES_NUMBER = '0020,0011';
var SERIES_DESCRIPTION = '0008,103e';
var MODALITY = '0008,0060';
var PATIENT_BIRTH_DATE = '0010,0030';
var PATIENT_SEX = '0010,0040';

// Registry of the PDF series for which the instance metadata is still waiting
var pendingSeriesPdf_ = {};

var MOUSE_TOOL_COMBINED = 1;
var MOUSE_TOOL_ZOOM = 2;
var MOUSE_TOOL_PAN = 3;
var MOUSE_TOOL_CROSSHAIR = 4;
var MOUSE_TOOL_CREATE_LENGTH = 5;
var MOUSE_TOOL_CREATE_ANGLE = 6;
var MOUSE_TOOL_CREATE_CIRCLE = 7;
var MOUSE_TOOL_REMOVE_MEASURE = 8;
var MOUSE_TOOL_CREATE_PIXEL_PROBE = 9;       // New in 2.4
var MOUSE_TOOL_CREATE_ELLIPSE_PROBE = 10;    // New in 2.4
var MOUSE_TOOL_CREATE_RECTANGLE_PROBE = 11;  // New in 2.4
var MOUSE_TOOL_CREATE_TEXT_ANNOTATION = 12;  // New in 2.4
var MOUSE_TOOL_MAGNIFYING_GLASS = 13;        // New in 2.4

var hasAuthorizationToken = false;
var axiosHeaders = {};


function getParameterFromUrl(key) {
  var url = window.location.search.substring(1);
  var args = url.split('&');
  for (var i = 0; i < args.length; i++) {
    var arg = args[i].split('=');
    if (arg[0] == key) {
      return arg[1];
    }
  }
}


// https://stackoverflow.com/a/21797381/881731
function Base64ToArrayBuffer(base64) {
  var binary_string = window.atob(base64);
  var len = binary_string.length;
  var bytes = new Uint8Array(len);
  for (var i = 0; i < len; i++) {
    bytes[i] = binary_string.charCodeAt(i);
  }
  return bytes.buffer;
}


function SaveDataUriScheme(filename, dataUriScheme) {
  var mimeType = dataUriScheme.split(',')[0].split(':')[1].split(';')[0];
  var base64 = dataUriScheme.split(',')[1];

  var blob = new Blob([ Base64ToArrayBuffer(base64) ], {
    type: mimeType
  });

  var link = document.createElement('a');
  link.href = window.URL.createObjectURL(blob);
  link.download = filename;
  link.click();
};


// Check out "enum WebViewerAction" in "StoneWebViewer.cpp" for the
// possible values
function ConvertMouseAction(config, defaultAction)
{
  if (config === undefined) {
    return defaultAction;
  }
  if (config == "Windowing") {
    return stone.WebViewerAction.WINDOWING;
  }
  else if (config == "Zoom") {
    return stone.WebViewerAction.ZOOM;
  }
  else if (config == "Pan") {
    return stone.WebViewerAction.PAN;
  }
  else if (config == "Rotate") {
    return stone.WebViewerAction.ROTATE;
  }
  else if (config == "Crosshair") {
    return stone.WebViewerAction.CROSSHAIR;
  }
  else if (config == "MagnifyingGlass") {
    return stone.WebViewerAction.MAGNIFYING_GLASS;
  }
  else {
    alert('Unsupported mouse action in the configuration file: ' + config);
    return stone.WebViewerAction.PAN;
  }
}


function LookupIndexOfResource(array, tag, value) {
  for (var i = 0; i < array.length; i++) {
    if (array[i].tags[tag] == value) {
      return i;
    }
  }
  
  return -1;
}


/**
 * Enable support for tooltips in Bootstrap. This function must be
 * called after each modification to the DOM that introduces new
 * tooltips (e.g. after loading studies).
 **/
function RefreshTooltips()
{
  $('[data-toggle="tooltip"]').tooltip({
    placement: 'bottom',
    container: 'body',
    trigger: 'hover'
  });
}


function TriggerDownloadFromUri(uri, filename, mime)
{
  if (hasAuthorizationToken) {
    axios.get(uri, {
      headers: axiosHeaders,
      responseType: 'arraybuffer'
    })
      .then(function(response) {
        const blob = new Blob([ response.data ], { type: mime });
        const url = URL.createObjectURL(blob);

        //window.open(url, '_blank');

        // https://stackoverflow.com/a/19328891
        var a = document.createElement("a");
        document.body.appendChild(a);
        a.style = "display: none";
        a.href = url;
        a.download = filename;
        a.click();
        window.URL.revokeObjectURL(url);
      });

  } else {
    // This version was used in Stone Web viewer <= 2.4, but doesn't
    // work with authorization headers
    
    /**
     * The use of "window.open()" below might be blocked (depending on
     * the browser criteria to block popup).  As a consequence, we
     * prefer to set "window.location".
     * https://www.nngroup.com/articles/the-top-ten-web-design-mistakes-of-1999/
     **/
    // window.open(uri, '_blank');
    window.location.href = uri;
  }
}


/**
 * The "mousemove" and "mouseup" events were added in Stone Web viewer
 * 2.5 to allow click/drag on the vertical scrollbar.
 **/
var activeVerticalScrollbarViewport = null;
var activeVerticalScrollbarTarget = null;

window.addEventListener('mousemove', function(event) {
  if (activeVerticalScrollbarViewport !== null) {
    activeVerticalScrollbarViewport.ClickVerticalScrollbar(event, activeVerticalScrollbarTarget);
    event.preventDefault();
  }
});

window.addEventListener('mouseup', function(event) {
  activeVerticalScrollbarViewport = null;
});


Vue.component('viewport', {
  props: [ 'left', 'top', 'width', 'height', 'canvasId', 'active', 'content', 'viewportIndex',
           'showInfo', 'globalConfiguration' ],
  template: '#viewport-template',
  data: function () {
    return {
      stone: stone,  // To access global object "stone" from "index.html"
      status: 'waiting',
      currentFrame: 0,
      currentFrameFromUser: 0,
      numberOfFrames: 0,
      quality: '',
      cineControls: false,
      cineIncrement: 0,
      cineFramesPerSecond: 30,
      cineTimeoutId: null,
      cineLoadingFrame: false,
      videoUri: '',
      windowingCenter: 0, 
      windowingWidth: 0,
      instanceNumber: 0,
      contentDate: '',
      contentTime: '',
    }
  },
  watch: {
    currentFrame: function(newVal, oldVal) {
      this.currentFrameFromUser = newVal + 1;
      if (this.cineLoadingFrame) {
        /**
         * The "FrameUpdated" event has been received, which indicates
         * that the schedule frame has been displayed: The cine loop can
         * proceed to the next frame (check out "CineCallback()").
         **/
        this.cineLoadingFrame = false;
      } else {
        stone.SetFrame(this.canvasId, newVal);
      }
    },
    currentFrameFromUser: function(newVal, oldVal) {
      if (parseInt(newVal, 10) !== NaN &&
          newVal >= 1 &&
          newVal <= this.numberOfFrames) {
        this.currentFrame = this.currentFrameFromUser - 1;
      }
    },
    content: function(newVal, oldVal) {
      this.status = 'loading';
      this.cineControls = false;
      this.cineMode = '';
      this.cineLoadingFrame = false;
      this.cineRate = 30;   // Default value
      this.windowingCenter = 0;
      this.windowingWidth = 0;
      this.instanceNumber = 0;
      this.contentDate = '';
      this.contentTime = ''

      if (this.cineTimeoutId !== null) {
        clearTimeout(this.cineTimeoutId);
        this.cineTimeoutId = null;
      }

      var studyInstanceUid = newVal.series.tags[STUDY_INSTANCE_UID];
      var seriesInstanceUid = newVal.series.tags[SERIES_INSTANCE_UID];
      stone.SpeedUpFetchSeriesMetadata(studyInstanceUid, seriesInstanceUid);

      if (newVal.series.type == stone.ThumbnailType.IMAGE ||
          newVal.series.type == stone.ThumbnailType.NO_PREVIEW) {
        if (newVal.series.complete) {
          this.status = 'ready';
          
          var that = this;
          Vue.nextTick(function() {
            if (newVal.virtualSeriesId !== undefined &&
                newVal.virtualSeriesId.length > 0) {
              stone.LoadVirtualSeriesInViewport(that.canvasId, newVal.virtualSeriesId);
            }
            else {
              stone.LoadSeriesInViewport(that.canvasId, seriesInstanceUid);
            }
          });
        } else {
          console.warn('Series is incomplete: ' + seriesInstanceUid);
        }
      }
      else if (newVal.series.type == stone.ThumbnailType.PDF) {
        if (newVal.series.complete) {
          /**
           * Series is complete <=> One already knows about the
           * SOPInstanceUIDs that are available in this series. As a
           * consequence,
           * "OrthancStone::SeriesMetadataLoader::Accessor" will not
           * be empty in "ResourcesLoader::FetchPdf()" in C++ code.
           **/
          stone.FetchPdf(studyInstanceUid, seriesInstanceUid);
        } else {
          /**
           * The SOPInstanceUIDs in this series are not known
           * yet. Schedule an "stone.FetchPdf()" one the series
           * metadata is available.
           **/
          pendingSeriesPdf_[seriesInstanceUid] = true;
        }
      }
      else if (newVal.series.type == stone.ThumbnailType.VIDEO) {
        this.status = 'video';
        this.videoUri = '';
        if (this.globalConfiguration.OrthancApiRoot) {
          var that = this;
          axios.post(that.globalConfiguration.OrthancApiRoot + '/tools/find', {
            Level : 'Instance',
            Query : {
              StudyInstanceUID: studyInstanceUid
            }
          }, {
            headers: axiosHeaders
          })
            .then(function(response) {
              if (response.data.length != 1) {
                throw('');
              }
              else {
                var uri = that.globalConfiguration.OrthancApiRoot + '/instances/' + response.data[0] + '/frames/0/raw';

                if (hasAuthorizationToken) {
                  axios.get(uri, {
                    headers: axiosHeaders,
                    responseType: 'arraybuffer'
                  })
                    .then(function(response) {
                      const blob = new Blob([ response.data ]);
                      that.videoUri = URL.createObjectURL(blob);
                    });
                } else {
                  that.videoUri = uri;
                }
              }
            })
            .catch(function(error) {
              alert('Cannot find the video in Orthanc');
            });
        }
        else {
          console.warn('Videos are not supported by the Stone Web viewer alone yet, the Orthanc REST API is needed');
        }
      }
      else {
        console.error('Unable to handle this series: ' + seriesInstanceUid);
      }
    }
  },
  mounted: function() {
    var that = this;

    window.addEventListener('FrameUpdated', function(args) {
      if (args.detail.canvasId == that.canvasId) {
        that.currentFrame = args.detail.currentFrame;
        that.numberOfFrames = args.detail.numberOfFrames;
        that.quality = args.detail.quality;
        that.instanceNumber = args.detail.instanceNumber;
        that.contentDate = args.detail.contentDate;
        that.contentTime = args.detail.contentTime;
      }
    });

    window.addEventListener('SeriesDetailsReady', function(args) {
      if (args.detail.canvasId == that.canvasId) {
        that.cineFramesPerSecond = stone.GetCineRate(that.canvasId);
      }
    });

    window.addEventListener('PdfLoaded', function(args) {
      var studyInstanceUid = args.detail.studyInstanceUid;
      var seriesInstanceUid = args.detail.seriesInstanceUid;
      var pdfPointer = args.detail.pdfPointer;
      var pdfSize = args.detail.pdfSize;

      if ('tags' in that.content.series &&
          that.content.series.tags[STUDY_INSTANCE_UID] == studyInstanceUid &&
          that.content.series.tags[SERIES_INSTANCE_UID] == seriesInstanceUid) {

        that.status = 'pdf';
        var pdf = new Uint8Array(HEAPU8.subarray(pdfPointer, pdfPointer + pdfSize));

        /**
         * It is not possible to bind an "Uint8Array" to a "props"
         * in the "pdf-viewer" component. So we have to directly
         * call the method of a component. But, "$refs are only
         * populated after the component has been rendered", so we
         * wait for the next rendering.
         * https://vuejs.org/v2/guide/components-edge-cases.html#Accessing-Child-Component-Instances-amp-Child-Elements
         **/
        Vue.nextTick(function() {
          that.$refs.pdfViewer.LoadPdf(pdf);
        });
      }
    });

    window.addEventListener('WindowingUpdated', function(args) {
      if (args.detail.canvasId == that.canvasId) {
        that.windowingCenter = args.detail.windowingCenter;
        that.windowingWidth = args.detail.windowingWidth;
      }
    });

    window.addEventListener('KeyCineSwitch', function(args) {
      if (that.active) {
        that.KeyCineSwitch();
      }
    });
  },
  methods: {
    DragDrop: function(event) {
      event.preventDefault();

      // The "parseInt()" is because of Microsoft Edge Legacy (*)
      this.$emit('updated-series', {
        seriesIndex: parseInt(event.dataTransfer.getData('seriesIndex'), 10),
        virtualSeriesId: event.dataTransfer.getData('virtualSeriesId')
      });
    },
    MakeActive: function() {
      this.$emit('selected-viewport');
    },
    DecrementFrame: function(isCircular) {
      return stone.DecrementFrame(this.canvasId, isCircular);
    },
    IncrementFrame: function(isCircular) {
      return stone.IncrementFrame(this.canvasId, isCircular);
    },
    CinePlay: function() {
      this.cineControls = true;
      this.cineIncrement = -1;
      this.UpdateCine();
    },
    CinePause: function() {
      if (this.cineIncrement == 0) {
        // Two clicks on the "pause" button will hide the playback control
        this.cineControls = !this.cineControls;
      } else {
        this.cineIncrement = 0;
        this.UpdateCine();
      }
    },
    CineBackward: function() {
      this.cineControls = true;
      this.cineIncrement = 1;
      this.UpdateCine();
    },
    KeyCineSwitch: function() {
      if (this.cineIncrement != 0) {
        this.CinePause();
      } else {
        this.CinePlay();
      }
    },
    UpdateCine: function() {
      // Cancel the previous cine loop, if any
      if (this.cineTimeoutId !== null) {
        clearTimeout(this.cineTimeoutId);
        this.cineTimeoutId = null;
      }
      
      this.cineLoadingFrame = false;

      if (this.cineIncrement != 0) {
        this.CineCallback();
      }
    },
    CineCallback: function() {
      var reschedule;
      
      if (this.cineLoadingFrame) {
        /**
         * Wait until the frame scheduled by the previous call to
         * "CineCallback()" is actually displayed (i.e. we monitor the
         * "FrameUpdated" event). Otherwise, the background loading
         * process of the DICOM frames in C++ might be behind the
         * advancement of the current frame, which freezes the
         * display.
         **/
        reschedule = true;
      } else {
        this.cineLoadingFrame = true;
        
        if (this.cineIncrement == 1) {
          reschedule = this.DecrementFrame(true /* circular */);
        } else if (this.cineIncrement == -1) {
          reschedule = this.IncrementFrame(true /* circular */);
        } else {
          reschedule = false;  // Increment is zero, this test is just for safety
        }
      }
      
      if (reschedule) {
        this.cineTimeoutId = setTimeout(this.CineCallback, 1000.0 / this.cineFramesPerSecond);
      }     
    },
    ClickVerticalScrollbar: function(event, target) {
      if (target == undefined) {
        target = event.currentTarget;
        activeVerticalScrollbarViewport = this;
        activeVerticalScrollbarTarget = target;
      }
      
      var offset = target.getClientRects()[0];
      var y = event.clientY - offset.top;
      var height = target.offsetHeight;
      var frame = Math.min(this.numberOfFrames - 1, Math.floor(y * this.numberOfFrames / (height - 1)));
      
      if (frame >= 0 &&
          frame < this.numberOfFrames) {
        this.currentFrame = frame;
      }
    }
  }
});


var app = new Vue({
  el: '#wv',
  data: function() {
    return {
      stone: stone,  // To access global object "stone" from "index.html"
      ready: false,
      leftMode: 'grid',   // Can be 'small', 'grid' or 'full'
      leftVisible: true,
      viewportLayoutButtonsVisible: false,
      mouseActionsVisible: false,
      annotationActionsVisible: false,
      activeViewport: 0,
      showInfo: true,
      showReferenceLines: true,
      synchronizedBrowsing: false,
      globalConfiguration: {},
      creatingArchive: false,
      archiveJob: '',
      mouseTool: 0,
      orthancSystem: {},  // Only available if "OrthancApiRoot" configuration option is set
      stoneWebViewerVersion: '...',
      emscriptenVersion: '...',
      isFirstSeries: true,

      modalWarning: false,
      modalNotDiagnostic: false,
      modalPreferences: false,

      // User preferences (stored in the local storage)
      settingNotDiagnostic: true,
      settingSoftwareRendering: false,
      settingLinearInterpolation: true,

      layoutCountX: 1,
      layoutCountY: 1,
      
      viewport1Width: '100%',
      viewport1Height: '100%',
      viewport1Left: '0%',
      viewport1Top: '0%',
      viewport1Visible: true,
      viewport1Content: { series: {} },
      
      viewport2Width: '100%',
      viewport2Height: '100%',
      viewport2Left: '0%',
      viewport2Top: '0%',
      viewport2Visible: false,
      viewport2Content: { series: {} },

      viewport3Width: '100%',
      viewport3Height: '100%',
      viewport3Left: '0%',
      viewport3Top: '0%',
      viewport3Visible: false,
      viewport3Content: { series: {} },

      viewport4Width: '100%',
      viewport4Height: '100%',
      viewport4Left: '0%',
      viewport4Top: '0%',
      viewport4Visible: false,
      viewport4Content: { series: {} },

      showWindowing: false,
      windowingPresets: [],

      selectedStudies: [],
      series: [],
      studies: [],
      seriesIndex: {},  // Maps "SeriesInstanceUID" to "index in this.series"
      virtualSeriesThumbnails: {},

      deepLearningReady: false,
      deepLearningProgress: 0  // Floating-point number in the range [0..1]
    }
  },
  computed: {
    getSelectedStudies() {
      var s = '';
      for (var i = 0; i < this.studies.length; i++) {
        if (this.studies[i].selected) {
          if (s.length > 0)
            s += ', ';
          s += this.studies[i].tags[STUDY_DESCRIPTION];

          var date = this.studies[i].tags[STUDY_DATE];
          if (date.length > 0) {
            s += ' [' + this.FormatDate(date) + ']';
          }
        }
      }
      if (s.length == 0) 
        return '...';
      else
        return s;
    }
  },
  watch: { 
    leftVisible: function(newVal, oldVal) {
      this.FitContent();
    },
    showReferenceLines: function(newVal, oldVal) {
      stone.ShowReferenceLines(newVal ? 1 : 0);
    },
    synchronizedBrowsing: function(newVal, oldVal) {
      stone.SetSynchronizedBrowsingEnabled(newVal ? 1 : 0);
    },
    settingNotDiagnostic: function(newVal, oldVal) {
      localStorage.settingNotDiagnostic = (newVal ? '1' : '0');
    },
    settingSoftwareRendering: function(newVal, oldVal) {
      localStorage.settingSoftwareRendering = (newVal ? '1' : '0');
    },
    settingLinearInterpolation: function(newVal, oldVal) {
      localStorage.settingLinearInterpolation = (newVal ? '1' : '0');
    }
  },
  methods: {
    FitContent: function() {
      // This function can be used even if WebAssembly is not initialized yet
      if (typeof stone._AllViewportsUpdateSize !== 'undefined') {
        this.$nextTick(function () {
          stone.AllViewportsUpdateSize(true /* fit content */);
        });
      }
    },

    GetActiveViewportSeriesTags: function() {
      if (this.activeViewport == 1) {
        return this.viewport1Content.series.tags;
      }
      else if (this.activeViewport == 2) {
        return this.viewport2Content.series.tags;
      }
      else if (this.activeViewport == 3) {
        return this.viewport3Content.series.tags;
      }
      else if (this.activeViewport == 4) {
        return this.viewport4Content.series.tags;
      }
      else {
        return null;
      }
    },
    
    GetActiveSeriesInstanceUid: function() {
      var s = [];

      if ('tags' in this.viewport1Content.series)
        s.push(this.viewport1Content.series.tags[SERIES_INSTANCE_UID]);

      if ('tags' in this.viewport2Content.series)
        s.push(this.viewport2Content.series.tags[SERIES_INSTANCE_UID]);

      if ('tags' in this.viewport3Content.series)
        s.push(this.viewport3Content.series.tags[SERIES_INSTANCE_UID]);

      if ('tags' in this.viewport4Content.series)
        s.push(this.viewport4Content.series.tags[SERIES_INSTANCE_UID]);

      return s;
    },

    GetActiveVirtualSeries: function() {
      var s = [];

      if ('virtualSeriesId' in this.viewport1Content)
        s.push(this.viewport1Content.virtualSeriesId);

      if ('virtualSeriesId' in this.viewport2Content)
        s.push(this.viewport2Content.virtualSeriesId);

      if ('virtualSeriesId' in this.viewport3Content)
        s.push(this.viewport3Content.virtualSeriesId);

      if ('virtualSeriesId' in this.viewport4Content)
        s.push(this.viewport4Content.virtualSeriesId);

      return s;
    },

    GetActiveCanvas: function() {
      if (this.activeViewport == 1) {
        return 'canvas1';
      }
      else if (this.activeViewport == 2) {
        return 'canvas2';
      }
      else if (this.activeViewport == 3) {
        return 'canvas3';
      }
      else if (this.activeViewport == 4) {
        return 'canvas4';
      }
      else {
        return 'canvas1';
      }
    },

    SetResources: function(sourceStudies, sourceSeries) {
      // Here one can fix input studies/series for missing DICOM tags
      // that are needed for the Stone Web viewer (e.g. "hand.dcm")
      for (var i = 0; i < sourceStudies.length; i++) {
        if (!(STUDY_DATE in sourceStudies[i])) {
          sourceStudies[i][STUDY_DATE] = '';
        }
      }

      var indexStudies = {};

      var studies = [];
      var posColor = 0;

      // order series by SeriesNumber
      sourceSeries.sort((a, b) => {return a[SERIES_NUMBER] - b[SERIES_NUMBER];})

      for (var i = 0; i < sourceStudies.length; i++) {
        var studyInstanceUid = sourceStudies[i][STUDY_INSTANCE_UID];
        if (studyInstanceUid !== undefined) {
          if (studyInstanceUid in indexStudies) {
            console.error('Twice the same study: ' + studyInstanceUid);
          } else {
            indexStudies[studyInstanceUid] = studies.length;

            var isSelected = (this.selectedStudies.length == 0 ? true :
                              this.selectedStudies.includes(studyInstanceUid));
            
            studies.push({
              'studyInstanceUid' : studyInstanceUid,
              'series' : [ ],
              'color' : COLORS[posColor],
              'selected' : isSelected,
              'tags' : sourceStudies[i]
            });

            posColor = (posColor + 1) % COLORS.length;
          }
        }
      }

      var series = [];
      var seriesIndex = {};

      for (var i = 0; i < sourceSeries.length; i++) {
        var studyInstanceUid = sourceSeries[i][STUDY_INSTANCE_UID];
        var seriesInstanceUid = sourceSeries[i][SERIES_INSTANCE_UID];
        if (studyInstanceUid !== undefined &&
            seriesInstanceUid !== undefined) {
          if (studyInstanceUid in indexStudies) {
            seriesIndex[seriesInstanceUid] = series.length;
            var study = studies[indexStudies[studyInstanceUid]];
            study.series.push(i);
            series.push({
              'numberOfFrames' : 0,
              'complete' : false,
              'type' : stone.ThumbnailType.LOADING,
              'color': study.color,
              'tags': sourceSeries[i],
              'virtualSeries': null
            });
          }
        }
      }
      
      this.studies = studies;
      this.series = series;
      this.seriesIndex = seriesIndex;
      this.ready = true;

      Vue.nextTick(function() {
        RefreshTooltips();
      });
    },
    
    SeriesDragStart: function(event, seriesIndex) {
      // It is necessary to use ".toString()" for Microsoft Edge Legacy (*)
      event.dataTransfer.setData('seriesIndex', seriesIndex.toString());
    },

    VirtualSeriesDragStart: function(event, seriesIndex, virtualSeriesId) {
      event.dataTransfer.setData('seriesIndex', seriesIndex.toString());
      event.dataTransfer.setData('virtualSeriesId', virtualSeriesId.toString());
    },

    SetViewportSeriesInstanceUid: function(viewportIndex, seriesInstanceUid) {
      if (seriesInstanceUid in this.seriesIndex) {
        this.SetViewportSeries(viewportIndex, {
          seriesIndex: this.seriesIndex[seriesInstanceUid]
        });
      }
    },
    
    SetViewportVirtualSeries: function(viewportIndex, seriesInstanceUid, virtualSeriesId) {
      if (seriesInstanceUid in this.seriesIndex) {
        this.SetViewportSeries(viewportIndex, {
          seriesIndex: this.seriesIndex[seriesInstanceUid],
          virtualSeriesId: virtualSeriesId
        });
      }
    },
    
    SetViewportSeries: function(viewportIndex, info) {
      var series = this.series[info.seriesIndex];
      
      if (viewportIndex == 1) {
        this.viewport1Content = {
          series: series,
          virtualSeriesId: info.virtualSeriesId
        };
      }
      else if (viewportIndex == 2) {
        this.viewport2Content = {
          series: series,
          virtualSeriesId: info.virtualSeriesId
        };
      }
      else if (viewportIndex == 3) {
        this.viewport3Content = {
          series: series,
          virtualSeriesId: info.virtualSeriesId
        };
      }
      else if (viewportIndex == 4) {
        this.viewport4Content = {
          series: series,
          virtualSeriesId: info.virtualSeriesId
        };
      }

      // Give the focus to this viewport (new in Stone Web viewer 2.5)
      this.activeViewport = viewportIndex;
    },
    
    ClickSeries: function(seriesIndex) {
      this.SetViewportSeries(this.activeViewport, {
        seriesIndex: seriesIndex
      });
    },
    
    ClickVirtualSeries: function(seriesIndex, virtualSeriesId) {
      this.SetViewportSeries(this.activeViewport, {
        seriesIndex: seriesIndex,
        virtualSeriesId: virtualSeriesId
      });
    },
    
    HideViewport: function(index) {
      if (index == 1) {
        this.viewport1Visible = false;
      }
      else if (index == 2) {
        this.viewport2Visible = false;
      }
      else if (index == 3) {
        this.viewport3Visible = false;
      }
      else if (index == 4) {
        this.viewport4Visible = false;
      }
    },
    
    ShowViewport: function(index, left, top, width, height) {
      if (index == 1) {
        this.viewport1Visible = true;
        this.viewport1Left = left;
        this.viewport1Top = top;
        this.viewport1Width = width;
        this.viewport1Height = height;
      }
      else if (index == 2) {
        this.viewport2Visible = true;
        this.viewport2Left = left;
        this.viewport2Top = top;
        this.viewport2Width = width;
        this.viewport2Height = height;
      }
      else if (index == 3) {
        this.viewport3Visible = true;
        this.viewport3Left = left;
        this.viewport3Top = top;
        this.viewport3Width = width;
        this.viewport3Height = height;
      }
      else if (index == 4) {
        this.viewport4Visible = true;
        this.viewport4Left = left;
        this.viewport4Top = top;
        this.viewport4Width = width;
        this.viewport4Height = height;
      }
    },
    
    SetViewportLayout: function(layout) {
      this.viewportLayoutButtonsVisible = false;
      if (layout == '1x1') {
        this.ShowViewport(1, '0%', '0%', '100%', '100%');
        this.HideViewport(2);
        this.HideViewport(3);
        this.HideViewport(4);
        this.layoutCountX = 1;
        this.layoutCountY = 1;
      }
      else if (layout == '2x2') {
        this.ShowViewport(1, '0%', '0%', '50%', '50%');
        this.ShowViewport(2, '50%', '0%', '50%', '50%');
        this.ShowViewport(3, '0%', '50%', '50%', '50%');
        this.ShowViewport(4, '50%', '50%', '50%', '50%');
        this.layoutCountX = 2;
        this.layoutCountY = 2;
      }
      else if (layout == '2x1') {
        this.ShowViewport(1, '0%', '0%', '50%', '100%');
        this.ShowViewport(2, '50%', '0%', '50%', '100%');
        this.HideViewport(3);
        this.HideViewport(4);
        this.layoutCountX = 2;
        this.layoutCountY = 1;
      }
      else if (layout == '1x2') {
        this.ShowViewport(1, '0%', '0%', '100%', '50%');
        this.ShowViewport(2, '0%', '50%', '100%', '50%');
        this.HideViewport(3);
        this.HideViewport(4);
        this.layoutCountX = 1;
        this.layoutCountY = 2;
      }

      this.FitContent();
    },

    UpdateSeriesThumbnail: function(seriesInstanceUid) {
      if (seriesInstanceUid in this.seriesIndex) {
        var index = this.seriesIndex[seriesInstanceUid];
        var series = this.series[index];

        var type = stone.LoadSeriesThumbnail(seriesInstanceUid);
        series.type = type;

        if (type == stone.ThumbnailType.IMAGE) {
          series.thumbnail = stone.GetStringBuffer();
        }

        // https://fr.vuejs.org/2016/02/06/common-gotchas/#Why-isn%E2%80%99t-the-DOM-updating
        this.$set(this.series, index, series);
      }
    },

    UpdateIsSeriesComplete: function(studyInstanceUid, seriesInstanceUid) {
      if (seriesInstanceUid in this.seriesIndex) {
        var index = this.seriesIndex[seriesInstanceUid];
        var series = this.series[index];

        var oldComplete = series.complete;
        
        series.complete = stone.IsSeriesComplete(seriesInstanceUid);
        
        if (!oldComplete &&
            series.complete)
        {
          series.numberOfFrames = stone.GetSeriesNumberOfFrames(seriesInstanceUid);
          
          if (seriesInstanceUid in pendingSeriesPdf_) {
            stone.FetchPdf(studyInstanceUid, seriesInstanceUid);
            delete pendingSeriesPdf_[seriesInstanceUid];
          }

          if (stone.LookupVirtualSeries(seriesInstanceUid)) {
            series.virtualSeries = JSON.parse(stone.GetStringBuffer());
          }
        }

        // https://fr.vuejs.org/2016/02/06/common-gotchas/#Why-isn%E2%80%99t-the-DOM-updating
        this.$set(this.series, index, series);

        if ('tags' in this.viewport1Content.series &&
            this.viewport1Content.series.tags[SERIES_INSTANCE_UID] == seriesInstanceUid) {
          this.$set(this.viewport1Content.series, series);
        }

        if ('tags' in this.viewport2Content.series &&
            this.viewport2Content.series.tags[SERIES_INSTANCE_UID] == seriesInstanceUid) {
          this.$set(this.viewport2Content.series, series);
        }

        if ('tags' in this.viewport3Content.series &&
            this.viewport3Content.series.tags[SERIES_INSTANCE_UID] == seriesInstanceUid) {
          this.$set(this.viewport3Content.series, series);
        }

        if ('tags' in this.viewport4Content.series &&
            this.viewport4Content.series.tags[SERIES_INSTANCE_UID] == seriesInstanceUid) {
          this.$set(this.viewport4Content.series, series);
        }
      }
    },

    SetWindowing: function(center, width) {
      this.showWindowing = false;
      var canvas = this.GetActiveCanvas();
      if (canvas != '') {
        stone.SetWindowing(canvas, center, width);
      }
    },

    InvertContrast: function() {
      var canvas = this.GetActiveCanvas();
      if (canvas != '') {
        stone.InvertContrast(canvas);
      }
    },

    FlipX: function() {
      var canvas = this.GetActiveCanvas();
      if (canvas != '') {
        stone.FlipX(canvas);
      }
    },

    FlipY: function() {
      var canvas = this.GetActiveCanvas();
      if (canvas != '') {
        stone.FlipY(canvas);
      }
    },

    RotateLeft: function() {
      var canvas = this.GetActiveCanvas();
      if (canvas != '') {
        stone.RotateLeft(canvas);
      }
    },

    RotateRight: function() {
      var canvas = this.GetActiveCanvas();
      if (canvas != '') {
        stone.RotateRight(canvas);
      }
    },

    ApplyPreferences: function() {
      this.modalPreferences = false;

      stone.SetLinearInterpolation(localStorage.settingLinearInterpolation);

      if ((stone.IsSoftwareRendering() != 0) != this.settingSoftwareRendering) {
        document.location.reload();
      }
    },

    HideAllTooltips: function() {
      $('[data-toggle="tooltip"]').tooltip('hide');
    },

    SetMouseButtonActions: function(tool, left, middle, right) {
      this.mouseActionsVisible = false;
      this.mouseTool = tool;
      stone.SetMouseButtonActions(left, middle, right);
    },

    SetLeftMouseButtonAction: function(tool, left) {
      this.mouseActionsVisible = false;
      this.mouseTool = tool;
      stone.SetMouseButtonActions(left, stone.GetMiddleMouseButtonAction(),
                                  stone.GetRightMouseButtonAction());
    },

    LoadOsiriXAnnotations: function(xml, clearPrevious)
    {
      if (stone.LoadOsiriXAnnotations(xml, clearPrevious)) {
        var seriesInstanceUid = stone.GetStringBuffer();

        this.SetViewportLayout('1x1');
        this.leftVisible = false;
        this.SetViewportSeriesInstanceUid(1, seriesInstanceUid);
          
        stone.FocusFirstOsiriXAnnotation('canvas1');
      }
    },

    ToggleWindowing: function()
    {
      if (this.showWindowing)
      {
        this.showWindowing = false;
      }
      else
      {
        stone.LoadWindowingPresets(this.GetActiveCanvas());
        this.windowingPresets = JSON.parse(stone.GetStringBuffer());

        var p = $('#windowing-popover').last();
        var top = p.offset().top + p.height() + 10;
        $('#windowing-content').css('top', top);
        //$('#windowing-content').css('right', '10');
        //$('#windowing-content').css('left', 'auto');

        this.showWindowing = true;
      }
    },
    
    FormatDate: function(date)
    {
      if (date === undefined ||
          date.length == 0) {
        return '';
      }
      else {
        var format = this.globalConfiguration['DateFormat'];
        if (format === undefined) {
          // No configuration for the date format, use the DICOM tag as such
          return date;
        }
        else {
          var year = date.replace(/^([0-9]{4})([0-9]{2})([0-9]{2})$/, '$1');
          var month = date.replace(/^([0-9]{4})([0-9]{2})([0-9]{2})$/, '$2');
          var day = date.replace(/^([0-9]{4})([0-9]{2})([0-9]{2})$/, '$3');
          return format.replace(/YYYY/g, year).replace(/MM/g, month).replace(/DD/g, day);
        }
      }
    },

    FormatTime: function(time)
    {
      if (time === undefined ||
        time.length == 0) {
        return '';
      }
      else {
        var format = this.globalConfiguration['TimeFormat'];
        if (format === undefined) {
          // No configuration for the date format, use the DICOM tag as such
          return time;
        }
        else {
          var timeRegexHMS = /([0-9]{2})([0-9]{2})([0-9]{2})/;
          var timeRegexHMSms = /([0-9]{2})([0-9]{2})([0-9]{2}).([0-9]*)/
          var m = time.match(timeRegexHMSms);
          if (m) {
            format = format.replace(/hh/g, m[1]).replace(/mm/g, m[2]).replace(/ss/g, m[3]);
            if (format.indexOf('f') != -1) { // format expects ms
              return format.replace(/f/g, m[4])
            } else {
              return format;
            }
          }
          var m = time.match(timeRegexHMS);
          if (m) {
            format = format.replace(/hh/g, m[1]).replace(/mm/g, m[2]).replace(/ss/g, m[3]);
            if (format.indexOf('f') != -1) { // format expects ms but we could not capture one
              return format.replace(/.f/g, '')
            }
          }

          return time;
        }
      }
    },

    DownloadJpeg: function()
    {
      var canvas = document.getElementById(this.GetActiveCanvas());
      SaveDataUriScheme('StoneWebViewerScreenshot.jpg', canvas.toDataURL('image/jpeg'));
    },

    SetCombinedToolActions: function()
    {
      var left = stone.WebViewerAction.WINDOWING;
      var middle = stone.WebViewerAction.PAN;
      var right = stone.WebViewerAction.ZOOM;

      var behaviour = this.globalConfiguration['CombinedToolBehaviour'];
      if (behaviour !== undefined) {
        left = ConvertMouseAction(behaviour['LeftMouseButton'], left);
        middle = ConvertMouseAction(behaviour['MiddleMouseButton'], middle);
        right = ConvertMouseAction(behaviour['RightMouseButton'], right);
      }

      this.SetMouseButtonActions(MOUSE_TOOL_COMBINED, left, middle, right);
    },

    CheckIsDownloadComplete: function()
    {
      if (this.creatingArchive &&
          this.archiveJob.length > 0) {      

        var that = this;
        axios.get(that.globalConfiguration.OrthancApiRoot + '/jobs/' + that.archiveJob, {
          headers: axiosHeaders
        })
          .then(function(response) {
            console.log('Progress of archive job ' + that.archiveJob + ': ' + response.data['Progress'] + '%');
            var state = response.data['State'];
            if (state == 'Success') {
              that.creatingArchive = false;
              var uri = that.globalConfiguration.OrthancApiRoot + '/jobs/' + that.archiveJob + '/archive';
              TriggerDownloadFromUri(uri, that.archiveJob + '.zip', 'application/zip');
            }
            else if (state == 'Running') {
              setTimeout(that.CheckIsDownloadComplete, 1000);
            }
            else {
              alert('Error while creating the archive in Orthanc: ' + response.data['ErrorDescription']);
              that.creatingArchive = false;
            }
          })
          .catch(function(error) {
            alert('The archive job is not available anymore in Orthanc');
            that.creatingArchive = false;
          });
        }
    },

    DownloadStudy: function(studyInstanceUid, event)
    {
      console.log('Creating archive for study: ' + studyInstanceUid);

      var that = this;
      axios.post(this.globalConfiguration.OrthancApiRoot + '/tools/lookup', studyInstanceUid, {
        headers: axiosHeaders
      })
        .then(function(response) {
          if (response.data.length != 1) {
            throw('');
          }
          else {
            var orthancId = response.data[0]['ID'];
            
            var uri = that.globalConfiguration.OrthancApiRoot + '/studies/' + orthancId;
            if (that.globalConfiguration.DownloadDicomDir === true) {
              uri = uri + '/media';
            } else {
              uri = uri + '/archive';
            }

            if (that.orthancSystem.ApiVersion >= 13) {
              // ZIP streaming is available (this is Orthanc >=
              // 1.9.4): Simply give the hand to Orthanc
              event.preventDefault();
              TriggerDownloadFromUri(uri, orthancId + '.zip', 'application/zip');
            } else {
              // ZIP streaming is not available: Create a job to create the archive
              axios.post(uri, {
                'Asynchronous' : true
              }, {
                headers: axiosHeaders
              })
                .then(function(response) {
                  that.creatingArchive = true;
                  that.archiveJob = response.data.ID;
                  setTimeout(that.CheckIsDownloadComplete, 1000);
                });
            }
          }
        })
        .catch(function (error) {
          alert('Cannot find the study in Orthanc');
        });
<<<<<<< HEAD
      
    },

    ApplyDeepLearning: function()
    {
      stone.ApplyDeepLearningModel(this.GetActiveCanvas());
=======
    },

    ChangeActiveSeries: function(offset) {
      var seriesTags = this.GetActiveViewportSeriesTags();
      if (seriesTags !== null) {
        var studyIndex = LookupIndexOfResource(this.studies, STUDY_INSTANCE_UID, seriesTags[STUDY_INSTANCE_UID]);
        if (studyIndex != -1) {
          var virtualSeriesId = this.GetActiveVirtualSeries();
          if (virtualSeriesId.length > 0) {
            virtualSeriesId = virtualSeriesId[0];
          } else {
            virtualSeriesId = '';
          }
          
          var seriesInStudyIndices = this.studies[studyIndex].series;
          for (var i = 0; i < seriesInStudyIndices.length; i++) {
            var series = this.series[seriesInStudyIndices[i]];
            if (this.series[seriesInStudyIndices[i]].tags[SERIES_INSTANCE_UID] == seriesTags[SERIES_INSTANCE_UID]) {
              if (series.virtualSeries !== null) {
                for (var j = 0; j < series.virtualSeries.length; j++) {
                  if (series.virtualSeries[j].ID == virtualSeriesId) {
                    var next = j + offset;
                    if (next >= 0 &&
                        next < series.virtualSeries.length) {
                      this.SetViewportVirtualSeries(this.activeViewport, seriesTags[SERIES_INSTANCE_UID], series.virtualSeries[next].ID);
                    }
                    return;
                  }
                }
              }
              else {              
                var next = i + offset;
                if (next >= 0 &&
                    next < seriesInStudyIndices.length) {
                  this.SetViewportSeriesInstanceUid(this.activeViewport, this.series[seriesInStudyIndices[next]].tags[SERIES_INSTANCE_UID]);
                }
                return;
              }
            }
          }
        }
      }
    },

    ChangeActiveStudy: function(offset) {
      var seriesTags = this.GetActiveViewportSeriesTags();
      if (seriesTags !== null) {
        var studyIndex = LookupIndexOfResource(this.studies, STUDY_INSTANCE_UID, seriesTags[STUDY_INSTANCE_UID]);
        if (studyIndex != -1) {
          var next = studyIndex + offset;
          if (next >= 0 &&
              next < this.studies.length) {
            var nextStudy = this.studies[next];
            if (nextStudy.series.length > 0) {
              var seriesIndex = nextStudy.series[0];
              if (this.series[seriesIndex].virtualSeries !== null) {
                this.ClickVirtualSeries(seriesIndex, this.series[seriesIndex].virtualSeries[0].ID);
              } else {
                this.ClickSeries(seriesIndex);
              }
            }
          }
        }
      }
>>>>>>> 3354369d
    }
  },
  
  mounted: function() {
    // Warning: In this function, the "stone" global object is not initialized yet!
    
    this.SetViewportLayout('1x1');

    if (localStorage.settingNotDiagnostic) {
      this.settingNotDiagnostic = (localStorage.settingNotDiagnostic == '1');
    }
    
    if (localStorage.settingSoftwareRendering) {
      this.settingSoftwareRendering = (localStorage.settingSoftwareRendering == '1');
    }

    if (localStorage.settingLinearInterpolation) {
      this.settingLinearInterpolation = (localStorage.settingLinearInterpolation == '1');
    }

    var that = this;
    
    window.addEventListener('VirtualSeriesThumbnailLoaded', function(args) {
      that.$set(that.virtualSeriesThumbnails, args.detail.virtualSeriesId, args.detail.thumbnail);
    });

    window.addEventListener('ThumbnailLoaded', function(args) {
      //var studyInstanceUid = args.detail.studyInstanceUid;
      var seriesInstanceUid = args.detail.seriesInstanceUid;
      that.UpdateSeriesThumbnail(seriesInstanceUid);
    });

    window.addEventListener('MetadataLoaded', function(args) {
      var studyInstanceUid = args.detail.studyInstanceUid;
      var seriesInstanceUid = args.detail.seriesInstanceUid;
      that.UpdateIsSeriesComplete(studyInstanceUid, seriesInstanceUid);

      // Automatically open the first series to be loaded (new in Stone Web viewer 2.5)
      if (that.isFirstSeries) {
        that.SetViewportSeriesInstanceUid(1, seriesInstanceUid);
        that.isFirstSeries = false;
      }
    });

    window.addEventListener('StoneAnnotationAdded', function() {
      // Ignore
    });

    window.addEventListener('StoneAnnotationRemoved', function() {
      // Ignore
    });

    window.addEventListener('TextAnnotationRequired', function(args) {
      var label = prompt('Enter your annotation:', '');
      if (label !== null) {
        stone.AddTextAnnotation(args.detail.canvasId, label,
                                args.detail.pointedX, args.detail.pointedY,
                                args.detail.labelX, args.detail.labelY);
      }
    });

    window.addEventListener('keydown', function(event) {
      var canvas = that.GetActiveCanvas();
      if (canvas != '') {
        switch (event.key) {
        case 'Left':
        case 'ArrowLeft':
          stone.DecrementFrame(canvas, false);
          break;

        case 'Right':
        case 'ArrowRight':
          stone.IncrementFrame(canvas, false);
          break;

        case 'Up':
        case 'ArrowUp':
          that.ChangeActiveSeries(-1);
          break
          
        case 'Down':
        case 'ArrowDown':
          that.ChangeActiveSeries(1);
          break;

        case 'PageUp':
          that.ChangeActiveStudy(-1);
          break;
          
        case 'PageDown':
          that.ChangeActiveStudy(1);
          break;

        case ' ':
        case 'Space':
          dispatchEvent(new CustomEvent('KeyCineSwitch', { }));
          break;

        default:
          break;
        }
      }
    });
  }
});



window.addEventListener('StoneInitialized', function() {
  /**
   * Do NOT modify the order of the calls to "stone.XXX()" in this
   * section, otherwise the HTTP headers might not be properly set.
   **/

  stone.Setup(Module);
  stone.SetDicomWebRoot(app.globalConfiguration.DicomWebRoot,
                        true /* assume "/rendered" is available in DICOMweb (could be a configuration option) */);
  stone.SetSoftwareRendering(app.settingSoftwareRendering);
  stone.SetLinearInterpolation(app.settingLinearInterpolation);

  if ('DicomCacheSize' in app.globalConfiguration) {
    stone.SetDicomCacheSize(app.globalConfiguration.DicomCacheSize);
  }

  // Calls to "stone.AddHttpHeader()" must be after "stone.SetDicomWebRoot()",
  // and before "stone.SetSkipSeriesFromModalities()"
  for (var header in app.globalConfiguration.DicomWebHttpHeaders) {
    stone.AddHttpHeader(header, app.globalConfiguration.DicomWebHttpHeaders[header]);
  }
  
  // Bearer token is new in Stone Web viewer 2.0
  var token = getParameterFromUrl('token');
  if (token !== undefined) {
    hasAuthorizationToken = true;
    stone.AddHttpHeader('Authorization', 'Bearer ' + token);
    axiosHeaders['Authorization'] = 'Bearer ' + token;
  }

  if (app.globalConfiguration.OrthancApiRoot) {
    axios.get(app.globalConfiguration.OrthancApiRoot + '/system', {
      headers: axiosHeaders
    })
      .then(function (response) {
        app.orthancSystem = response.data;
      });
  }
  

  /**
   * Calls to "stone.XXX()" can be reordered after this point.
   **/
  
  if ('SkipSeriesFromModalities' in app.globalConfiguration) {
    stone.SetSkipSeriesFromModalities(JSON.stringify(app.globalConfiguration.SkipSeriesFromModalities));
  }
  
  if (app.globalConfiguration.ShowInfoPanelAtStartup == 'Always') {
    app.modalNotDiagnostic = true;
  } else if (app.globalConfiguration.ShowInfoPanelAtStartup == 'Never') {
    app.modalNotDiagnostic = false;
  } else if (app.globalConfiguration.ShowInfoPanelAtStartup == 'User') {
    app.modalNotDiagnostic = app.settingNotDiagnostic;
  } else {
    alert('Bad value for option "ShowInfoPanelAtStartup": ' + app.globalConfiguration.ShowInfoPanelAtStartup);
  }

  console.warn('Stone properly initialized');

  app.stoneWebViewerVersion = stone.GetStoneWebViewerVersion();
  app.emscriptenVersion = stone.GetEmscriptenVersion();
  
  app.SetCombinedToolActions();
  
  var selectedStudies = getParameterFromUrl('selectedStudies');
  var patient = getParameterFromUrl('patient');
  var study = getParameterFromUrl('study');
  var series = getParameterFromUrl('series');

  if (selectedStudies !== undefined) {
    app.selectedStudies = selectedStudies.split(',');
  } else {
    app.selectedStudies = [];
  }

  if (study !== undefined &&
      series !== undefined) {
    console.warn('Loading series: ' + series + ' from study: ' + study);
    stone.FetchSeries(study, series);
    app.leftMode = 'full';
  }
  else {
    var empty = true;

    if (study !== undefined) {
      var studies = study.split(',');
      if (studies.length != 0) {
        empty = false;
        for (var i = 0; i < studies.length; i++) {
          console.warn('Loading study: ' + studies[i]);
          stone.FetchStudy(studies[i]);
        }
      }
    }

    if (patient !== undefined) {
      var patients = patient.split(',');
      if (patients.length != 0) {
        empty = false;
        for (var i = 0; i < patients.length; i++) {
          console.warn('Loading patient: ' + patients[i]);
          stone.FetchPatient(patients[i]);
        }
      }
    }

    if (empty) {
      alert('No study, nor patient was provided in the URL!');
    }
  }

  // New in Stone Web viewer 2.5
  var menu = getParameterFromUrl('menu');
  if (menu !== undefined) {
    if (menu == 'hidden') {
      app.leftVisible = false;
    } else if (menu == 'small' ||
               menu == 'grid' ||
               menu == 'full') {
      app.leftVisible = true;
      app.leftMode = menu;
    } else {
      alert('Bad value for the "menu" option in the URL (can be "hidden", "small", "grid", or "full"): ' + menu);
    }
  }
});


window.addEventListener('ResourcesLoaded', function() {
  console.log('resources loaded: ', stone.GetStudiesCount(), 'studies &', stone.GetSeriesCount(), 'series');

  var studies = [];
  for (var i = 0; i < stone.GetStudiesCount(); i++) {
    stone.LoadStudyTags(i);
    studies.push(JSON.parse(stone.GetStringBuffer()));
  }

  var series = [];
  for (var i = 0; i < stone.GetSeriesCount(); i++) {
    stone.LoadSeriesTags(i);
    series.push(JSON.parse(stone.GetStringBuffer()));
  }

  app.SetResources(studies, series);

  for (var i = 0; i < app.series.length; i++) {
    var studyInstanceUid = app.series[i].tags[STUDY_INSTANCE_UID];
    var seriesInstanceUid = app.series[i].tags[SERIES_INSTANCE_UID];
    app.UpdateSeriesThumbnail(seriesInstanceUid);
    app.UpdateIsSeriesComplete(studyInstanceUid, seriesInstanceUid);
  }
});


window.addEventListener('StoneException', function() {
  console.error('Exception catched in Stone');
});



function ParseJsonWithComments(json)
{
  if (typeof(json) == 'string') {
    // https://stackoverflow.com/a/62945875/881731
    return JSON.parse(json.replace(/\\"|"(?:\\"|[^"])*"|(\/\/.*|\/\*[\s\S]*?\*\/)/g,
                                   (m, g) => g ? "" : m));
  } else {
    return json;
  }
}


$(document).ready(function() {
  RefreshTooltips();

  //app.modalWarning = true;

  axios.get(CONFIGURATION_SOURCE)
    .then(function(response) {
      app.globalConfiguration = ParseJsonWithComments(response.data) ['StoneWebViewer'];

      if (app.globalConfiguration === undefined) {
        console.warn('Empty configuration file');
        app.globalConfiguration = {};
      }

      // Option 1: Loading script using plain HTML
      
      /*
        var script = document.createElement('script');
        script.src = WASM_SOURCE;
        script.type = 'text/javascript';
        document.body.appendChild(script);
      */

      // Option 2: Loading script using AJAX (gives the opportunity to
      // explicitly report errors)

      axios.get(WASM_SOURCE)
        .then(function (response) {
          var script = document.createElement('script');
          script.innerHTML = response.data;
          script.type = 'text/javascript';
          document.body.appendChild(script);
        })
        .catch(function (error) {
          alert('Cannot load the WebAssembly framework');
        });
    })
    .catch(function (error) {
      alert('Cannot load the configuration file');
    });  
});


// "Prevent Bootstrap dropdown from closing on clicks" for the list of
// studies: https://stackoverflow.com/questions/26639346
$('.dropdown-menu').click(function(e) {
  e.stopPropagation();
});


// Disable the selection of text using the mouse
document.onselectstart = new Function ('return false');


window.addEventListener('message', function(e) {
  if ('type' in e.data) {
    if (e.data.type == 'show-osirix-annotations') {
      var expectedOrigin = app.globalConfiguration['ExpectedMessageOrigin'];
      
      if (expectedOrigin === undefined) {
        alert('Dynamic actions are disabled in the Stone Web viewer, ' +
              'set the configuration option "ExpectedMessageOrigin".');
      }    
      else if (expectedOrigin != '*' &&
               e.origin !== expectedOrigin) {
        alert('Bad origin for a dynamic action in the Stone Web viewer: "' + e.origin +
              '", whereas the message must have origin: "' + expectedOrigin + '"');
      }
      else if (e.data.type == 'show-osirix-annotations') {
        var clear = true;  // Whether to clear previous annotations
        if ('clear' in e.data) {
          clear = e.data.clear;
        }
        
        app.LoadOsiriXAnnotations(e.data.xml, clear);
      }
    }
    else {
      console.log('Unknown type of dynamic action in the Stone Web viewer: ' + e.data.type);
    }
  }
});


window.addEventListener('DeepLearningInitialized', function() {
  stone.LoadDeepLearningModel('model.message');
});

window.addEventListener('DeepLearningModelReady', function() {
  app.deepLearningReady = true;
  app.deepLearningProgress = 0;
});

window.addEventListener('DeepLearningStep', function(args) {
  app.deepLearningProgress = args.detail.progress;
});<|MERGE_RESOLUTION|>--- conflicted
+++ resolved
@@ -1290,14 +1290,10 @@
         .catch(function (error) {
           alert('Cannot find the study in Orthanc');
         });
-<<<<<<< HEAD
-      
-    },
-
-    ApplyDeepLearning: function()
-    {
+    },
+
+    ApplyDeepLearning: function() {
       stone.ApplyDeepLearningModel(this.GetActiveCanvas());
-=======
     },
 
     ChangeActiveSeries: function(offset) {
@@ -1362,7 +1358,6 @@
           }
         }
       }
->>>>>>> 3354369d
     }
   },
   
