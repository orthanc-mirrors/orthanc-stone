--- conflicted
+++ resolved
@@ -61,7 +61,6 @@
 
 target_link_libraries(BasicScene OrthancStone)
 
-<<<<<<< HEAD
 if(ENABLE_SDL_CONSOLE)
   add_definitions(
     -DENABLE_SDL_CONSOLE=1
@@ -83,10 +82,9 @@
   )
 
 target_link_libraries(TrackerSample OrthancStone)
-=======
+
 add_executable(Loader
   Loader.cpp
   )
 
-target_link_libraries(Loader OrthancStone)
->>>>>>> def953c2
+target_link_libraries(Loader OrthancStone)