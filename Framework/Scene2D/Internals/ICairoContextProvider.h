/**
 * Stone of Orthanc
 * Copyright (C) 2012-2016 Sebastien Jodogne, Medical Physics
 * Department, University Hospital of Liege, Belgium
 * Copyright (C) 2017-2019 Osimis S.A., Belgium
 *
 * This program is free software: you can redistribute it and/or
 * modify it under the terms of the GNU Affero General Public License
 * as published by the Free Software Foundation, either version 3 of
 * the License, or (at your option) any later version.
 *
 * This program is distributed in the hope that it will be useful, but
 * WITHOUT ANY WARRANTY; without even the implied warranty of
 * MERCHANTABILITY or FITNESS FOR A PARTICULAR PURPOSE.  See the GNU
 * Affero General Public License for more details.
 * 
 * You should have received a copy of the GNU Affero General Public License
 * along with this program. If not, see <http://www.gnu.org/licenses/>.
 **/


#pragma once

#include <boost/noncopyable.hpp>
#include <cairo.h>
#include <stdint.h>

namespace OrthancStone
{
  namespace Internals
  {
    class ICairoContextProvider : public boost::noncopyable
    {
    public:
      virtual ~ICairoContextProvider()
      {
      }

      virtual cairo_t* GetCairoContext() = 0;
<<<<<<< HEAD

      virtual unsigned int GetWidth() const = 0;

      virtual unsigned int GetHeight() const = 0;
=======
>>>>>>> 41fe2934
    };
  }
}<|MERGE_RESOLUTION|>--- conflicted
+++ resolved
@@ -37,13 +37,6 @@
       }
 
       virtual cairo_t* GetCairoContext() = 0;
-<<<<<<< HEAD
-
-      virtual unsigned int GetWidth() const = 0;
-
-      virtual unsigned int GetHeight() const = 0;
-=======
->>>>>>> 41fe2934
     };
   }
 }