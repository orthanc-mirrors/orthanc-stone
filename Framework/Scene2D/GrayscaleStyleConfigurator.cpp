/**
 * Stone of Orthanc
 * Copyright (C) 2012-2016 Sebastien Jodogne, Medical Physics
 * Department, University Hospital of Liege, Belgium
 * Copyright (C) 2017-2019 Osimis S.A., Belgium
 *
 * This program is free software: you can redistribute it and/or
 * modify it under the terms of the GNU Affero General Public License
 * as published by the Free Software Foundation, either version 3 of
 * the License, or (at your option) any later version.
 *
 * This program is distributed in the hope that it will be useful, but
 * WITHOUT ANY WARRANTY; without even the implied warranty of
 * MERCHANTABILITY or FITNESS FOR A PARTICULAR PURPOSE.  See the GNU
 * Affero General Public License for more details.
 * 
 * You should have received a copy of the GNU Affero General Public License
 * along with this program. If not, see <http://www.gnu.org/licenses/>.
 **/


#include "GrayscaleStyleConfigurator.h"

#include "FloatTextureSceneLayer.h"

#include <Core/OrthancException.h>

namespace OrthancStone
{
  GrayscaleStyleConfigurator::GrayscaleStyleConfigurator() :
    revision_(0),
    linearInterpolation_(false),
    hasWindowing_(false),
    customWindowWidth_(0),
    customWindowCenter_(0),
    inverted_(false),
    applyLog_(false)
  {
  }

  void GrayscaleStyleConfigurator::SetWindowing(ImageWindowing windowing)
  {
    hasWindowingOverride_ = true;
    windowing_ = windowing;
    revision_++;
  }

  void GrayscaleStyleConfigurator::SetCustomWindowing(float windowCenter, float windowWidth)
  {
    SetWindowing(ImageWindowing_Custom);
    customWindowCenter_ = windowCenter;
    customWindowWidth_ = windowWidth;
  }

  void GrayscaleStyleConfigurator::GetCustomWindowing(float& windowCenter, float& windowWidth) const
  {
    windowCenter = customWindowCenter_;
    windowWidth  = customWindowWidth_;
  }

  void GrayscaleStyleConfigurator::SetInverted(bool inverted)
  {
    hasInversionOverride_ = true;
    inverted_ = inverted;
    revision_++;
  }

  void GrayscaleStyleConfigurator::SetLinearInterpolation(bool enabled)
  {
    linearInterpolation_ = enabled;
    revision_++;
  }

  void GrayscaleStyleConfigurator::SetApplyLog(bool apply)
  {
    applyLog_ = apply;
    revision_++;
  }

  TextureBaseSceneLayer* GrayscaleStyleConfigurator::CreateTextureFromImage(
    const Orthanc::ImageAccessor& image) const
  {
    throw Orthanc::OrthancException(Orthanc::ErrorCode_NotImplemented);
  }

  TextureBaseSceneLayer* GrayscaleStyleConfigurator::CreateTextureFromDicom(
    const Orthanc::ImageAccessor& frame,
    const DicomInstanceParameters& parameters) const
  {
    std::auto_ptr<TextureBaseSceneLayer> layer(parameters.CreateTexture(frame));

    if (layer.get() == NULL ||
        layer->GetTexture().GetFormat() != Orthanc::PixelFormat_Float32)
    {
      throw Orthanc::OrthancException(Orthanc::ErrorCode_IncompatibleImageFormat);
    }
    else
    {
      return layer.release();
    }
  }

  void GrayscaleStyleConfigurator::ApplyStyle(ISceneLayer& layer) const
  {
    FloatTextureSceneLayer& l = dynamic_cast<FloatTextureSceneLayer&>(layer);
    
    l.SetLinearInterpolation(linearInterpolation_);

    if (hasWindowingOverride_)
    {
      if (windowing_ != ImageWindowing_Custom)
      {
        l.SetWindowing(windowing_);
      }
      else
      {
        l.SetCustomWindowing(customWindowCenter_, customWindowWidth_);
      }
    }
<<<<<<< HEAD

    l.SetInverted(inverted_);
    l.SetApplyLog(applyLog_);
=======
    if (hasInversionOverride_)
    {
      l.SetInverted(inverted_);
    }
>>>>>>> fa79af3e
  }
}<|MERGE_RESOLUTION|>--- conflicted
+++ resolved
@@ -30,9 +30,10 @@
   GrayscaleStyleConfigurator::GrayscaleStyleConfigurator() :
     revision_(0),
     linearInterpolation_(false),
-    hasWindowing_(false),
+    hasWindowingOverride_(false),
     customWindowWidth_(0),
     customWindowCenter_(0),
+    hasInversionOverride_(false),
     inverted_(false),
     applyLog_(false)
   {
@@ -117,15 +118,12 @@
         l.SetCustomWindowing(customWindowCenter_, customWindowWidth_);
       }
     }
-<<<<<<< HEAD
 
-    l.SetInverted(inverted_);
-    l.SetApplyLog(applyLog_);
-=======
     if (hasInversionOverride_)
     {
       l.SetInverted(inverted_);
     }
->>>>>>> fa79af3e
+
+    l.SetApplyLog(applyLog_);
   }
 }