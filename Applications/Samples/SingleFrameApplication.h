--- conflicted
+++ resolved
@@ -191,16 +191,10 @@
 
         widget_->FitContent();
       }
-<<<<<<< HEAD
 
       boost::shared_ptr<Deprecated::SliceViewerWidget>  widget_;
       std::unique_ptr<Interactor>         mainWidgetInteractor_;
       boost::shared_ptr<Deprecated::DicomSeriesVolumeSlicer> source_;
-=======
-      
-      std::unique_ptr<Interactor>         mainWidgetInteractor_;
-      const Deprecated::DicomSeriesVolumeSlicer*    source_;
->>>>>>> b39d049c
       unsigned int                      slice_;
 
     public:
@@ -246,14 +240,10 @@
         widget_.reset(new Deprecated::SliceViewerWidget("main-widget"));
         SetCentralWidget(widget_);
 
-<<<<<<< HEAD
         boost::shared_ptr<Deprecated::DicomSeriesVolumeSlicer> layer(new Deprecated::DicomSeriesVolumeSlicer);
         layer->Connect(context->GetOrthancApiClient());
         source_ = layer;
-=======
-        std::unique_ptr<Deprecated::DicomSeriesVolumeSlicer> layer(new Deprecated::DicomSeriesVolumeSlicer(GetBroker(), context->GetOrthancApiClient()));
-        source_ = layer.get();
->>>>>>> b39d049c
+
         layer->LoadFrame(instance, frame);
         Register<Deprecated::IVolumeSlicer::GeometryReadyMessage>(*layer, &SingleFrameApplication::OnMainWidgetGeometryReady);
         widget_->AddLayer(layer);
