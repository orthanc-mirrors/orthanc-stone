--- conflicted
+++ resolved
@@ -104,14 +104,9 @@
 
     try
     {
-<<<<<<< HEAD
       boost::program_options::store(
         boost::program_options::command_line_parser(argc, argv).
-          options(options).run(), parameters);
-=======
-      boost::program_options::store(boost::program_options::command_line_parser(argc, argv).
-                                    options(options).allow_unregistered().run(), parameters);
->>>>>>> 86cdfb0d
+          options(options).allow_unregistered().run(), parameters);
       boost::program_options::notify(parameters);
     }
     catch (boost::program_options::error& e)
@@ -129,11 +124,6 @@
     if (error || parameters.count("help"))
     {
       std::cout << std::endl
-                << "Usage: " << argv[0] << " [OPTION]..." << std::endl
-                << "Orthanc, lightweight, RESTful DICOM server for healthcare "
-                << "and medical research." << std::endl << std::endl
-                << "Demonstration application of Orthanc Stone in native "
-                << "environment." << std::endl;
 
       std::cout << options << "\n";
       return error ? -1 : 0;
