--- conflicted
+++ resolved
@@ -160,12 +160,8 @@
   public:
     WebAssemblyViewport(const std::string& canvas) :
       context_(canvas),
-<<<<<<< HEAD
       controller_(make_shared<ViewportController>(broker)),
       compositor_(context_, *controller_->GetScene())
-=======
-      compositor_(context_, scene_)
->>>>>>> b5297718
     {
       compositor_.SetFont(0, Orthanc::EmbeddedResources::UBUNTU_FONT, 
                           FONT_SIZE, Orthanc::Encoding_Latin1);
@@ -419,7 +415,6 @@
   EMSCRIPTEN_KEEPALIVE
   void Initialize()
   {
-<<<<<<< HEAD
     viewport1_.reset(
       new OrthancStone::WebAssemblyViewport(broker_, "mycanvas1"));
     PrepareScene(viewport1_->GetScene());
@@ -432,17 +427,6 @@
 
     viewport3_.reset(
       new OrthancStone::WebAssemblyViewport(broker_, "mycanvas3"));
-=======
-    viewport1_.reset(new OrthancStone::WebAssemblyViewport("mycanvas1"));
-    PrepareScene(viewport1_->GetScene());
-    viewport1_->UpdateSize();
-
-    viewport2_.reset(new OrthancStone::WebAssemblyViewport("mycanvas2"));
-    PrepareScene(viewport2_->GetScene());
-    viewport2_->UpdateSize();
-
-    viewport3_.reset(new OrthancStone::WebAssemblyViewport("mycanvas3"));
->>>>>>> b5297718
     PrepareScene(viewport3_->GetScene());
     viewport3_->UpdateSize();
 
