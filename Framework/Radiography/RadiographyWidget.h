--- conflicted
+++ resolved
@@ -32,12 +32,8 @@
 
   class RadiographyWidget :
     public Deprecated::WorldSceneWidget,
-<<<<<<< HEAD
-    public ObserverBase<RadiographyWidget>
-=======
-    public IObserver,
+    public ObserverBase<RadiographyWidget>,
     public IObservable
->>>>>>> 1ca0c481
   {
   public:
     ORTHANC_STONE_DEFINE_ORIGIN_MESSAGE(__FILE__, __LINE__, SelectionChangedMessage, RadiographyWidget);
