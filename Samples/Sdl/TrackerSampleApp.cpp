--- conflicted
+++ resolved
@@ -149,21 +149,12 @@
 
   ScenePoint2D TrackerSampleApp::GetRandomPointInScene() const
   {
-<<<<<<< HEAD
-    unsigned int w = compositor_->GetCanvasWidth();
-    LOG(TRACE) << "compositor_->GetCanvasWidth() = " <<
-      compositor_->GetCanvasWidth();
-    unsigned int h = compositor_->GetCanvasHeight();
-    LOG(TRACE) << "compositor_->GetCanvasHeight() = " <<
-      compositor_->GetCanvasHeight();
-=======
     unsigned int w = GetCompositor().GetCanvasWidth();
     LOG(TRACE) << "GetCompositor().GetCanvasWidth() = " << 
       GetCompositor().GetCanvasWidth();
     unsigned int h = GetCompositor().GetCanvasHeight();
     LOG(TRACE) << "GetCompositor().GetCanvasHeight() = " << 
       GetCompositor().GetCanvasHeight();
->>>>>>> 5b9e0bdd
 
     if ((w >= RAND_MAX) || (h >= RAND_MAX))
       LOG(WARNING) << "Canvas is too big : tools will not be randomly placed";
