/**
 * Stone of Orthanc
 * Copyright (C) 2012-2016 Sebastien Jodogne, Medical Physics
 * Department, University Hospital of Liege, Belgium
 * Copyright (C) 2017-2019 Osimis S.A., Belgium
 *
 * This program is free software: you can redistribute it and/or
 * modify it under the terms of the GNU Affero General Public License
 * as published by the Free Software Foundation, either version 3 of
 * the License, or (at your option) any later version.
 *
 * This program is distributed in the hope that it will be useful, but
 * WITHOUT ANY WARRANTY; without even the implied warranty of
 * MERCHANTABILITY or FITNESS FOR A PARTICULAR PURPOSE.  See the GNU
 * Affero General Public License for more details.
 *
 * You should have received a copy of the GNU Affero General Public License
 * along with this program. If not, see <http://www.gnu.org/licenses/>.
 **/

#include "GuiAdapter.h"

#if ORTHANC_ENABLE_OPENGL == 1
#  include "../../Framework/OpenGL/OpenGLIncludes.h"
#endif

#if ORTHANC_ENABLE_SDL == 1
#  include <SDL_video.h>
#  include <SDL_render.h>
#  include <SDL.h>
#endif

#if ORTHANC_ENABLE_THREADS == 1
#  include "../../Framework/Messages/LockingEmitter.h"
#endif

namespace OrthancStone
{
  void GuiAdapter::RegisterWidget(boost::shared_ptr<IGuiAdapterWidget> widget)
  {
    widgets_.push_back(widget);
  }

<<<<<<< HEAD
  std::ostream& operator<<(
    std::ostream& os, const GuiAdapterKeyboardEvent& event)
  {
    os << "ctrl: " << event.ctrlKey << ", " <<
      "shift: " << event.shiftKey << ", " <<
      "alt: " << event.altKey;
    return os;
  }
=======
  std::ostream& operator<<(
    std::ostream& os, const GuiAdapterKeyboardEvent& event)
  {
    os << "sym: " << event.sym << " (" << (int)(event.sym[0]) << ") ctrl: " << event.ctrlKey << ", " <<
      "shift: " << event.shiftKey << ", " <<
      "alt: " << event.altKey;
    return os;
  }
>>>>>>> d591fe8d

#if ORTHANC_ENABLE_WASM == 1
  void GuiAdapter::Run()
  {
  }

  void ConvertFromPlatform(
    GuiAdapterUiEvent& dest,
    int                      eventType,
    const EmscriptenUiEvent& src)
  {
    // no data for now
  }

  void ConvertFromPlatform(
    GuiAdapterMouseEvent& dest,
    int                         eventType,
    const EmscriptenMouseEvent& src)
  {
    memset(&dest, 0, sizeof(GuiAdapterMouseEvent));
    switch (eventType)
    {
    case EMSCRIPTEN_EVENT_CLICK:
      LOG(ERROR) << "Emscripten EMSCRIPTEN_EVENT_CLICK is not supported";
      ORTHANC_ASSERT(false, "Not supported");
      break;
    case EMSCRIPTEN_EVENT_MOUSEDOWN:
      dest.type = GUIADAPTER_EVENT_MOUSEDOWN;
      break;
    case EMSCRIPTEN_EVENT_MOUSEMOVE:
      dest.type = GUIADAPTER_EVENT_MOUSEMOVE;
      break;
    case EMSCRIPTEN_EVENT_MOUSEUP:
      dest.type = GUIADAPTER_EVENT_MOUSEUP;
      break;
    case EMSCRIPTEN_EVENT_WHEEL:
      dest.type = GUIADAPTER_EVENT_WHEEL;
      break;

    default:
      LOG(ERROR) << "Emscripten event: " << eventType << " is not supported";
      ORTHANC_ASSERT(false, "Not supported");
    }
    //dest.timestamp = src.timestamp;
    //dest.screenX = src.screenX;
    //dest.screenY = src.screenY;
    //dest.clientX = src.clientX;
    //dest.clientY = src.clientY;
    dest.ctrlKey = src.ctrlKey;
    dest.shiftKey = src.shiftKey;
    dest.altKey = src.altKey;
    //dest.metaKey = src.metaKey;
    dest.button = src.button;
    //dest.buttons = src.buttons;
    //dest.movementX = src.movementX;
    //dest.movementY = src.movementY;
    dest.targetX = src.targetX;
    dest.targetY = src.targetY;
    //dest.canvasX = src.canvasX;
    //dest.canvasY = src.canvasY;
    //dest.padding = src.padding;
  }

  void ConvertFromPlatform( GuiAdapterWheelEvent& dest, int eventType, const EmscriptenWheelEvent& src)
  {
    ConvertFromPlatform(dest.mouse, eventType, src.mouse);
    dest.deltaX = src.deltaX;
    dest.deltaY = src.deltaY;
    switch (src.deltaMode)
    {
    case DOM_DELTA_PIXEL:
      dest.deltaMode = GUIADAPTER_DELTA_PIXEL;
      break;
    case DOM_DELTA_LINE:
      dest.deltaMode = GUIADAPTER_DELTA_LINE;
      break;
    case DOM_DELTA_PAGE:
      dest.deltaMode = GUIADAPTER_DELTA_PAGE;
      break;
    default:
      ORTHANC_ASSERT(false, "Unknown deltaMode: " << src.deltaMode <<
        " in wheel event...");
    }
    dest.deltaMode = src.deltaMode;
  }

  void ConvertFromPlatform(GuiAdapterKeyboardEvent& dest, const EmscriptenKeyboardEvent& src)
  {
    dest.sym[0] = src.key[0];
    dest.sym[1] = 0;
    dest.ctrlKey = src.ctrlKey;
    dest.shiftKey = src.shiftKey;
    dest.altKey = src.altKey;
  }

  template<typename GenericFunc>
  struct FuncAdapterPayload
  {
    std::string canvasId;
    void* userData;
    GenericFunc callback;
  };

  template<typename GenericFunc,
    typename GuiAdapterEvent,
    typename EmscriptenEvent>
    EM_BOOL OnEventAdapterFunc(
      int eventType, const EmscriptenEvent* emEvent, void* userData)
  {

    // userData is OnMouseWheelFuncAdapterPayload
    FuncAdapterPayload<GenericFunc>* payload =
      reinterpret_cast<FuncAdapterPayload<GenericFunc>*>(userData);
    // LOG(INFO) << "OnEventAdapterFunc";
    // LOG(INFO) << "------------------";
    // LOG(INFO) << "eventType: " << eventType << " wheelEvent: " << 
    //   (int)wheelEvent << " userData: " << userData << 
    //   " payload->userData: " << payload->userData;

    GuiAdapterEvent guiEvent;
    ConvertFromPlatform(guiEvent, eventType, *emEvent);
    bool ret = (*(payload->callback))(payload->canvasId, &guiEvent, payload->userData);
    return static_cast<EM_BOOL>(ret);
  }

  template<typename GenericFunc,
    typename GuiAdapterEvent,
    typename EmscriptenEvent>
    EM_BOOL OnEventAdapterFunc2(
      int /*eventType*/, const EmscriptenEvent* wheelEvent, void* userData)
  {
    // userData is OnMouseWheelFuncAdapterPayload
    FuncAdapterPayload<GenericFunc>* payload =
      reinterpret_cast<FuncAdapterPayload<GenericFunc>*>(userData);

    GuiAdapterEvent guiEvent;
    ConvertFromPlatform(guiEvent, *wheelEvent);
    bool ret = (*(payload->callback))(payload->canvasId, &guiEvent, payload->userData);
    return static_cast<EM_BOOL>(ret);
  }

  template<typename GenericFunc>
  EM_BOOL OnEventAdapterFunc3(
    double time, void* userData)
  {
    // userData is OnMouseWheelFuncAdapterPayload
    FuncAdapterPayload<GenericFunc>* payload =
      reinterpret_cast<FuncAdapterPayload<GenericFunc>*>(userData);
    //std::auto_ptr< FuncAdapterPayload<GenericFunc> > deleter(payload);
    bool ret = (*(payload->callback))(time, payload->userData);
    return static_cast<EM_BOOL>(ret);
  }

  // resize: (const char* target, void* userData, EM_BOOL useCapture, em_ui_callback_func callback)
  template<
    typename GenericFunc,
    typename GuiAdapterEvent,
    typename EmscriptenEvent,
    typename EmscriptenSetCallbackFunc>
    static void SetCallback(
      EmscriptenSetCallbackFunc emFunc,
      std::string canvasId, void* userData, bool capture, GenericFunc func)
  {
    // TODO: write RemoveCallback with an int id that gets returned from
    // here
    FuncAdapterPayload<GenericFunc>* payload =
      new FuncAdapterPayload<GenericFunc>();
    std::auto_ptr<FuncAdapterPayload<GenericFunc> > payloadP(payload);
    payload->canvasId = canvasId;
    payload->callback = func;
    payload->userData = userData;
    void* userDataRaw = reinterpret_cast<void*>(payload);
    // LOG(INFO) << "SetCallback -- userDataRaw: " << userDataRaw <<
    //   " payload: " << payload << " payload->userData: " << payload->userData;
    (*emFunc)(
      canvasId.c_str(),
      userDataRaw,
      static_cast<EM_BOOL>(capture),
      &OnEventAdapterFunc<GenericFunc, GuiAdapterEvent, EmscriptenEvent>,
      EM_CALLBACK_THREAD_CONTEXT_CALLING_THREAD);
    payloadP.release();
  }

  template<
    typename GenericFunc,
    typename GuiAdapterEvent,
    typename EmscriptenEvent,
    typename EmscriptenSetCallbackFunc>
    static void SetCallback2(
      EmscriptenSetCallbackFunc emFunc,
      std::string canvasId, void* userData, bool capture, GenericFunc func)
  {
    std::auto_ptr<FuncAdapterPayload<GenericFunc> > payload(
      new FuncAdapterPayload<GenericFunc>()
    );
    payload->canvasId = canvasId;
    payload->callback = func;
    payload->userData = userData;
    void* userDataRaw = reinterpret_cast<void*>(payload.release());
    (*emFunc)(
      canvasId.c_str(),
      userDataRaw,
      static_cast<EM_BOOL>(capture),
      &OnEventAdapterFunc2<GenericFunc, GuiAdapterEvent, EmscriptenEvent>,
      EM_CALLBACK_THREAD_CONTEXT_CALLING_THREAD);
  }

  template<
    typename GenericFunc,
    typename EmscriptenSetCallbackFunc>
    static void SetAnimationFrameCallback(
      EmscriptenSetCallbackFunc emFunc,
      void* userData, GenericFunc func)
  {
    // LOG(ERROR) << "SetAnimationFrameCallback !!!!!! (RequestAnimationFrame)";
    std::auto_ptr<FuncAdapterPayload<GenericFunc> > payload(
      new FuncAdapterPayload<GenericFunc>()
    );
    payload->canvasId = "UNDEFINED";
    payload->callback = func;
    payload->userData = userData;
    void* userDataRaw = reinterpret_cast<void*>(payload.release());
    (*emFunc)(
      &OnEventAdapterFunc3<GenericFunc>,
      userDataRaw);
  }

  void GuiAdapter::SetWheelCallback(
    std::string canvasId, void* userData, bool capture, OnMouseWheelFunc func)
  {
    SetCallback<OnMouseWheelFunc, GuiAdapterWheelEvent, EmscriptenWheelEvent>(
      &emscripten_set_wheel_callback_on_thread,
      canvasId,
      userData,
      capture,
      func);
  }

  void GuiAdapter::SetMouseDownCallback(
    std::string canvasId, void* userData, bool capture, OnMouseEventFunc func)
  {
    SetCallback<OnMouseEventFunc, GuiAdapterMouseEvent, EmscriptenMouseEvent>(
      &emscripten_set_mousedown_callback_on_thread,
      canvasId,
      userData,
      capture,
      func);
  }

  void GuiAdapter::SetMouseMoveCallback(
    std::string canvasId, void* userData, bool capture, OnMouseEventFunc func)
  {
    // LOG(INFO) << "SetMouseMoveCallback -- " << "supplied userData: " << 
    //   userData;

    SetCallback<OnMouseEventFunc, GuiAdapterMouseEvent, EmscriptenMouseEvent>(
      &emscripten_set_mousemove_callback_on_thread,
      canvasId,
      userData,
      capture,
      func);
  }

  void GuiAdapter::SetMouseUpCallback(
    std::string canvasId, void* userData, bool capture, OnMouseEventFunc func)
  {
    SetCallback<OnMouseEventFunc, GuiAdapterMouseEvent, EmscriptenMouseEvent>(
      &emscripten_set_mouseup_callback_on_thread,
      canvasId,
      userData,
      capture,
      func);
  }

  void GuiAdapter::SetKeyDownCallback(
    std::string canvasId, void* userData, bool capture, OnKeyDownFunc func)
  {
    SetCallback2<OnKeyDownFunc, GuiAdapterKeyboardEvent, EmscriptenKeyboardEvent>(
      &emscripten_set_keydown_callback_on_thread,
      canvasId,
      userData,
      capture,
      func);
  }

  void GuiAdapter::SetKeyUpCallback(
    std::string canvasId, void* userData, bool capture, OnKeyUpFunc func)
  {
    SetCallback2<OnKeyUpFunc, GuiAdapterKeyboardEvent, EmscriptenKeyboardEvent>(
      &emscripten_set_keyup_callback_on_thread,
      canvasId,
      userData,
      capture,
      func);
  }

  void GuiAdapter::SetResizeCallback(
    std::string canvasId, void* userData, bool capture, OnWindowResizeFunc func)
  {
    SetCallback<OnWindowResizeFunc, GuiAdapterUiEvent, EmscriptenUiEvent>(
      &emscripten_set_resize_callback_on_thread,
      canvasId,
      userData,
      capture,
      func);
  }

  void GuiAdapter::RequestAnimationFrame(
    OnAnimationFrameFunc func, void* userData)
  {
    // LOG(ERROR) << "-+-+-+-+-+-+-+-+-+-+-+-+-+-+-+-+-+-+-+";
    // LOG(ERROR) << "RequestAnimationFrame";
    // LOG(ERROR) << "-+-+-+-+-+-+-+-+-+-+-+-+-+-+-+-+-+-+-+";
    SetAnimationFrameCallback<OnAnimationFrameFunc>(
      &emscripten_request_animation_frame_loop,
      userData,
      func);
  }

#if 0
  void GuiAdapter::SetKeyDownCallback(
    std::string canvasId, void* userData, bool capture, OnKeyDownFunc func)
  {
    emscripten_set_keydown_callback(canvasId.c_str(), userData, static_cast<EM_BOOL>(capture), func);
  }
  void GuiAdapter::SetKeyUpCallback(
    std::string canvasId, void* userData, bool capture, OnKeyUpFunc func)
  {
    emscripten_set_keyup_callback(canvasId.c_str(), userData, static_cast<EM_BOOL>(capture), func);
  }

  void GuiAdapter::SetResizeCallback(std::string canvasId, void* userData, bool capture, OnWindowResizeFunc func)
  {
    emscripten_set_resize_callback(canvasId.c_str(), userData, static_cast<EM_BOOL>(capture), func);
  }

  void GuiAdapter::RequestAnimationFrame(OnAnimationFrameFunc func, void* userData)
  {
    emscripten_request_animation_frame_loop(func, userData);
  }
#endif


#else

  // SDL ONLY
  void ConvertFromPlatform(GuiAdapterMouseEvent& dest, bool ctrlPressed, bool shiftPressed, bool altPressed, const SDL_Event& source)
  {
    memset(&dest, 0, sizeof(GuiAdapterMouseEvent));
    switch (source.type)
    {
    case SDL_MOUSEBUTTONDOWN:
      dest.type = GUIADAPTER_EVENT_MOUSEDOWN;
      break;
    case SDL_MOUSEMOTION:
      dest.type = GUIADAPTER_EVENT_MOUSEMOVE;
      break;
    case SDL_MOUSEBUTTONUP:
      dest.type = GUIADAPTER_EVENT_MOUSEUP;
      break;
    case SDL_MOUSEWHEEL:
      dest.type = GUIADAPTER_EVENT_WHEEL;
      break;
    default:
      LOG(ERROR) << "SDL event: " << source.type << " is not supported";
      ORTHANC_ASSERT(false, "Not supported");
    }
<<<<<<< HEAD
  //dest.timestamp = src.timestamp;
  //dest.screenX = src.screenX;
  //dest.screenY = src.screenY;
  //dest.clientX = src.clientX;
  //dest.clientY = src.clientY;
  dest.ctrlKey = ctrlPressed;
  dest.shiftKey = shiftPressed;
  dest.altKey = altPressed;
  //dest.metaKey = src.metaKey;
  switch (source.button.button)
  {
  case SDL_BUTTON_MIDDLE:
    dest.button = GUIADAPTER_MOUSEBUTTON_MIDDLE;
    break;

  case SDL_BUTTON_RIGHT:
    dest.button = GUIADAPTER_MOUSEBUTTON_RIGHT;
    break;

  case SDL_BUTTON_LEFT:
    dest.button = GUIADAPTER_MOUSEBUTTON_LEFT;
    break;

  default:
    break;
  }
  //dest.buttons = src.buttons;
  //dest.movementX = src.movementX;
  //dest.movementY = src.movementY;
  dest.targetX = source.button.x;
  dest.targetY = source.button.y;
  //dest.canvasX = src.canvasX;
  //dest.canvasY = src.canvasY;
  //dest.padding = src.padding;
  }

void ConvertFromPlatform(
  GuiAdapterWheelEvent& dest,
  bool ctrlPressed, bool shiftPressed, bool altPressed,
  const SDL_Event& source)
{
  ConvertFromPlatform(dest.mouse, ctrlPressed, shiftPressed, altPressed, source);
  dest.deltaX = source.wheel.x;
  dest.deltaY = source.wheel.y;
}
=======
    //dest.timestamp = src.timestamp;
    //dest.screenX = src.screenX;
    //dest.screenY = src.screenY;
    //dest.clientX = src.clientX;
    //dest.clientY = src.clientY;
    dest.ctrlKey = ctrlPressed;
    dest.shiftKey = shiftPressed;
    dest.altKey = altPressed;
    //dest.metaKey = src.metaKey;
    switch (source.button.button)
    {
    case SDL_BUTTON_MIDDLE:
      dest.button = 1;
      break;

    case SDL_BUTTON_RIGHT:
      dest.button = 2;
      break;

    case SDL_BUTTON_LEFT:
      dest.button = 0;
      break;

    default:
      break;
    }
    //dest.buttons = src.buttons;
    //dest.movementX = src.movementX;
    //dest.movementY = src.movementY;
    dest.targetX = source.button.x;
    dest.targetY = source.button.y;
    //dest.canvasX = src.canvasX;
    //dest.canvasY = src.canvasY;
    //dest.padding = src.padding;
  }

  void ConvertFromPlatform(
    GuiAdapterWheelEvent& dest,
    bool ctrlPressed, bool shiftPressed, bool altPressed,
    const SDL_Event& source)
  {
    ConvertFromPlatform(dest.mouse, ctrlPressed, shiftPressed, altPressed, source);
    dest.deltaX = source.wheel.x;
    dest.deltaY = source.wheel.y;
  }

  void ConvertFromPlatform(GuiAdapterKeyboardEvent& dest, const SDL_Event& src)
  {
    memset(&dest, 0, sizeof(GuiAdapterMouseEvent));
    switch (src.type)
    {
    case SDL_KEYDOWN:
      dest.type = GUIADAPTER_EVENT_KEYDOWN;
      break;
    case SDL_KEYUP:
      dest.type = GUIADAPTER_EVENT_KEYUP;
      break;
    default:
      LOG(ERROR) << "SDL event: " << src.type << " is not supported";
      ORTHANC_ASSERT(false, "Not supported");
    }
    dest.sym[0] = src.key.keysym.sym;
    dest.sym[1] = 0;

    if (src.key.keysym.mod & KMOD_CTRL)
      dest.ctrlKey = true;
    else
      dest.ctrlKey = false;

    if (src.key.keysym.mod & KMOD_SHIFT)
      dest.shiftKey = true;
    else
      dest.shiftKey = false;

    if (src.key.keysym.mod & KMOD_ALT)
      dest.altKey = true;
    else
      dest.altKey = false;
  }
>>>>>>> d591fe8d



  // SDL ONLY
  void GuiAdapter::SetResizeCallback(
    std::string canvasId, void* userData, bool capture, OnWindowResizeFunc func)
  {
    resizeHandlers_.push_back(EventHandlerData<OnWindowResizeFunc>(canvasId, func, userData));
  }

  // SDL ONLY
  void GuiAdapter::SetMouseDownCallback(
    std::string canvasId, void* userData, bool capture, OnMouseEventFunc func)
  {
    mouseDownHandlers_.push_back(EventHandlerData<OnMouseEventFunc>(canvasId, func, userData));
  }

  // SDL ONLY
  void GuiAdapter::SetMouseMoveCallback(
    std::string canvasId, void* userData, bool capture, OnMouseEventFunc  func)
  {
    mouseMoveHandlers_.push_back(EventHandlerData<OnMouseEventFunc>(canvasId, func, userData));
  }

  // SDL ONLY
  void GuiAdapter::SetMouseUpCallback(
    std::string canvasId, void* userData, bool capture, OnMouseEventFunc  func)
  {
    mouseUpHandlers_.push_back(EventHandlerData<OnMouseEventFunc>(canvasId, func, userData));
  }

  // SDL ONLY
  void GuiAdapter::SetWheelCallback(
    std::string canvasId, void* userData, bool capture, OnMouseWheelFunc  func)
  {
    mouseWheelHandlers_.push_back(EventHandlerData<OnMouseWheelFunc>(canvasId, func, userData));
  }

  // SDL ONLY
  void GuiAdapter::SetKeyDownCallback(
    std::string canvasId, void* userData, bool capture, OnKeyDownFunc   func)
  {
    keyDownHandlers_.push_back(EventHandlerData<OnKeyDownFunc>(canvasId, func, userData));
  }

  // SDL ONLY
  void GuiAdapter::SetKeyUpCallback(
    std::string canvasId, void* userData, bool capture, OnKeyUpFunc    func)
  {
    keyUpHandlers_.push_back(EventHandlerData<OnKeyUpFunc>(canvasId, func, userData));
  }

  // SDL ONLY
  void GuiAdapter::OnAnimationFrame()
  {
    for (size_t i = 0; i < animationFrameHandlers_.size(); i++)
    {
      // TODO: fix time 
      (*(animationFrameHandlers_[i].first))(0, animationFrameHandlers_[i].second);
    }
  }

  // SDL ONLY
  void GuiAdapter::OnResize()
  {
    for (size_t i = 0; i < resizeHandlers_.size(); i++)
    {
      (*(resizeHandlers_[i].func))(
        resizeHandlers_[i].canvasName, 0, resizeHandlers_[i].userData);
    }
  }

  // SDL ONLY
  void GuiAdapter::OnMouseWheelEvent(uint32_t windowID, const GuiAdapterWheelEvent& event)
  {

    // the SDL window name IS the canvas name ("canvas" is used because this lib
    // is designed for Wasm
    SDL_Window* sdlWindow = SDL_GetWindowFromID(windowID);
    ORTHANC_ASSERT(sdlWindow != NULL, "Window ID \"" << windowID << "\" is not a valid SDL window ID!");

    const char* windowTitleSz = SDL_GetWindowTitle(sdlWindow);
    ORTHANC_ASSERT(windowTitleSz != NULL, "Window ID \"" << windowID << "\" has a NULL window title!");

    std::string windowTitle(windowTitleSz);
    ORTHANC_ASSERT(windowTitle != "", "Window ID \"" << windowID << "\" has an empty window title!");

    switch (event.mouse.type)
    {
    case GUIADAPTER_EVENT_WHEEL:
      for (size_t i = 0; i < mouseWheelHandlers_.size(); i++)
      {
        if (mouseWheelHandlers_[i].canvasName == windowTitle)
          (*(mouseWheelHandlers_[i].func))(windowTitle, &event, mouseWheelHandlers_[i].userData);
      }
      break;
    default:
      ORTHANC_ASSERT(false, "Wrong event.type: " << event.mouse.type << " in GuiAdapter::OnMouseWheelEvent(...)");
      break;
    }
  }


  void GuiAdapter::OnKeyboardEvent(uint32_t windowID, const GuiAdapterKeyboardEvent& event)
  {
<<<<<<< HEAD
    // the SDL window name IS the canvas name ("canvas" is used because this lib
    // is designed for Wasm
    SDL_Window* sdlWindow = SDL_GetWindowFromID(windowID);
    ORTHANC_ASSERT(sdlWindow != NULL, "Window ID \"" << windowID << "\" is not a valid SDL window ID!");
     
=======
    // only one-letter (ascii) keyboard events supported for now
    ORTHANC_ASSERT(event.sym[0] != 0);
    ORTHANC_ASSERT(event.sym[1] == 0);

    SDL_Window* sdlWindow = SDL_GetWindowFromID(windowID);
    ORTHANC_ASSERT(sdlWindow != NULL, "Window ID \"" << windowID << "\" is not a valid SDL window ID!");

>>>>>>> d591fe8d
    const char* windowTitleSz = SDL_GetWindowTitle(sdlWindow);
    ORTHANC_ASSERT(windowTitleSz != NULL, "Window ID \"" << windowID << "\" has a NULL window title!");

    std::string windowTitle(windowTitleSz);
    ORTHANC_ASSERT(windowTitle != "", "Window ID \"" << windowID << "\" has an empty window title!");

    switch (event.type)
    {
    case GUIADAPTER_EVENT_KEYDOWN:
      for (size_t i = 0; i < keyDownHandlers_.size(); i++)
      {
        (*(keyDownHandlers_[i].func))(windowTitle, &event, keyDownHandlers_[i].userData);
      }
      break;
    case GUIADAPTER_EVENT_KEYUP:
      for (size_t i = 0; i < keyUpHandlers_.size(); i++)
      {
        (*(keyUpHandlers_[i].func))(windowTitle, &event, keyUpHandlers_[i].userData);
      }
      break;
    default:
      ORTHANC_ASSERT(false, "Wrong event.type: " << event.type << " in GuiAdapter::OnKeyboardEvent(...)");
      break;
    }
  }

  // SDL ONLY
  void GuiAdapter::OnMouseEvent(uint32_t windowID, const GuiAdapterMouseEvent& event)
  {
    if (windowID == 0)
    {
      LOG(WARNING) << "GuiAdapter::OnMouseEvent -- windowID == 0 and event won't be routed!";
    }
    else
    {
      // the SDL window name IS the canvas name ("canvas" is used because this lib
      // is designed for Wasm
      SDL_Window* sdlWindow = SDL_GetWindowFromID(windowID);

      ORTHANC_ASSERT(sdlWindow != NULL, "Window ID \"" << windowID << "\" is not a valid SDL window ID!");

      const char* windowTitleSz = SDL_GetWindowTitle(sdlWindow);
      ORTHANC_ASSERT(windowTitleSz != NULL, "Window ID \"" << windowID << "\" has a NULL window title!");

      std::string windowTitle(windowTitleSz);
      ORTHANC_ASSERT(windowTitle != "", "Window ID \"" << windowID << "\" has an empty window title!");

      switch (event.type)
      {
      case GUIADAPTER_EVENT_MOUSEDOWN:
        for (size_t i = 0; i < mouseDownHandlers_.size(); i++)
        {
          if (mouseDownHandlers_[i].canvasName == windowTitle)
            (*(mouseDownHandlers_[i].func))(windowTitle, &event, mouseDownHandlers_[i].userData);
        }
        break;
      case GUIADAPTER_EVENT_MOUSEMOVE:
        for (size_t i = 0; i < mouseMoveHandlers_.size(); i++)
        {
          if (mouseMoveHandlers_[i].canvasName == windowTitle)
            (*(mouseMoveHandlers_[i].func))(windowTitle, &event, mouseMoveHandlers_[i].userData);
        }
        break;
      case GUIADAPTER_EVENT_MOUSEUP:
        for (size_t i = 0; i < mouseUpHandlers_.size(); i++)
        {
          if (mouseUpHandlers_[i].canvasName == windowTitle)
            (*(mouseUpHandlers_[i].func))(windowTitle, &event, mouseUpHandlers_[i].userData);
        }
        break;
      default:
        ORTHANC_ASSERT(false, "Wrong event.type: " << event.type << " in GuiAdapter::OnMouseEvent(...)");
        break;
      }

      ////boost::shared_ptr<IGuiAdapterWidget> GetWidgetFromWindowId();
      //boost::shared_ptr<IGuiAdapterWidget> foundWidget;
      //VisitWidgets([foundWidget, windowID](auto widget)
      //  {
      //    if (widget->GetSdlWindowID() == windowID)
      //      foundWidget = widget;
      //  });
      //ORTHANC_ASSERT(foundWidget, "WindowID " << windowID << " was not found in the registered widgets!");
      //if(foundWidget)
      //  foundWidget->
    }
  }

  // SDL ONLY
  void GuiAdapter::RequestAnimationFrame(OnAnimationFrameFunc func, void* userData)
  {
    animationFrameHandlers_.push_back(std::make_pair(func, userData));
  }

# if ORTHANC_ENABLE_OPENGL == 1 && !defined(__APPLE__)   /* OpenGL debug is not available on OS X */

  // SDL ONLY
  static void GLAPIENTRY
    OpenGLMessageCallback(GLenum source,
      GLenum type,
      GLuint id,
      GLenum severity,
      GLsizei length,
      const GLchar * message,
      const void* userParam)
  {
    if (severity != GL_DEBUG_SEVERITY_NOTIFICATION)
    {
      fprintf(stderr, "GL CALLBACK: %s type = 0x%x, severity = 0x%x, message = %s\n",
        (type == GL_DEBUG_TYPE_ERROR ? "** GL ERROR **" : ""),
        type, severity, message);
    }
  }
# endif

  // SDL ONLY
  void GuiAdapter::Run()
  {
# if ORTHANC_ENABLE_OPENGL == 1 && !defined(__APPLE__)
    glEnable(GL_DEBUG_OUTPUT);
    glDebugMessageCallback(OpenGLMessageCallback, 0);
# endif

    // Uint32 SDL_GetWindowID(SDL_Window* window)
    // SDL_Window* SDL_GetWindowFromID(Uint32 id)   // may return NULL

    bool stop = false;
    while (!stop)
    {
      {
        LockingEmitter::WriterLock lock(lockingEmitter_);
        OnAnimationFrame(); // in SDL we must call it
      }

      SDL_Event event;

      while (!stop && SDL_PollEvent(&event))
      {
        LockingEmitter::WriterLock lock(lockingEmitter_);

        if (event.type == SDL_QUIT)
        {
          // TODO: call exit callbacks here
          stop = true;
          break;
        }
        else if ((event.type == SDL_MOUSEMOTION) ||
          (event.type == SDL_MOUSEBUTTONDOWN) ||
          (event.type == SDL_MOUSEBUTTONUP))
        {
          int scancodeCount = 0;
          const uint8_t* keyboardState = SDL_GetKeyboardState(&scancodeCount);
          bool ctrlPressed(false);
          bool shiftPressed(false);
          bool altPressed(false);

          if (SDL_SCANCODE_LCTRL < scancodeCount && keyboardState[SDL_SCANCODE_LCTRL])
            ctrlPressed = true;
          if (SDL_SCANCODE_RCTRL < scancodeCount && keyboardState[SDL_SCANCODE_RCTRL])
            ctrlPressed = true;
          if (SDL_SCANCODE_LSHIFT < scancodeCount && keyboardState[SDL_SCANCODE_LSHIFT])
            shiftPressed = true;
          if (SDL_SCANCODE_RSHIFT < scancodeCount && keyboardState[SDL_SCANCODE_RSHIFT])
            shiftPressed = true;
          if (SDL_SCANCODE_LALT < scancodeCount && keyboardState[SDL_SCANCODE_LALT])
            altPressed = true;

          GuiAdapterMouseEvent dest;
          ConvertFromPlatform(dest, ctrlPressed, shiftPressed, altPressed, event);
          OnMouseEvent(event.window.windowID, dest);
#if 0
          // for reference, how to create trackers
          if (tracker)
          {
            PointerEvent e;
            e.AddPosition(compositor.GetPixelCenterCoordinates(
              event.button.x, event.button.y));
            tracker->PointerMove(e);
          }
#endif
        }
        else if (event.type == SDL_MOUSEWHEEL)
        {

          int scancodeCount = 0;
          const uint8_t* keyboardState = SDL_GetKeyboardState(&scancodeCount);
          bool ctrlPressed(false);
          bool shiftPressed(false);
          bool altPressed(false);

          if (SDL_SCANCODE_LCTRL < scancodeCount && keyboardState[SDL_SCANCODE_LCTRL])
            ctrlPressed = true;
          if (SDL_SCANCODE_RCTRL < scancodeCount && keyboardState[SDL_SCANCODE_RCTRL])
            ctrlPressed = true;
          if (SDL_SCANCODE_LSHIFT < scancodeCount && keyboardState[SDL_SCANCODE_LSHIFT])
            shiftPressed = true;
          if (SDL_SCANCODE_RSHIFT < scancodeCount && keyboardState[SDL_SCANCODE_RSHIFT])
            shiftPressed = true;
          if (SDL_SCANCODE_LALT < scancodeCount && keyboardState[SDL_SCANCODE_LALT])
            altPressed = true;

          GuiAdapterWheelEvent dest;
          ConvertFromPlatform(dest, ctrlPressed, shiftPressed, altPressed, event);
          OnMouseWheelEvent(event.window.windowID, dest);

          //KeyboardModifiers modifiers = GetKeyboardModifiers(keyboardState, scancodeCount);

          //int x, y;
          //SDL_GetMouseState(&x, &y);

          //if (event.wheel.y > 0)
          //{
          //  locker.GetCentralViewport().MouseWheel(MouseWheelDirection_Up, x, y, modifiers);
          //}
          //else if (event.wheel.y < 0)
          //{
          //  locker.GetCentralViewport().MouseWheel(MouseWheelDirection_Down, x, y, modifiers);
          //}
        }
        else if (event.type == SDL_WINDOWEVENT && event.window.event == SDL_WINDOWEVENT_SIZE_CHANGED)
        {
#if 0
          tracker.reset();
#endif
          OnResize();
        }
        else if (event.type == SDL_KEYDOWN && event.key.repeat == 0 /* Ignore key bounce */)
        {
          switch (event.key.keysym.sym)
          {
          case SDLK_f:
            // window.GetWindow().ToggleMaximize(); //TODO: move to particular handler
            break;

          case SDLK_q:
            stop = true;
            break;

          default:
            GuiAdapterKeyboardEvent dest;
            ConvertFromPlatform(dest, event);
            OnKeyboardEvent(event.window.windowID, dest);
            break;
          }
        }
        //        HandleApplicationEvent(controller, compositor, event, tracker);
      }

      SDL_Delay(1);
    }
  }
#endif
}
<|MERGE_RESOLUTION|>--- conflicted
+++ resolved
@@ -41,16 +41,6 @@
     widgets_.push_back(widget);
   }
 
-<<<<<<< HEAD
-  std::ostream& operator<<(
-    std::ostream& os, const GuiAdapterKeyboardEvent& event)
-  {
-    os << "ctrl: " << event.ctrlKey << ", " <<
-      "shift: " << event.shiftKey << ", " <<
-      "alt: " << event.altKey;
-    return os;
-  }
-=======
   std::ostream& operator<<(
     std::ostream& os, const GuiAdapterKeyboardEvent& event)
   {
@@ -59,7 +49,6 @@
       "alt: " << event.altKey;
     return os;
   }
->>>>>>> d591fe8d
 
 #if ORTHANC_ENABLE_WASM == 1
   void GuiAdapter::Run()
@@ -427,53 +416,6 @@
       LOG(ERROR) << "SDL event: " << source.type << " is not supported";
       ORTHANC_ASSERT(false, "Not supported");
     }
-<<<<<<< HEAD
-  //dest.timestamp = src.timestamp;
-  //dest.screenX = src.screenX;
-  //dest.screenY = src.screenY;
-  //dest.clientX = src.clientX;
-  //dest.clientY = src.clientY;
-  dest.ctrlKey = ctrlPressed;
-  dest.shiftKey = shiftPressed;
-  dest.altKey = altPressed;
-  //dest.metaKey = src.metaKey;
-  switch (source.button.button)
-  {
-  case SDL_BUTTON_MIDDLE:
-    dest.button = GUIADAPTER_MOUSEBUTTON_MIDDLE;
-    break;
-
-  case SDL_BUTTON_RIGHT:
-    dest.button = GUIADAPTER_MOUSEBUTTON_RIGHT;
-    break;
-
-  case SDL_BUTTON_LEFT:
-    dest.button = GUIADAPTER_MOUSEBUTTON_LEFT;
-    break;
-
-  default:
-    break;
-  }
-  //dest.buttons = src.buttons;
-  //dest.movementX = src.movementX;
-  //dest.movementY = src.movementY;
-  dest.targetX = source.button.x;
-  dest.targetY = source.button.y;
-  //dest.canvasX = src.canvasX;
-  //dest.canvasY = src.canvasY;
-  //dest.padding = src.padding;
-  }
-
-void ConvertFromPlatform(
-  GuiAdapterWheelEvent& dest,
-  bool ctrlPressed, bool shiftPressed, bool altPressed,
-  const SDL_Event& source)
-{
-  ConvertFromPlatform(dest.mouse, ctrlPressed, shiftPressed, altPressed, source);
-  dest.deltaX = source.wheel.x;
-  dest.deltaY = source.wheel.y;
-}
-=======
     //dest.timestamp = src.timestamp;
     //dest.screenX = src.screenX;
     //dest.screenY = src.screenY;
@@ -486,15 +428,15 @@
     switch (source.button.button)
     {
     case SDL_BUTTON_MIDDLE:
-      dest.button = 1;
+      dest.button =GUIADAPTER_MOUSEBUTTON_MIDDLE;
       break;
 
     case SDL_BUTTON_RIGHT:
-      dest.button = 2;
+      dest.button = GUIADAPTER_MOUSEBUTTON_RIGHT;
       break;
 
     case SDL_BUTTON_LEFT:
-      dest.button = 0;
+      dest.button = GUIADAPTER_MOUSEBUTTON_LEFT;
       break;
 
     default:
@@ -553,7 +495,6 @@
     else
       dest.altKey = false;
   }
->>>>>>> d591fe8d
 
 
 
@@ -659,13 +600,6 @@
 
   void GuiAdapter::OnKeyboardEvent(uint32_t windowID, const GuiAdapterKeyboardEvent& event)
   {
-<<<<<<< HEAD
-    // the SDL window name IS the canvas name ("canvas" is used because this lib
-    // is designed for Wasm
-    SDL_Window* sdlWindow = SDL_GetWindowFromID(windowID);
-    ORTHANC_ASSERT(sdlWindow != NULL, "Window ID \"" << windowID << "\" is not a valid SDL window ID!");
-     
-=======
     // only one-letter (ascii) keyboard events supported for now
     ORTHANC_ASSERT(event.sym[0] != 0);
     ORTHANC_ASSERT(event.sym[1] == 0);
@@ -673,7 +607,6 @@
     SDL_Window* sdlWindow = SDL_GetWindowFromID(windowID);
     ORTHANC_ASSERT(sdlWindow != NULL, "Window ID \"" << windowID << "\" is not a valid SDL window ID!");
 
->>>>>>> d591fe8d
     const char* windowTitleSz = SDL_GetWindowTitle(sdlWindow);
     ORTHANC_ASSERT(windowTitleSz != NULL, "Window ID \"" << windowID << "\" has a NULL window title!");
 
