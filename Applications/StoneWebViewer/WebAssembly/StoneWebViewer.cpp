/**
 * Stone of Orthanc
 * Copyright (C) 2012-2016 Sebastien Jodogne, Medical Physics
 * Department, University Hospital of Liege, Belgium
 * Copyright (C) 2017-2022 Osimis S.A., Belgium
 * Copyright (C) 2021-2022 Sebastien Jodogne, ICTEAM UCLouvain, Belgium
 *
 * This program is free software: you can redistribute it and/or
 * modify it under the terms of the GNU Affero General Public License
 * as published by the Free Software Foundation, either version 3 of
 * the License, or (at your option) any later version.
 *
 * This program is distributed in the hope that it will be useful, but
 * WITHOUT ANY WARRANTY; without even the implied warranty of
 * MERCHANTABILITY or FITNESS FOR A PARTICULAR PURPOSE.  See the GNU
 * Affero General Public License for more details.
 *
 * You should have received a copy of the GNU Affero General Public License
 * along with this program. If not, see <http://www.gnu.org/licenses/>.
 **/


#include <EmbeddedResources.h>
#include <emscripten.h>


#define DISPATCH_JAVASCRIPT_EVENT(name)                         \
  EM_ASM(                                                       \
    const customEvent = document.createEvent("CustomEvent");    \
    customEvent.initCustomEvent(name, false, false, undefined); \
    window.dispatchEvent(customEvent);                          \
    );


#define EXTERN_CATCH_EXCEPTIONS                         \
  catch (Orthanc::OrthancException& e)                  \
  {                                                     \
    LOG(ERROR) << "OrthancException: " << e.What();     \
    DISPATCH_JAVASCRIPT_EVENT("StoneException");        \
  }                                                     \
  catch (OrthancStone::StoneException& e)               \
  {                                                     \
    LOG(ERROR) << "StoneException: " << e.What();       \
    DISPATCH_JAVASCRIPT_EVENT("StoneException");        \
  }                                                     \
  catch (std::exception& e)                             \
  {                                                     \
    LOG(ERROR) << "Runtime error: " << e.what();        \
    DISPATCH_JAVASCRIPT_EVENT("StoneException");        \
  }                                                     \
  catch (...)                                           \
  {                                                     \
    LOG(ERROR) << "Native exception";                   \
    DISPATCH_JAVASCRIPT_EVENT("StoneException");        \
  }


// Orthanc framework includes
#include <Cache/MemoryObjectCache.h>
#include <DicomFormat/DicomArray.h>
#include <DicomParsing/ParsedDicomFile.h>
#include <Images/Image.h>
#include <Images/ImageProcessing.h>
#include <Images/JpegReader.h>
#include <Logging.h>

// Stone includes
#include "../../../OrthancStone/Sources/Loaders/DicomResourcesLoader.h"
#include "../../../OrthancStone/Sources/Loaders/SeriesMetadataLoader.h"
#include "../../../OrthancStone/Sources/Loaders/SeriesThumbnailsLoader.h"
#include "../../../OrthancStone/Sources/Messages/ObserverBase.h"
#include "../../../OrthancStone/Sources/Oracle/ParseDicomFromWadoCommand.h"
#include "../../../OrthancStone/Sources/Oracle/ParseDicomSuccessMessage.h"
#include "../../../OrthancStone/Sources/Scene2D/AnnotationsSceneLayer.h"
#include "../../../OrthancStone/Sources/Scene2D/ArrowSceneLayer.h"
#include "../../../OrthancStone/Sources/Scene2D/ColorTextureSceneLayer.h"
#include "../../../OrthancStone/Sources/Scene2D/FloatTextureSceneLayer.h"
#include "../../../OrthancStone/Sources/Scene2D/MacroSceneLayer.h"
#include "../../../OrthancStone/Sources/Scene2D/OsiriXLayerFactory.h"
#include "../../../OrthancStone/Sources/Scene2D/PolylineSceneLayer.h"
#include "../../../OrthancStone/Sources/Scene2D/TextSceneLayer.h"
#include "../../../OrthancStone/Sources/Scene2DViewport/ViewportController.h"
#include "../../../OrthancStone/Sources/StoneException.h"
#include "../../../OrthancStone/Sources/Toolbox/DicomInstanceParameters.h"
#include "../../../OrthancStone/Sources/Toolbox/GeometryToolbox.h"
#include "../../../OrthancStone/Sources/Toolbox/OsiriX/AngleAnnotation.h"
#include "../../../OrthancStone/Sources/Toolbox/OsiriX/CollectionOfAnnotations.h"
#include "../../../OrthancStone/Sources/Toolbox/OsiriX/LineAnnotation.h"
#include "../../../OrthancStone/Sources/Toolbox/OsiriX/TextAnnotation.h"
#include "../../../OrthancStone/Sources/Toolbox/SortedFrames.h"
#include "../../../OrthancStone/Sources/Viewport/DefaultViewportInteractor.h"

// WebAssembly includes
#include "../../../OrthancStone/Sources/Platforms/WebAssembly/WebAssemblyCairoViewport.h"
#include "../../../OrthancStone/Sources/Platforms/WebAssembly/WebAssemblyLoadersContext.h"
#include "../../../OrthancStone/Sources/Platforms/WebAssembly/WebGLViewport.h"


#include <algorithm>
#include <boost/make_shared.hpp>
#include <boost/math/constants/constants.hpp>
#include <boost/math/special_functions/round.hpp>
#include <stdio.h>

static const double PI = boost::math::constants::pi<double>();

#if !defined(STONE_WEB_VIEWER_EXPORT)
// We are not running ParseWebAssemblyExports.py, but we're compiling the wasm
#  define STONE_WEB_VIEWER_EXPORT
#endif


#define FIX_LSD_479  1


enum STONE_WEB_VIEWER_EXPORT ThumbnailType
{
  ThumbnailType_Image,
    ThumbnailType_NoPreview,
    ThumbnailType_Pdf,
    ThumbnailType_Video,
    ThumbnailType_Loading,
    ThumbnailType_Unknown
    };


enum STONE_WEB_VIEWER_EXPORT DisplayedFrameQuality
{
  DisplayedFrameQuality_None,
    DisplayedFrameQuality_Low,
    DisplayedFrameQuality_High
    };


enum STONE_WEB_VIEWER_EXPORT WebViewerAction
{
  WebViewerAction_None,
    
    WebViewerAction_Windowing,
    WebViewerAction_Zoom,
    WebViewerAction_Pan,
    WebViewerAction_Rotate,
    WebViewerAction_Crosshair,
    WebViewerAction_MagnifyingGlass,       // New in 2.4
    
    WebViewerAction_CreateAngle,
    WebViewerAction_CreateCircle,
    WebViewerAction_CreateLength,
    WebViewerAction_RemoveMeasure,
    WebViewerAction_CreatePixelProbe,      // New in 2.4
    WebViewerAction_CreateEllipseProbe,    // New in 2.4
    WebViewerAction_CreateRectangleProbe,  // New in 2.4
    WebViewerAction_CreateTextAnnotation   // New in 2.4
    };
  


static OrthancStone::MouseAction ConvertWebViewerAction(int action)
{
  switch (action)
  {
    case WebViewerAction_Windowing:
      return OrthancStone::MouseAction_GrayscaleWindowing;
      
    case WebViewerAction_Zoom:
      return OrthancStone::MouseAction_Zoom;
      
    case WebViewerAction_Pan:
      return OrthancStone::MouseAction_Pan;
      
    case WebViewerAction_Rotate:
      return OrthancStone::MouseAction_Rotate;
      
    case WebViewerAction_MagnifyingGlass:
      return OrthancStone::MouseAction_MagnifyingGlass;
      
    case WebViewerAction_None:
    case WebViewerAction_Crosshair:
    case WebViewerAction_CreateAngle:
    case WebViewerAction_CreateCircle:
    case WebViewerAction_CreateLength:
    case WebViewerAction_RemoveMeasure:
    case WebViewerAction_CreatePixelProbe:
    case WebViewerAction_CreateEllipseProbe:
    case WebViewerAction_CreateRectangleProbe:
    case WebViewerAction_CreateTextAnnotation:
      return OrthancStone::MouseAction_None;

    default:
      throw Orthanc::OrthancException(Orthanc::ErrorCode_ParameterOutOfRange);
  }
}



static const int PRIORITY_HIGH = -100;
static const int PRIORITY_LOW = 100;
static const int PRIORITY_NORMAL = 0;

static const unsigned int QUALITY_JPEG = 0;
static const unsigned int QUALITY_FULL = 1;

static const unsigned int DEFAULT_CINE_RATE = 30;



class VirtualSeries : public boost::noncopyable
{
private:
  class Item : public boost::noncopyable
  {
  private:
    std::string             seriesInstanceUid_;
    std::list<std::string>  sopInstanceUids_;

  public:
    Item(const std::string& seriesInstanceUid,
         const std::list<std::string>& sopInstanceUids) :
      seriesInstanceUid_(seriesInstanceUid),
      sopInstanceUids_(sopInstanceUids)
    {
    }

    const std::string& GetSeriesInstanceUid() const
    {
      return seriesInstanceUid_;
    }

    const std::list<std::string>& GetSopInstanceUids() const
    {
      return sopInstanceUids_;
    }
  };

  typedef std::map<std::string, Item*>  Content;

  Content  content_;

  const Item& GetItem(const std::string& id) const
  {
    Content::const_iterator found = content_.find(id);
    
    if (found == content_.end())
    {
      throw Orthanc::OrthancException(Orthanc::ErrorCode_ParameterOutOfRange);
    }
    else
    {
      assert(found->second != NULL);
      return *found->second;
    }
  }
  
public:
  ~VirtualSeries()
  {
    for (Content::iterator it = content_.begin(); it != content_.end(); ++it)
    {
      assert(it->second != NULL);
      delete it->second;
    }
  }
  
  std::string AddSingleInstance(const std::string& seriesInstanceUid,
                                const std::string& sopInstanceUid)
  {
    std::list<std::string> sopInstanceUids;
    sopInstanceUids.push_back(sopInstanceUid);
    return AddMultipleInstances(seriesInstanceUid, sopInstanceUids);
  }

  std::string AddMultipleInstances(const std::string& seriesInstanceUid,
                                   const std::list<std::string>& sopInstanceUids)
  {
    // Generate a unique identifier for this virtual series
    const std::string virtualSeriesId = "virtual-" + boost::lexical_cast<std::string>(content_.size());
    
    if (content_.find(virtualSeriesId) != content_.end())
    {
      throw Orthanc::OrthancException(Orthanc::ErrorCode_ParameterOutOfRange);
    }
    else
    {
      content_.insert(std::make_pair(virtualSeriesId, new Item(seriesInstanceUid, sopInstanceUids)));
      return virtualSeriesId;
    }
  }

  const std::string& GetSeriesInstanceUid(const std::string& id) const
  {
    return GetItem(id).GetSeriesInstanceUid();
  }

  const std::list<std::string>& GetSopInstanceUids(const std::string& id) const
  {
    return GetItem(id).GetSopInstanceUids();
  }
};



class ResourcesLoader : public OrthancStone::ObserverBase<ResourcesLoader>
{
public:
  class IObserver : public boost::noncopyable
  {
  public:
    virtual ~IObserver()
    {
    }

    virtual void SignalResourcesLoaded() = 0;

    virtual void SignalSeriesThumbnailLoaded(const std::string& studyInstanceUid,
                                             const std::string& seriesInstanceUid) = 0;

    virtual void SignalSeriesMetadataLoaded(const std::string& studyInstanceUid,
                                            const std::string& seriesInstanceUid) = 0;

    virtual void SignalSeriesPdfLoaded(const std::string& studyInstanceUid,
                                       const std::string& seriesInstanceUid,
                                       const std::string& pdf) = 0;

    virtual void SignalVirtualSeriesThumbnailLoaded(const std::string& virtualSeriesId,
                                                    const std::string& jpeg) = 0;
  };
  
private:
  OrthancStone::ILoadersContext&                           context_;
  std::unique_ptr<IObserver>                               observer_;
  OrthancStone::DicomSource                                source_;
  size_t                                                   pending_;
  boost::shared_ptr<OrthancStone::LoadedDicomResources>    studies_;
  boost::shared_ptr<OrthancStone::LoadedDicomResources>    series_;
  boost::shared_ptr<OrthancStone::DicomResourcesLoader>    resourcesLoader_;
  boost::shared_ptr<OrthancStone::SeriesThumbnailsLoader>  thumbnailsLoader_;
  boost::shared_ptr<OrthancStone::SeriesMetadataLoader>    metadataLoader_;
  std::set<std::string>                                    scheduledVirtualSeriesThumbnails_;
  VirtualSeries                                            virtualSeries_;
  std::vector<std::string>                                 skipSeriesFromModalities_;

  explicit ResourcesLoader(OrthancStone::ILoadersContext& context,
                           const OrthancStone::DicomSource& source) :
    context_(context),
    source_(source),
    pending_(0),
    studies_(new OrthancStone::LoadedDicomResources(Orthanc::DICOM_TAG_STUDY_INSTANCE_UID)),
    series_(new OrthancStone::LoadedDicomResources(Orthanc::DICOM_TAG_SERIES_INSTANCE_UID))
  {
  }

  void Handle(const OrthancStone::DicomResourcesLoader::SuccessMessage& message)
  {
    const Orthanc::SingleValueObject<Orthanc::ResourceType>& payload =
      dynamic_cast<const Orthanc::SingleValueObject<Orthanc::ResourceType>&>(message.GetUserPayload());
    
    OrthancStone::LoadedDicomResources& dicom = *message.GetResources();
    
    LOG(INFO) << "resources loaded: " << dicom.GetSize()
              << ", " << Orthanc::EnumerationToString(payload.GetValue());

    std::vector<std::string> seriesIdsToRemove;

    if (payload.GetValue() == Orthanc::ResourceType_Series)
    {
      // the 'dicom' var is actually equivalent to the 'series_' member in this case

      for (size_t i = 0; i < dicom.GetSize(); i++)
      {
        std::string studyInstanceUid, seriesInstanceUid, modality;
        if (dicom.GetResource(i).LookupStringValue(
              studyInstanceUid, Orthanc::DICOM_TAG_STUDY_INSTANCE_UID, false) &&
            dicom.GetResource(i).LookupStringValue(
              seriesInstanceUid, Orthanc::DICOM_TAG_SERIES_INSTANCE_UID, false) &&
            dicom.GetResource(i).LookupStringValue(
              modality, Orthanc::DICOM_TAG_MODALITY, false))
        {
          // skip series that should not be displayed
          if (std::find(skipSeriesFromModalities_.begin(), skipSeriesFromModalities_.end(), modality) == skipSeriesFromModalities_.end())
          {
            thumbnailsLoader_->ScheduleLoadThumbnail(source_, "", studyInstanceUid, seriesInstanceUid);
            metadataLoader_->ScheduleLoadSeries(PRIORITY_LOW + 1, source_, studyInstanceUid, seriesInstanceUid);
          }

          else
          {
            seriesIdsToRemove.push_back(seriesInstanceUid);
          }
        }
      }

      for (size_t i = 0; i < seriesIdsToRemove.size(); i++)
      {
        LOG(INFO) << "series to hide: " << seriesIdsToRemove[i];
        dicom.RemoveResource(seriesIdsToRemove[i]);  
      }
    }

    if (pending_ == 0)
    {
      throw Orthanc::OrthancException(Orthanc::ErrorCode_InternalError);
    }
    else
    {
      pending_ --;
      if (pending_ == 0 &&
          observer_.get() != NULL)
      {
        observer_->SignalResourcesLoaded();
      }
    }
  }

  void Handle(const OrthancStone::SeriesThumbnailsLoader::SuccessMessage& message)
  {
    if (observer_.get() != NULL)
    {
      observer_->SignalSeriesThumbnailLoaded(
        message.GetStudyInstanceUid(), message.GetSeriesInstanceUid());
    }
  }

  void Handle(const OrthancStone::SeriesMetadataLoader::SuccessMessage& message)
  {
    if (observer_.get() != NULL)
    {
      observer_->SignalSeriesMetadataLoaded(
        message.GetStudyInstanceUid(), message.GetSeriesInstanceUid());
    }
  }

  void FetchInternal(const std::string& patientId,
                     const std::string& studyInstanceUid,
                     const std::string& seriesInstanceUid)
  {
    // Firstly, load the study
    Orthanc::DicomMap filter;

    if (!patientId.empty())
    {
      filter.SetValue(Orthanc::DICOM_TAG_PATIENT_ID, patientId, false);
    }

    if (!studyInstanceUid.empty())
    {
      filter.SetValue(Orthanc::DICOM_TAG_STUDY_INSTANCE_UID, studyInstanceUid, false);
    }

    std::set<Orthanc::DicomTag> tags;
    tags.insert(Orthanc::DICOM_TAG_STUDY_DESCRIPTION);  // Necessary for Orthanc DICOMweb plugin

    resourcesLoader_->ScheduleQido(
      studies_, PRIORITY_HIGH, source_, Orthanc::ResourceType_Study, filter, tags,
      new Orthanc::SingleValueObject<Orthanc::ResourceType>(Orthanc::ResourceType_Study));

    // Secondly, load the series
    if (!seriesInstanceUid.empty())
    {
      filter.SetValue(Orthanc::DICOM_TAG_SERIES_INSTANCE_UID, seriesInstanceUid, false);
    }
    
    tags.insert(Orthanc::DICOM_TAG_SERIES_NUMBER);  // Necessary for Google Cloud Platform
    
    resourcesLoader_->ScheduleQido(
      series_, PRIORITY_HIGH, source_, Orthanc::ResourceType_Series, filter, tags,
      new Orthanc::SingleValueObject<Orthanc::ResourceType>(Orthanc::ResourceType_Series));

    pending_ += 2;
  }
  

  class PdfInfo : public Orthanc::IDynamicObject
  {
  private:
    std::string  studyInstanceUid_;
    std::string  seriesInstanceUid_;

  public:
    PdfInfo(const std::string& studyInstanceUid,
            const std::string& seriesInstanceUid) :
      studyInstanceUid_(studyInstanceUid),
      seriesInstanceUid_(seriesInstanceUid)
    {
    }

    const std::string& GetStudyInstanceUid() const
    {
      return studyInstanceUid_;
    }

    const std::string& GetSeriesInstanceUid() const
    {
      return seriesInstanceUid_;
    }
  };


  void Handle(const OrthancStone::ParseDicomSuccessMessage& message)
  {
    const PdfInfo& info = dynamic_cast<const PdfInfo&>(message.GetOrigin().GetPayload());

    if (observer_.get() != NULL)
    {
      std::string pdf;
      if (message.GetDicom().ExtractPdf(pdf))
      {
        observer_->SignalSeriesPdfLoaded(info.GetStudyInstanceUid(), info.GetSeriesInstanceUid(), pdf);
      }
      else
      {
        LOG(ERROR) << "Unable to extract PDF from series: " << info.GetSeriesInstanceUid();
      }
    }
  }

  void FetchVirtualSeriesThumbnail(const std::string& virtualSeriesId,
                                   const std::string& studyInstanceUid,
                                   const std::string& seriesInstanceUid,
                                   const std::string& sopInstanceUid)
  {
    if (scheduledVirtualSeriesThumbnails_.find(virtualSeriesId) == scheduledVirtualSeriesThumbnails_.end())
    {
      scheduledVirtualSeriesThumbnails_.insert(virtualSeriesId);
      
      std::map<std::string, std::string> arguments;
      std::map<std::string, std::string> headers;
      arguments["viewport"] = (
        boost::lexical_cast<std::string>(thumbnailsLoader_->GetThumbnailWidth()) + "," +
        boost::lexical_cast<std::string>(thumbnailsLoader_->GetThumbnailHeight()));
      headers["Accept"] = Orthanc::MIME_JPEG;

      const std::string uri = ("studies/" + studyInstanceUid + "/series/" + seriesInstanceUid +
                               "/instances/" + sopInstanceUid + "/frames/1/rendered");

      {
        std::unique_ptr<OrthancStone::ILoadersContext::ILock> lock(context_.Lock());
        lock->Schedule(
          GetSharedObserver(), PRIORITY_LOW + 2, source_.CreateDicomWebCommand(
            uri, arguments, headers, new Orthanc::SingleValueObject<std::string>(virtualSeriesId)));
      }
    }
  }

  void HandleInstanceThumbnail(const OrthancStone::HttpCommand::SuccessMessage& message)
  {
    if (observer_.get() != NULL)
    {
      const std::string& virtualSeriesId =
        dynamic_cast<const Orthanc::SingleValueObject<std::string>&>(
          message.GetOrigin().GetPayload()).GetValue();
      observer_->SignalVirtualSeriesThumbnailLoaded(virtualSeriesId, message.GetAnswer());
    }
  }

public:
  void SetSkipSeriesFromModalities(const std::vector<std::string>& skipSeriesFromModalities)
  {
    skipSeriesFromModalities_ = skipSeriesFromModalities;
  }

  static boost::shared_ptr<ResourcesLoader> Create(const OrthancStone::ILoadersContext::ILock& lock,
                                                   const OrthancStone::DicomSource& source)
  {
    boost::shared_ptr<ResourcesLoader> loader(new ResourcesLoader(lock.GetContext(), source));

    loader->resourcesLoader_ = OrthancStone::DicomResourcesLoader::Create(lock);
    loader->thumbnailsLoader_ = OrthancStone::SeriesThumbnailsLoader::Create(lock, PRIORITY_LOW);
    loader->metadataLoader_ = OrthancStone::SeriesMetadataLoader::Create(lock);
    
    loader->Register<OrthancStone::DicomResourcesLoader::SuccessMessage>(
      *loader->resourcesLoader_, &ResourcesLoader::Handle);

    loader->Register<OrthancStone::SeriesThumbnailsLoader::SuccessMessage>(
      *loader->thumbnailsLoader_, &ResourcesLoader::Handle);

    loader->Register<OrthancStone::SeriesMetadataLoader::SuccessMessage>(
      *loader->metadataLoader_, &ResourcesLoader::Handle);

    loader->Register<OrthancStone::ParseDicomSuccessMessage>(
      lock.GetOracleObservable(), &ResourcesLoader::Handle);

    loader->Register<OrthancStone::HttpCommand::SuccessMessage>(
      lock.GetOracleObservable(), &ResourcesLoader::HandleInstanceThumbnail);

    return loader;
  }
  
  void FetchAllStudies()
  {
    FetchInternal("", "", "");
  }
  
  void FetchPatient(const std::string& patientId)
  {
    if (!patientId.empty())
    {
      FetchInternal(patientId, "", "");
    }
  }
  
  void FetchStudy(const std::string& studyInstanceUid)
  {
    if (!studyInstanceUid.empty())
    {
      FetchInternal("", studyInstanceUid, "");
    }
  }
  
  void FetchSeries(const std::string& studyInstanceUid,
                   const std::string& seriesInstanceUid)
  {
    if (!studyInstanceUid.empty() &&
        !seriesInstanceUid.empty())
    {
      FetchInternal("", studyInstanceUid, seriesInstanceUid);
    }
  }

  size_t GetStudiesCount() const
  {
    return studies_->GetSize();
  }

  size_t GetSeriesCount() const
  {
    return series_->GetSize();
  }

  void GetStudy(Orthanc::DicomMap& target,
                size_t i) const
  {
    target.Assign(studies_->GetResource(i));
  }

  void GetSeries(Orthanc::DicomMap& target,
                 size_t i) const
  {
    target.Assign(series_->GetResource(i));

    // Complement with the study-level tags
    std::string studyInstanceUid;
    if (target.LookupStringValue(studyInstanceUid, Orthanc::DICOM_TAG_STUDY_INSTANCE_UID, false) &&
        studies_->HasResource(studyInstanceUid))
    {
      studies_->MergeResource(target, studyInstanceUid);
    }
  }

  OrthancStone::SeriesThumbnailType GetSeriesThumbnail(std::string& image,
                                                       std::string& mime,
                                                       const std::string& seriesInstanceUid) const
  {
    return thumbnailsLoader_->GetSeriesThumbnail(image, mime, seriesInstanceUid);
  }

  void FetchSeriesMetadata(int priority,
                           const std::string& studyInstanceUid,
                           const std::string& seriesInstanceUid) const
  {
    metadataLoader_->ScheduleLoadSeries(priority, source_, studyInstanceUid, seriesInstanceUid);
  }

  bool IsSeriesComplete(const std::string& seriesInstanceUid) const
  {
    OrthancStone::SeriesMetadataLoader::Accessor accessor(*metadataLoader_, seriesInstanceUid);
    return accessor.IsComplete();
  }

  bool LookupVirtualSeries(std::map<std::string, unsigned int>& virtualSeries /* out */,
                           const std::string& seriesInstanceUid)
  {
    OrthancStone::SeriesMetadataLoader::Accessor accessor(*metadataLoader_, seriesInstanceUid);
    if (accessor.IsComplete() &&
        accessor.GetInstancesCount() >= 2)
    {
      bool hasMultiframe = false;
      
      for (size_t i = 0; i < accessor.GetInstancesCount(); i++)
      {
        OrthancStone::DicomInstanceParameters p(accessor.GetInstance(i));

        if (p.GetNumberOfFrames() > 1)
        {
          hasMultiframe = true;
        }
      }

      if (hasMultiframe)
      {
        std::string studyInstanceUid;
        std::list<std::string> instancesWithoutFrameNumber;
        
        for (size_t i = 0; i < accessor.GetInstancesCount(); i++)
        {
          OrthancStone::DicomInstanceParameters p(accessor.GetInstance(i));

          if (p.HasNumberOfFrames())
          {
            const std::string virtualSeriesId = virtualSeries_.AddSingleInstance(seriesInstanceUid, p.GetSopInstanceUid());
            if (virtualSeries.find(virtualSeriesId) != virtualSeries.end())
            {
              throw Orthanc::OrthancException(Orthanc::ErrorCode_InternalError);
            }
            else
            {
              virtualSeries[virtualSeriesId] = p.GetNumberOfFrames();
              FetchVirtualSeriesThumbnail(virtualSeriesId, p.GetStudyInstanceUid(), seriesInstanceUid, p.GetSopInstanceUid());
            }
          }
          else
          {
            studyInstanceUid = p.GetStudyInstanceUid();
            instancesWithoutFrameNumber.push_back(p.GetSopInstanceUid());
          }
        }

        if (!instancesWithoutFrameNumber.empty())
        {
          /**
           * Group together in a single "virtual series" all the DICOM
           * instances that have no value for the tag "NumberOfFrames"
           * (0028,0008). This can happen in US CINE series. New in
           * Stone Web viewer 2.1.
           * https://groups.google.com/g/orthanc-users/c/V-vOnlwj06A/m/2sPNwteYAAAJ
           **/
          const std::string virtualSeriesId = virtualSeries_.AddMultipleInstances(seriesInstanceUid, instancesWithoutFrameNumber);
          virtualSeries[virtualSeriesId] = instancesWithoutFrameNumber.size();
          FetchVirtualSeriesThumbnail(virtualSeriesId, studyInstanceUid, seriesInstanceUid, instancesWithoutFrameNumber.front());
        }

        return true;
      }
      else
      {
        return false;
      }
    }
    else
    {
      return false;
    }
  }

  bool SortSeriesFrames(OrthancStone::SortedFrames& target,
                        const std::string& seriesInstanceUid) const
  {
    OrthancStone::SeriesMetadataLoader::Accessor accessor(*metadataLoader_, seriesInstanceUid);
    
    if (accessor.IsComplete())
    {
      target.Clear();

      for (size_t i = 0; i < accessor.GetInstancesCount(); i++)
      {
        target.AddInstance(accessor.GetInstance(i));
      }

      target.Sort();
      
      return true;
    }
    else
    {
      return false;
    }
  }

  bool SortVirtualSeriesFrames(OrthancStone::SortedFrames& target,
                               const std::string& virtualSeriesId) const
  {
    const std::string& seriesInstanceUid = virtualSeries_.GetSeriesInstanceUid(virtualSeriesId);
    
    OrthancStone::SeriesMetadataLoader::Accessor accessor(*metadataLoader_, seriesInstanceUid);
    
    if (accessor.IsComplete())
    {
      const std::list<std::string>& sopInstanceUids = virtualSeries_.GetSopInstanceUids(virtualSeriesId);

      target.Clear();

      for (std::list<std::string>::const_iterator
             it = sopInstanceUids.begin(); it != sopInstanceUids.end(); ++it)
      {
        Orthanc::DicomMap instance;
        if (accessor.LookupInstance(instance, *it))
        {
          target.AddInstance(instance);
        }
        else
        {
          LOG(ERROR) << "Missing instance: " << *it;
        }
      }
      
      target.Sort();
      return true;
    }
    else
    {
      return false;
    }
  }

  size_t GetSeriesNumberOfFrames(const std::string& seriesInstanceUid) const
  {
    OrthancStone::SeriesMetadataLoader::Accessor accessor(*metadataLoader_, seriesInstanceUid);
    
    if (accessor.IsComplete())
    {
      size_t count = 0;
      
      for (size_t i = 0; i < accessor.GetInstancesCount(); i++)
      {
        uint32_t f;
        if (accessor.GetInstance(i).ParseUnsignedInteger32(f, Orthanc::DICOM_TAG_NUMBER_OF_FRAMES))
        {
          count += f;
        }
        else
        {
          count++;
        }
      }

      return count;
    }
    else
    {
      return 0;
    }
  }

  void AcquireObserver(IObserver* observer)
  {  
    observer_.reset(observer);
  }

  void FetchPdf(const std::string& studyInstanceUid,
                const std::string& seriesInstanceUid)
  {
    OrthancStone::SeriesMetadataLoader::Accessor accessor(*metadataLoader_, seriesInstanceUid);
    
    if (accessor.IsComplete())
    {
      if (accessor.GetInstancesCount() > 1)
      {
        LOG(INFO) << "Series with more than one instance, will show the first PDF: "
                  << seriesInstanceUid;
      }

      for (size_t i = 0; i < accessor.GetInstancesCount(); i++)
      {
        std::string sopClassUid, sopInstanceUid;
        if (accessor.GetInstance(i).LookupStringValue(sopClassUid, Orthanc::DICOM_TAG_SOP_CLASS_UID, false) &&
            accessor.GetInstance(i).LookupStringValue(sopInstanceUid, Orthanc::DICOM_TAG_SOP_INSTANCE_UID, false) &&
            sopClassUid == "1.2.840.10008.5.1.4.1.1.104.1")
        {
          std::unique_ptr<OrthancStone::ILoadersContext::ILock> lock(context_.Lock());
          lock->Schedule(
            GetSharedObserver(), PRIORITY_NORMAL, OrthancStone::ParseDicomFromWadoCommand::Create(
              source_, studyInstanceUid, seriesInstanceUid, sopInstanceUid,
              false /* no transcoding */, Orthanc::DicomTransferSyntax_LittleEndianExplicit /* dummy value */,
              new PdfInfo(studyInstanceUid, seriesInstanceUid)));
          
          return;
        }
      }

      LOG(WARNING) << "Series without a PDF: " << seriesInstanceUid;
    }
  }
};



class FramesCache : public boost::noncopyable
{
private:
  class CachedImage : public Orthanc::ICacheable
  {
  private:
    std::unique_ptr<Orthanc::ImageAccessor>  image_;
    unsigned int                             quality_;

  public:
    CachedImage(Orthanc::ImageAccessor* image,
                unsigned int quality) :
      image_(image),
      quality_(quality)
    {
      assert(image != NULL);
    }

    virtual size_t GetMemoryUsage() const ORTHANC_OVERRIDE
    {    
      assert(image_.get() != NULL);
      return (image_->GetBytesPerPixel() * image_->GetPitch() * image_->GetHeight());
    }

    const Orthanc::ImageAccessor& GetImage() const
    {
      assert(image_.get() != NULL);
      return *image_;
    }

    unsigned int GetQuality() const
    {
      return quality_;
    }
  };


  static std::string GetKey(const std::string& sopInstanceUid,
                            size_t frameNumber)
  {
    return sopInstanceUid + "|" + boost::lexical_cast<std::string>(frameNumber);
  }
  

  Orthanc::MemoryObjectCache  cache_;
  
public:
  FramesCache()
  {
    SetMaximumSize(100 * 1024 * 1024);  // 100 MB
    //SetMaximumSize(1);  // DISABLE CACHE
  }
  
  size_t GetMaximumSize()
  {
    return cache_.GetMaximumSize();
  }
    
  void SetMaximumSize(size_t size)
  {
    cache_.SetMaximumSize(size);
  }

  /**
   * Returns "true" iff the provided image has better quality than the
   * previously cached one, or if no cache was previously available.
   **/
  bool Acquire(const std::string& sopInstanceUid,
               size_t frameNumber,
               Orthanc::ImageAccessor* image /* transfer ownership */,
               unsigned int quality)
  {
    std::unique_ptr<Orthanc::ImageAccessor> protection(image);
    
    if (image == NULL)
    {
      throw Orthanc::OrthancException(Orthanc::ErrorCode_NullPointer);
    }
    else if (image->GetFormat() != Orthanc::PixelFormat_Float32 &&
             image->GetFormat() != Orthanc::PixelFormat_RGB24)
    {
      throw Orthanc::OrthancException(Orthanc::ErrorCode_IncompatibleImageFormat);
    }

    const std::string& key = GetKey(sopInstanceUid, frameNumber);

    bool invalidate = false;
    
    {
      /**
       * Access the previous cached entry, with side effect of tagging
       * it as the most recently accessed frame (update of LRU recycling)
       **/
      Orthanc::MemoryObjectCache::Accessor accessor(cache_, key, false /* unique lock */);

      if (accessor.IsValid())
      {
        const CachedImage& previous = dynamic_cast<const CachedImage&>(accessor.GetValue());
        
        // There is already a cached image for this frame
        if (previous.GetQuality() < quality)
        {
          // The previously stored image has poorer quality
          invalidate = true;
        }
        else
        {
          // No update in the quality, don't change the cache
          return false;   
        }
      }
      else
      {
        invalidate = false;
      }
    }

    if (invalidate)
    {
      cache_.Invalidate(key);
    }
        
    cache_.Acquire(key, new CachedImage(protection.release(), quality));
    return true;
  }

  class Accessor : public boost::noncopyable
  {
  private:
    Orthanc::MemoryObjectCache::Accessor accessor_;

    const CachedImage& GetCachedImage() const
    {
      if (IsValid())
      {
        return dynamic_cast<CachedImage&>(accessor_.GetValue());
      }
      else
      {
        throw Orthanc::OrthancException(Orthanc::ErrorCode_BadSequenceOfCalls);
      }
    }
    
  public:
    Accessor(FramesCache& that,
             const std::string& sopInstanceUid,
             size_t frameNumber) :
      accessor_(that.cache_, GetKey(sopInstanceUid, frameNumber), false /* shared lock */)
    {
    }

    bool IsValid() const
    {
      return accessor_.IsValid();
    }

    const Orthanc::ImageAccessor& GetImage() const
    {
      return GetCachedImage().GetImage();
    }

    unsigned int GetQuality() const
    {
      return GetCachedImage().GetQuality();
    }
  };
};



class SeriesCursor : public boost::noncopyable
{
public:
  enum Action
  {
    Action_FastPlus,
    Action_Plus,
    Action_None,
    Action_Minus,
    Action_FastMinus
  };
  
private:
  std::vector<size_t>  prefetch_;
  int                  framesCount_;
  int                  currentFrame_;
  bool                 isCircularPrefetch_;
  int                  fastDelta_;
  Action               lastAction_;

  int ComputeNextFrame(int currentFrame,
                       Action action,
                       bool isCircular) const
  {
    if (framesCount_ == 0)
    {
      assert(currentFrame == 0);
      return 0;
    }

    int nextFrame = currentFrame;
    
    switch (action)
    {
      case Action_FastPlus:
        nextFrame += fastDelta_;
        break;

      case Action_Plus:
        nextFrame += 1;
        break;

      case Action_None:
        break;

      case Action_Minus:
        nextFrame -= 1;
        break;

      case Action_FastMinus:
        nextFrame -= fastDelta_;
        break;

      default:
        throw Orthanc::OrthancException(Orthanc::ErrorCode_ParameterOutOfRange);
    }

    if (isCircular)
    {
      while (nextFrame < 0)
      {
        nextFrame += framesCount_;
      }

      while (nextFrame >= framesCount_)
      {
        nextFrame -= framesCount_;
      }
    }
    else
    {
      if (nextFrame < 0)
      {
        nextFrame = 0;
      }
      else if (nextFrame >= framesCount_)
      {
        nextFrame = framesCount_ - 1;
      }
    }

    return nextFrame;
  }
  
  void UpdatePrefetch()
  {
    /**
     * This method will order the frames of the series according to
     * the number of "actions" (i.e. mouse wheels) that are necessary
     * to reach them, starting from the current frame. It is assumed
     * that once one action is done, it is more likely that the user
     * will do the same action just afterwards.
     **/
    
    prefetch_.clear();

    if (framesCount_ == 0)
    {
      return;
    }

    prefetch_.reserve(framesCount_);
    
    // Breadth-first search using a FIFO. The queue associates a frame
    // and the action that is the most likely in this frame
    typedef std::list< std::pair<int, Action> >  Queue;

    Queue queue;
    std::set<int>  visited;  // Frames that have already been visited

    queue.push_back(std::make_pair(currentFrame_, lastAction_));

    while (!queue.empty())
    {
      int frame = queue.front().first;
      Action previousAction = queue.front().second;
      queue.pop_front();

      if (visited.find(frame) == visited.end())
      {
        visited.insert(frame);
        prefetch_.push_back(frame);

        switch (previousAction)
        {
          case Action_None:
          case Action_Plus:
            queue.push_back(std::make_pair(ComputeNextFrame(frame, Action_Plus, isCircularPrefetch_), Action_Plus));
            queue.push_back(std::make_pair(ComputeNextFrame(frame, Action_Minus, isCircularPrefetch_), Action_Minus));
            queue.push_back(std::make_pair(ComputeNextFrame(frame, Action_FastPlus, isCircularPrefetch_), Action_FastPlus));
            queue.push_back(std::make_pair(ComputeNextFrame(frame, Action_FastMinus, isCircularPrefetch_), Action_FastMinus));
            break;
          
          case Action_Minus:
            queue.push_back(std::make_pair(ComputeNextFrame(frame, Action_Minus, isCircularPrefetch_), Action_Minus));
            queue.push_back(std::make_pair(ComputeNextFrame(frame, Action_Plus, isCircularPrefetch_), Action_Plus));
            queue.push_back(std::make_pair(ComputeNextFrame(frame, Action_FastMinus, isCircularPrefetch_), Action_FastMinus));
            queue.push_back(std::make_pair(ComputeNextFrame(frame, Action_FastPlus, isCircularPrefetch_), Action_FastPlus));
            break;

          case Action_FastPlus:
            queue.push_back(std::make_pair(ComputeNextFrame(frame, Action_FastPlus, isCircularPrefetch_), Action_FastPlus));
            queue.push_back(std::make_pair(ComputeNextFrame(frame, Action_FastMinus, isCircularPrefetch_), Action_FastMinus));
            queue.push_back(std::make_pair(ComputeNextFrame(frame, Action_Plus, isCircularPrefetch_), Action_Plus));
            queue.push_back(std::make_pair(ComputeNextFrame(frame, Action_Minus, isCircularPrefetch_), Action_Minus));
            break;
              
          case Action_FastMinus:
            queue.push_back(std::make_pair(ComputeNextFrame(frame, Action_FastMinus, isCircularPrefetch_), Action_FastMinus));
            queue.push_back(std::make_pair(ComputeNextFrame(frame, Action_FastPlus, isCircularPrefetch_), Action_FastPlus));
            queue.push_back(std::make_pair(ComputeNextFrame(frame, Action_Minus, isCircularPrefetch_), Action_Minus));
            queue.push_back(std::make_pair(ComputeNextFrame(frame, Action_Plus, isCircularPrefetch_), Action_Plus));
            break;

          default:
            throw Orthanc::OrthancException(Orthanc::ErrorCode_ParameterOutOfRange);
        }
      }
    }

    assert(prefetch_.size() == framesCount_);
  }

  bool CheckFrameIndex(int frame) const
  {
    return ((framesCount_ == 0 && frame == 0) ||
            (framesCount_ > 0 && frame >= 0 && frame < framesCount_));
  }
  
public:
  explicit SeriesCursor(size_t framesCount,
                        bool startAtMiddle /* Whether to start at the middle frame */) :
    framesCount_(framesCount),
    currentFrame_(startAtMiddle ? framesCount / 2 : 0),
    isCircularPrefetch_(false),
    lastAction_(Action_None)
  {
    SetFastDelta(framesCount / 20);
    UpdatePrefetch();
  }

  size_t GetFramesCount() const
  {
    return framesCount_;
  }

  void SetCircularPrefetch(bool isCircularPrefetch)
  {
    isCircularPrefetch_ = isCircularPrefetch;
    UpdatePrefetch();
  }

  void SetFastDelta(int delta)
  {
    fastDelta_ = (delta < 0 ? -delta : delta);

    if (fastDelta_ <= 0)
    {
      fastDelta_ = 1;
    }
  }

  void SetCurrentIndex(size_t frame)
  {
    if (frame >= framesCount_)
    {
      throw Orthanc::OrthancException(Orthanc::ErrorCode_ParameterOutOfRange);
    }
    else
    {
      currentFrame_ = frame;
      lastAction_ = Action_None;
      UpdatePrefetch();
    }
  }

  size_t GetCurrentIndex() const
  {
    assert(CheckFrameIndex(currentFrame_));
    return static_cast<size_t>(currentFrame_);
  }

  void Apply(Action action,
             bool isCircular)
  {
    currentFrame_ = ComputeNextFrame(currentFrame_, action, isCircular);
    lastAction_ = action;
    UpdatePrefetch();
  }

  size_t GetPrefetchSize() const
  {
    assert(prefetch_.size() == framesCount_);
    return prefetch_.size();
  }

  size_t GetPrefetchIndex(size_t i) const
  {
    if (i >= prefetch_.size())
    {
      throw Orthanc::OrthancException(Orthanc::ErrorCode_ParameterOutOfRange);
    }
    else
    {
      assert(CheckFrameIndex(prefetch_[i]));
      return static_cast<size_t>(prefetch_[i]);
    }
  }
};




/**
 * Returns a clipped line (out: x1, y1, x2, y2), in the coordinate
 * system of "instance1". Note that the frame of reference UID is not
 * checked by this function.
 **/
static bool GetReferenceLineCoordinates(double& x1,
                                        double& y1,
                                        double& x2,
                                        double& y2,
                                        const OrthancStone::DicomInstanceParameters& instance1,
                                        unsigned int frame1,
                                        const OrthancStone::CoordinateSystem3D& plane2)
{
  if (instance1.GetWidth() == 0 &&
      instance1.GetHeight() == 0)
  {
    return false;
  }
  else
  {
    /**
     * Compute the 2D extent of the "instance1", expressed in
     * centimeters, in the 2D plane defined by this DICOM instance.
     *
     * In a multiframe image (cf. "ExtractFrameOffsets()"), the plane of
     * each frame is a translation of the plane of the first frame along
     * its normal. As a consequence, the extent is the same for each
     * frame, so we can ignore the frame number.
     **/
    OrthancStone::Extent2D extent;

    double ox = -instance1.GetPixelSpacingX() / 2.0;
    double oy = -instance1.GetPixelSpacingY() / 2.0;
    extent.AddPoint(ox, oy);
    extent.AddPoint(ox + instance1.GetPixelSpacingX() * static_cast<double>(instance1.GetWidth()),
                    oy + instance1.GetPixelSpacingY() * static_cast<double>(instance1.GetHeight()));

    const OrthancStone::CoordinateSystem3D c1 = instance1.GetFrameGeometry(frame1);
  
    OrthancStone::Vector direction, origin;
  
    if (!extent.IsEmpty() &&
        OrthancStone::GeometryToolbox::IntersectTwoPlanes(origin, direction,
                                                          c1.GetOrigin(), c1.GetNormal(),
                                                          plane2.GetOrigin(), plane2.GetNormal()))
    {
      double ax, ay, bx, by;
      c1.ProjectPoint(ax, ay, origin);
      c1.ProjectPoint(bx, by, origin + 100.0 * direction);
    
      return OrthancStone::GeometryToolbox::ClipLineToRectangle(
        x1, y1, x2, y2,
        ax, ay, bx, by,
        extent.GetX1(), extent.GetY1(), extent.GetX2(), extent.GetY2());
    }
    else
    {
      return false;
    }
  }
}



class StoneAnnotationsRegistry : public boost::noncopyable
{
private:
  class Index
  {
  private:
    std::string  sopInstanceUid_;
    size_t       frame_;

  public:
    Index(const std::string& sopInstanceUid,
          size_t frame) :
      sopInstanceUid_(sopInstanceUid),
      frame_(frame)
    {
    }

    const std::string& GetSopInstanceUid() const
    {
      return sopInstanceUid_;
    }

    size_t GetFrame() const
    {
      return frame_;
    }

    bool operator< (const Index& other) const
    {
      if (sopInstanceUid_ < other.sopInstanceUid_)
      {
        return true;
      }
      else if (sopInstanceUid_ > other.sopInstanceUid_)
      {
        return false;
      }
      else
      {
        return frame_ < other.frame_;
      }
    }
  };
  
  typedef std::map<Index, Json::Value*>  Content;

  Content  content_;

  void Clear()
  {
    for (Content::iterator it = content_.begin(); it != content_.end(); ++it)
    {
      assert(it->second != NULL);
      delete it->second;
    }

    content_.clear();
  }

  StoneAnnotationsRegistry()
  {
  }

public:
  ~StoneAnnotationsRegistry()
  {
    Clear();
  }

  static StoneAnnotationsRegistry& GetInstance()
  {
    static StoneAnnotationsRegistry singleton;
    return singleton;
  }
  
  void Save(const std::string& sopInstanceUid,
            size_t frame,
            const OrthancStone::AnnotationsSceneLayer& layer)
  {
    std::unique_ptr<Json::Value> serialized(new Json::Value);
    layer.Serialize(*serialized);

    const Index index(sopInstanceUid, frame);
    
    Content::iterator found = content_.find(index);
    if (found == content_.end())
    {
      content_[index] = serialized.release();
    }
    else
    {
      assert(found->second != NULL);
      delete found->second;
      found->second = serialized.release();
    }
  }

  void Load(OrthancStone::AnnotationsSceneLayer& layer,
            const std::string& sopInstanceUid,
            size_t frame) const
  {
    const Index index(sopInstanceUid, frame);
    
    Content::const_iterator found = content_.find(index);
    if (found == content_.end())
    {
      layer.Clear();
    }
    else
    {
      assert(found->second != NULL);
      layer.Unserialize(*found->second);
    }
  }
};



class OverlaysRegistry : public boost::noncopyable
{
private:
  typedef std::map<std::string, OrthancStone::LookupTableTextureSceneLayer*>  Content;

  Content  content_;

public:
  ~OverlaysRegistry()
  {
    for (Content::iterator it = content_.begin(); it != content_.end(); ++it)
    {
      assert(it->second != NULL);
      delete it->second;
    }
  }

  static OverlaysRegistry& GetInstance()
  {
    static OverlaysRegistry singleton;
    return singleton;
  }

  void Register(const std::string& sopInstanceUid,
                const OrthancStone::DicomInstanceParameters& parameters,
                int overlayX,
                int overlayY,
                const Orthanc::ImageAccessor& overlay)
  {
    // Don't register twice the same overlay
    Content::iterator found = content_.find(sopInstanceUid);
    if (found == content_.end())
    {
      content_[sopInstanceUid] = parameters.CreateOverlayTexture(overlayX, overlayY, overlay);
    }
  }

  class Accessor : public boost::noncopyable
  {
  private:
    const OrthancStone::LookupTableTextureSceneLayer* texture_;

  public:
    Accessor(const OverlaysRegistry& registry,
             const std::string& sopInstanceUid)
    {
      Content::const_iterator found = registry.content_.find(sopInstanceUid);
      if (found == registry.content_.end())
      {
        texture_ = NULL;
      }
      else
      {
        assert(found->second != NULL);
        texture_ = found->second;
      }
    }

    bool IsValid() const
    {
      return texture_ != NULL;
    }

    OrthancStone::LookupTableTextureSceneLayer* CreateTexture() const
    {
      if (texture_ == NULL)
      {
        throw Orthanc::OrthancException(Orthanc::ErrorCode_BadSequenceOfCalls);
      }
      else
      {
        return dynamic_cast<OrthancStone::LookupTableTextureSceneLayer*>(texture_->Clone());
      }
    }
  };
};




class ViewerViewport : public OrthancStone::ObserverBase<ViewerViewport>
{
public:
  class IObserver : public boost::noncopyable
  {
  public:
    virtual ~IObserver()
    {
    }

    virtual void SignalSeriesDetailsReady(const ViewerViewport& viewport) = 0;

    virtual void SignalFrameUpdated(const ViewerViewport& viewport,
                                    size_t currentFrame,
                                    size_t countFrames,
                                    DisplayedFrameQuality quality,
                                    unsigned int instanceNumber,
                                    const std::string& contentDate,
                                    const std::string& contentTime) = 0;

    // "click" is a 3D vector in world coordinates
    virtual void SignalCrosshair(const ViewerViewport& viewport,
                                 const OrthancStone::Vector& click) = 0;

    virtual void SignalSynchronizedBrowsing(const ViewerViewport& viewport,
                                            const OrthancStone::Vector& click,
                                            const OrthancStone::Vector& normal) = 0;

    virtual void SignalWindowingUpdated(const ViewerViewport& viewport,
                                        double windowingCenter,
                                        double windowingWidth) = 0;

    virtual void SignalStoneAnnotationsChanged(const ViewerViewport& viewport,
                                               const std::string& sopInstanceUid,
                                               size_t frame) = 0;

    virtual void SignalStoneAnnotationAdded(const ViewerViewport& viewport) = 0;

    virtual void SignalStoneAnnotationRemoved(const ViewerViewport& viewport) = 0;

    virtual void SignalStoneTextAnnotationRequired(const ViewerViewport& viewport,
                                                   const OrthancStone::ScenePoint2D& pointedPosition,
                                                   const OrthancStone::ScenePoint2D& labelPosition) = 0;
  };

private:
  static const int LAYER_TEXTURE = 0;
  static const int LAYER_OVERLAY = 1;
  static const int LAYER_ORIENTATION_MARKERS = 2;
  static const int LAYER_REFERENCE_LINES = 3;
  static const int LAYER_ANNOTATIONS_OSIRIX = 4;
  static const int LAYER_ANNOTATIONS_STONE = 5;
  static const int LAYER_DEEP_LEARNING = 6;

  
  class ICommand : public Orthanc::IDynamicObject
  {
  private:
    boost::shared_ptr<ViewerViewport>  viewport_;
    
  public:
    explicit ICommand(boost::shared_ptr<ViewerViewport> viewport) :
      viewport_(viewport)
    {
      if (viewport == NULL)
      {
        throw Orthanc::OrthancException(Orthanc::ErrorCode_NullPointer);
      }
    }
    
    virtual ~ICommand()
    {
    }

    ViewerViewport& GetViewport() const
    {
      assert(viewport_ != NULL);
      return *viewport_;
    }
    
    virtual void Handle(const OrthancStone::DicomResourcesLoader::SuccessMessage& message) const
    {
      throw Orthanc::OrthancException(Orthanc::ErrorCode_NotImplemented);
    }
    
    virtual void Handle(const OrthancStone::HttpCommand::SuccessMessage& message) const
    {
      throw Orthanc::OrthancException(Orthanc::ErrorCode_NotImplemented);
    }

    virtual void Handle(const OrthancStone::ParseDicomSuccessMessage& message) const
    {
      throw Orthanc::OrthancException(Orthanc::ErrorCode_NotImplemented);
    }
  };

  class LoadSeriesDetailsFromInstance : public ICommand
  {
  public:
    explicit LoadSeriesDetailsFromInstance(boost::shared_ptr<ViewerViewport> viewport) :
      ICommand(viewport)
    {
    }
    
    virtual void Handle(const OrthancStone::DicomResourcesLoader::SuccessMessage& message) const ORTHANC_OVERRIDE
    {
      if (message.GetResources()->GetSize() != 1)
      {
        throw Orthanc::OrthancException(Orthanc::ErrorCode_NetworkProtocol);
      }

      const Orthanc::DicomMap& dicom = message.GetResources()->GetResource(0);
      
      {
        OrthancStone::DicomInstanceParameters params(dicom);
        
        params.EnrichUsingDicomWeb(message.GetResources()->GetSourceJson(0));
        GetViewport().centralPixelSpacingX_ = params.GetPixelSpacingX();
        GetViewport().centralPixelSpacingY_ = params.GetPixelSpacingY();

        if (params.HasPixelSpacing())
        {
          GetViewport().stoneAnnotations_->SetUnits(OrthancStone::Units_Millimeters);
        }
        else
        {
          GetViewport().stoneAnnotations_->SetUnits(OrthancStone::Units_Pixels);
        }

        if (params.GetPixelSpacingX() != 0 &&
            params.GetPixelSpacingY() != 0 &&
            params.GetWidth() != 0 &&
            params.GetHeight())
        {
          GetViewport().centralPhysicalWidth_ = (params.GetPixelSpacingX() *
                                                 static_cast<double>(params.GetWidth()));
          GetViewport().centralPhysicalHeight_ = (params.GetPixelSpacingY() *
                                                  static_cast<double>(params.GetHeight()));
        }

        GetViewport().windowingPresetCenters_.resize(params.GetWindowingPresetsCount());
        GetViewport().windowingPresetWidths_.resize(params.GetWindowingPresetsCount());

        for (size_t i = 0; i < params.GetWindowingPresetsCount(); i++)
        {
          LOG(INFO) << "Preset windowing " << (i + 1) << "/" << params.GetWindowingPresetsCount()
                    << ": " << params.GetWindowingPresetCenter(i)
                    << "," << params.GetWindowingPresetWidth(i);

          GetViewport().windowingPresetCenters_[i] = params.GetWindowingPresetCenter(i);
          GetViewport().windowingPresetWidths_[i] = params.GetWindowingPresetWidth(i);
        }

        if (params.GetWindowingPresetsCount() == 0)
        {
          LOG(INFO) << "No preset windowing";
        }

        GetViewport().SetWindowingPreset();
      }

      uint32_t cineRate;
      if (dicom.ParseUnsignedInteger32(cineRate, Orthanc::DICOM_TAG_CINE_RATE) &&
          cineRate > 0)
      {
        /**
         * If we detect a cine sequence, start on the first frame
         * instead of on the middle frame.
         **/
        GetViewport().cursor_->SetCurrentIndex(0);
        GetViewport().cineRate_ = cineRate;
      }
      else
      {
        GetViewport().cineRate_ = DEFAULT_CINE_RATE;
      }

      GetViewport().Redraw();

      if (GetViewport().observer_.get() != NULL)
      {
        GetViewport().observer_->SignalSeriesDetailsReady(GetViewport());
      }
    }
  };


  class SetLowQualityFrame : public ICommand
  {
  private:
    std::string   sopInstanceUid_;
    unsigned int  frameNumber_;
    float         windowCenter_;
    float         windowWidth_;
    bool          isMonochrome1_;
    bool          isPrefetch_;
    
  public:
    SetLowQualityFrame(boost::shared_ptr<ViewerViewport> viewport,
                       const std::string& sopInstanceUid,
                       unsigned int frameNumber,
                       float windowCenter,
                       float windowWidth,
                       bool isMonochrome1,
                       bool isPrefetch) :
      ICommand(viewport),
      sopInstanceUid_(sopInstanceUid),
      frameNumber_(frameNumber),
      windowCenter_(windowCenter),
      windowWidth_(windowWidth),
      isMonochrome1_(isMonochrome1),
      isPrefetch_(isPrefetch)
    {
    }
    
    virtual void Handle(const OrthancStone::HttpCommand::SuccessMessage& message) const ORTHANC_OVERRIDE
    {
      std::unique_ptr<Orthanc::JpegReader> jpeg(new Orthanc::JpegReader);
      jpeg->ReadFromMemory(message.GetAnswer());

      std::unique_ptr<Orthanc::ImageAccessor> converted;
      
      switch (jpeg->GetFormat())
      {
        case Orthanc::PixelFormat_RGB24:
          converted.reset(jpeg.release());
          break;

        case Orthanc::PixelFormat_Grayscale8:
        {
          if (isMonochrome1_)
          {
            Orthanc::ImageProcessing::Invert(*jpeg);
          }

          converted.reset(new Orthanc::Image(Orthanc::PixelFormat_Float32, jpeg->GetWidth(),
                                             jpeg->GetHeight(), false));

          Orthanc::ImageProcessing::Convert(*converted, *jpeg);

          /**

             Orthanc::ImageProcessing::ShiftScale() computes "(x + offset) * scaling".
             The system to solve is thus:           

             (0 + offset) * scaling = windowingCenter - windowingWidth / 2     [a]
             (255 + offset) * scaling = windowingCenter + windowingWidth / 2   [b]

             Resolution:

             [b - a] => 255 * scaling = windowingWidth
             [a] => offset = (windowingCenter - windowingWidth / 2) / scaling

          **/

          const float scaling = windowWidth_ / 255.0f;
          const float offset = (OrthancStone::LinearAlgebra::IsCloseToZero(scaling) ? 0 :
                                (windowCenter_ - windowWidth_ / 2.0f) / scaling);

          Orthanc::ImageProcessing::ShiftScale(*converted, offset, scaling, false);
          break;
        }

        default:
          throw Orthanc::OrthancException(Orthanc::ErrorCode_NotImplemented);
      }

      assert(converted.get() != NULL);
      GetViewport().RenderCurrentSceneFromCommand(*converted, sopInstanceUid_, frameNumber_, DisplayedFrameQuality_Low);
      GetViewport().framesCache_->Acquire(sopInstanceUid_, frameNumber_, converted.release(), QUALITY_JPEG);

      if (isPrefetch_)
      {
        GetViewport().ScheduleNextPrefetch();
      }
    }
  };


  class SetFullDicomFrame : public ICommand
  {
  private:
    std::string   sopInstanceUid_;
    unsigned int  frameNumber_;
    int           priority_;
    bool          isPrefetch_;
    bool          serverSideTranscoding_;
    
  public:
    SetFullDicomFrame(boost::shared_ptr<ViewerViewport> viewport,
                      const std::string& sopInstanceUid,
                      unsigned int frameNumber,
                      int priority,
                      bool isPrefetch,
                      bool serverSideTranscoding) :
      ICommand(viewport),
      sopInstanceUid_(sopInstanceUid),
      frameNumber_(frameNumber),
      priority_(priority),
      isPrefetch_(isPrefetch),
      serverSideTranscoding_(serverSideTranscoding)
    {
    }
    
    virtual void Handle(const OrthancStone::ParseDicomSuccessMessage& message) const ORTHANC_OVERRIDE
    {
      std::unique_ptr<Orthanc::ImageAccessor> frame;
      
      try
      {
        frame.reset(message.GetDicom().DecodeFrame(frameNumber_));
      }
      catch (Orthanc::OrthancException& e)
      {
        if (e.GetErrorCode() == Orthanc::ErrorCode_NotImplemented)
        {
          if (!serverSideTranscoding_)
          {
            // If we haven't tried server-side rendering yet, give it a try
            LOG(INFO) << "Switching to server-side transcoding";
            GetViewport().serverSideTranscoding_ = true;
            GetViewport().ScheduleLoadFullDicomFrame(sopInstanceUid_, frameNumber_, priority_, isPrefetch_);
          }
          return;
        }
        else
        {
          throw;
        }
      }

      if (frame.get() == NULL)
      {
        throw Orthanc::OrthancException(Orthanc::ErrorCode_InternalError);
      }
      else
      {
        if (GetViewport().windowingPresetCenters_.empty())
        {
          // New in Stone Web viewer 2.2: Deal with Philips multiframe
          // (cf. mail from Tomas Kenda on 2021-08-17)
          double windowingCenter, windowingWidth;
          message.GetDicom().GetDefaultWindowing(windowingCenter, windowingWidth, frameNumber_);
          GetViewport().windowingPresetCenters_.push_back(windowingCenter);
          GetViewport().windowingPresetWidths_.push_back(windowingWidth);
          GetViewport().SetWindowingPreset();
        }

        Apply(GetViewport(), message.GetDicom(), frame.release(), sopInstanceUid_, frameNumber_);

        if (isPrefetch_)
        {
          GetViewport().ScheduleNextPrefetch();
        }
      }
    }

    static void Apply(ViewerViewport& viewport,
                      const Orthanc::ParsedDicomFile& dicom,
                      Orthanc::ImageAccessor* f,
                      const std::string& sopInstanceUid,
                      unsigned int frameNumber)
    {
      std::unique_ptr<Orthanc::ImageAccessor> frameProtection(f);
      
      Orthanc::DicomMap tags;
      dicom.ExtractDicomSummary(tags, ORTHANC_STONE_MAX_TAG_LENGTH);

      OrthancStone::DicomInstanceParameters parameters(tags);

      std::unique_ptr<Orthanc::ImageAccessor> converted;
      
      if (frameProtection->GetFormat() == Orthanc::PixelFormat_RGB24)
      {
        converted.reset(frameProtection.release());
      }
      else
      {
        converted.reset(new Orthanc::Image(Orthanc::PixelFormat_Float32, frameProtection->GetWidth(), frameProtection->GetHeight(), false));
        Orthanc::ImageProcessing::Convert(*converted, *frameProtection);
        parameters.ApplyRescaleAndDoseScaling(*converted, false /* don't use double */);
      }

      try
      {
        int x, y;
        std::unique_ptr<Orthanc::ImageAccessor> overlay(dicom.DecodeAllOverlays(x, y));

        if (overlay.get() != NULL &&
            overlay->GetWidth() > 0 &&
            overlay->GetHeight() > 0)
        {
          OverlaysRegistry::GetInstance().Register(sopInstanceUid, parameters, x, y, *overlay);
        }
      }
      catch (Orthanc::OrthancException& e)
      {
        LOG(ERROR) << "Cannot decode overlays from instance " << sopInstanceUid;
      }
      
      assert(converted.get() != NULL);
      viewport.RenderCurrentSceneFromCommand(*converted, sopInstanceUid, frameNumber, DisplayedFrameQuality_High);
      viewport.framesCache_->Acquire(sopInstanceUid, frameNumber, converted.release(), QUALITY_FULL);
    }
  };


  class PrefetchItem
  {
  private:
    size_t   cursorIndex_;
    bool     isFullQuality_;

  public:
    PrefetchItem(size_t cursorIndex,
                 bool isFullQuality) :
      cursorIndex_(cursorIndex),
      isFullQuality_(isFullQuality)
    {
    }

    size_t GetCursorIndex() const
    {
      return cursorIndex_;
    }

    bool IsFullQuality() const
    {
      return isFullQuality_;
    }
  };
  

  std::unique_ptr<IObserver>                   observer_;
  OrthancStone::WebAssemblyLoadersContext&               context_;
  boost::shared_ptr<OrthancStone::WebAssemblyViewport>   viewport_;
  boost::shared_ptr<OrthancStone::DicomResourcesLoader> loader_;
  OrthancStone::DicomSource                    source_;
  boost::shared_ptr<FramesCache>               framesCache_;  
  std::unique_ptr<OrthancStone::SortedFrames>  frames_;
  std::unique_ptr<SeriesCursor>                cursor_;
  float                                        windowingCenter_;
  float                                        windowingWidth_;
  std::vector<float>                           windowingPresetCenters_;
  std::vector<float>                           windowingPresetWidths_;
  unsigned int                                 cineRate_;
  bool                                         inverted_;
  bool                                         fitNextContent_;
  std::list<PrefetchItem>                      prefetchQueue_;
  bool                                         serverSideTranscoding_;
  OrthancStone::Vector                         synchronizationOffset_;
  bool                                         synchronizationEnabled_;
  double                                       centralPhysicalWidth_;   // LSD-479
  double                                       centralPhysicalHeight_;
  double                                       centralPixelSpacingX_;
  double                                       centralPixelSpacingY_;

  bool         hasFocusOnInstance_;
  std::string  focusSopInstanceUid_;
  size_t       focusFrameNumber_;

  // The coordinates of OsiriX annotations are expressed in 3D world coordinates
  boost::shared_ptr<OrthancStone::OsiriX::CollectionOfAnnotations>  osiriXAnnotations_;

  // The coordinates of Stone annotations are expressed in 2D
  // coordinates of the current texture, with (0,0) corresponding to
  // the center of the top-left pixel
  boost::shared_ptr<OrthancStone::AnnotationsSceneLayer>  stoneAnnotations_;

<<<<<<< HEAD
  boost::shared_ptr<Orthanc::ImageAccessor>  deepLearningMask_;
  std::string deepLearningSopInstanceUid_;
  unsigned int deepLearningFrameNumber_;
  
=======
  bool linearInterpolation_;

>>>>>>> d8f50225

  void ScheduleNextPrefetch()
  {
    while (!prefetchQueue_.empty())
    {
      size_t cursorIndex = prefetchQueue_.front().GetCursorIndex();
      bool isFullQuality = prefetchQueue_.front().IsFullQuality();
      prefetchQueue_.pop_front();
      
      const std::string sopInstanceUid = frames_->GetInstanceOfFrame(cursorIndex).GetSopInstanceUid();
      unsigned int frameNumber = frames_->GetFrameNumberInInstance(cursorIndex);

      {
        FramesCache::Accessor accessor(*framesCache_, sopInstanceUid, frameNumber);
        if (!accessor.IsValid() ||
            (isFullQuality && accessor.GetQuality() == 0))
        {
          if (isFullQuality)
          {
            ScheduleLoadFullDicomFrame(cursorIndex, PRIORITY_NORMAL, true);
          }
          else
          {
            ScheduleLoadRenderedFrame(cursorIndex, PRIORITY_NORMAL, true);
          }
          
          return;  // We have found a new frame to cache, stop the lookup loop
        }
      }
    }
  }
  
  
  void ClearViewport()
  {
    {
      std::unique_ptr<OrthancStone::IViewport::ILock> lock(viewport_->Lock());
      lock->GetController().GetScene().DeleteLayer(LAYER_TEXTURE);
      //lock->GetCompositor().Refresh(lock->GetController().GetScene());
      lock->Invalidate();
    }
  }


  /**
   * NB: "frame" is only used to estimate the memory size to store 1
   * frame, in order to avoid prefetching too much data.
   **/
  void SetupPrefetchAfterRendering(const Orthanc::ImageAccessor& frame,
                                   DisplayedFrameQuality quality)
  {
    const size_t cursorIndex = cursor_->GetCurrentIndex();

    // Prepare prefetching
    prefetchQueue_.clear();

    if (1)  // DISABLE PREFETCHING
    {
      const size_t frameSize = frame.GetPitch() * frame.GetHeight();
      size_t prefetchedSize = 0;
    
      for (size_t i = 0; i < cursor_->GetPrefetchSize() && i < 16 &&
             prefetchedSize <= framesCache_->GetMaximumSize() / 2; i++)
      {
        size_t a = cursor_->GetPrefetchIndex(i);
        if (a != cursorIndex)
        {
          prefetchQueue_.push_back(PrefetchItem(a, i < 2));
          prefetchedSize += frameSize;
        }
      }
    }

    ScheduleNextPrefetch();
    
    if (frames_.get() != NULL &&
        cursor_.get() != NULL &&
        observer_.get() != NULL)
    {
      const Orthanc::DicomMap& instance = frames_->GetInstanceOfFrame(cursor_->GetCurrentIndex()).GetTags();

      uint32_t instanceNumber = 0;
      std::string contentDate;
      std::string contentTime;

      instance.ParseUnsignedInteger32(instanceNumber, Orthanc::DICOM_TAG_INSTANCE_NUMBER);
      instance.LookupStringValue(contentDate, Orthanc::DicomTag(0x0008, 0x0023), false);
      instance.LookupStringValue(contentTime, Orthanc::DicomTag(0x0008, 0x0033), false);

      observer_->SignalFrameUpdated(*this, cursorIndex, frames_->GetFramesCount(), quality, instanceNumber, contentDate, contentTime);
    }
  }
  
  
  void RenderCurrentScene(const Orthanc::ImageAccessor& frame,
                          const OrthancStone::DicomInstanceParameters& instance,
                          size_t frameIndex,
                          const OrthancStone::CoordinateSystem3D& plane)
  {
    /**
     * IMPORTANT - DO NOT use "instance.GetWidth()" and
     * "instance.GetHeight()" in this method. Use the information from
     * "frame" instead. Indeed, the "instance" information is taken
     * from DICOMweb "/studies/.../series/.../metadata". But,
     * "SeriesMetadataExtrapolatedTags" includes the "Columns" and
     * "Rows" DICOM tags for performance, which make this information
     * unreliable if the series includes instances with varying sizes
     * (cf. LSD-479).
     **/
    
    bool isMonochrome1 = (instance.GetImageInformation().GetPhotometricInterpretation() ==
                          Orthanc::PhotometricInterpretation_Monochrome1);
      
    std::unique_ptr<OrthancStone::TextureBaseSceneLayer> layer;

    switch (frame.GetFormat())
    {
      case Orthanc::PixelFormat_RGB24:
        layer.reset(new OrthancStone::ColorTextureSceneLayer(frame));
        break;

      case Orthanc::PixelFormat_Float32:
      {
        std::unique_ptr<OrthancStone::FloatTextureSceneLayer> tmp(
          new OrthancStone::FloatTextureSceneLayer(frame));
        tmp->SetCustomWindowing(windowingCenter_, windowingWidth_);
        tmp->SetInverted(inverted_ ^ isMonochrome1);
        layer.reset(tmp.release());
        break;
      }

      default:
        throw Orthanc::OrthancException(Orthanc::ErrorCode_IncompatibleImageFormat);
    }

    assert(layer.get() != NULL);

    layer->SetLinearInterpolation(linearInterpolation_);

    double pixelSpacingX, pixelSpacingY;

    if (instance.HasPixelSpacing())
    {
      pixelSpacingX = instance.GetPixelSpacingX();
      pixelSpacingY = instance.GetPixelSpacingY();
    }
    else
    {
      pixelSpacingX = centralPixelSpacingX_;
      pixelSpacingY = centralPixelSpacingY_;
    }

    if (FIX_LSD_479)
    {
      /**
       * Some series contain a first instance (secondary capture) that
       * is completely different from others wrt. to resolution and
       * pixel spacing. We make sure to rescale each frame to fit in a
       * square that corresponds to the extent of the frame in the
       * middle of the series.
       **/
      double physicalWidth = pixelSpacingX * static_cast<double>(frame.GetWidth()); 
      double physicalHeight = pixelSpacingY * static_cast<double>(frame.GetHeight());

      if (OrthancStone::LinearAlgebra::IsCloseToZero(physicalWidth) ||
          OrthancStone::LinearAlgebra::IsCloseToZero(physicalHeight))
      {
        // Numerical instability, don't try further processing
        layer->SetPixelSpacing(pixelSpacingX, pixelSpacingY);
      }
      else
      {
        double scale = std::max(centralPhysicalWidth_ / physicalWidth,
                                centralPhysicalHeight_ / physicalHeight);
        layer->SetPixelSpacing(pixelSpacingX * scale, pixelSpacingY * scale);
        layer->SetOrigin((centralPhysicalWidth_ - physicalWidth * scale) / 2.0,
                         (centralPhysicalHeight_ - physicalHeight * scale) / 2.0);
      }
    }
    else
    {
      layer->SetPixelSpacing(pixelSpacingX, pixelSpacingY);
    }

    std::unique_ptr<OrthancStone::LookupTableTextureSceneLayer> overlay;

    {
      OverlaysRegistry::Accessor accessor(OverlaysRegistry::GetInstance(), instance.GetSopInstanceUid());
      if (accessor.IsValid())
      {
        overlay.reset(accessor.CreateTexture());
        overlay->SetLinearInterpolation(false);
      }
    }

    std::unique_ptr<OrthancStone::MacroSceneLayer>  annotationsOsiriX;

    if (osiriXAnnotations_)
    {
      std::set<size_t> a;
      osiriXAnnotations_->LookupSopInstanceUid(a, instance.GetSopInstanceUid());
      if (plane.IsValid() &&
          !a.empty())
      {
        annotationsOsiriX.reset(new OrthancStone::MacroSceneLayer);
        // annotationsOsiriX->Reserve(a.size());

        OrthancStone::OsiriXLayerFactory factory;
        factory.SetColor(0, 255, 0);
          
        for (std::set<size_t>::const_iterator it = a.begin(); it != a.end(); ++it)
        {
          const OrthancStone::OsiriX::Annotation& annotation = osiriXAnnotations_->GetAnnotation(*it);
          annotationsOsiriX->AddLayer(factory.Create(annotation, plane));
        }
      }
    }

    std::unique_ptr<OrthancStone::LookupTableTextureSceneLayer> deepLearningLayer;

    if (deepLearningMask_.get() != NULL &&
        deepLearningSopInstanceUid_ == instance.GetSopInstanceUid() &&
        deepLearningFrameNumber_ == frameIndex)
    {
      std::vector<uint8_t> lut(4 * 256);
      for (unsigned int v = 128; v < 256; v++)
      {
        lut[4 * v] = 196;
        lut[4 * v + 1] = 0;
        lut[4 * v + 2] = 0;
        lut[4 * v + 3] = 196;
      }
      
      deepLearningLayer.reset(new OrthancStone::LookupTableTextureSceneLayer(*deepLearningMask_));
      deepLearningLayer->SetLookupTable(lut);
      deepLearningLayer->SetPixelSpacing(pixelSpacingX, pixelSpacingY);
      deepLearningLayer->SetFlipX(flipX_);
      deepLearningLayer->SetFlipY(flipY_);
    }

    StoneAnnotationsRegistry::GetInstance().Load(*stoneAnnotations_, instance.GetSopInstanceUid(), frameIndex);

    // Orientation markers, new in Stone Web viewer 2.4
    std::unique_ptr<OrthancStone::MacroSceneLayer>  orientationMarkers;

    if (instance.GetGeometry().IsValid())
    {
      orientationMarkers.reset(new OrthancStone::MacroSceneLayer);

      std::string top, bottom, left, right;
      instance.GetGeometry().GetOrientationMarkers(top, bottom, left, right);

      std::unique_ptr<OrthancStone::TextSceneLayer> text;

      text.reset(new OrthancStone::TextSceneLayer);
      text->SetText(top);
      text->SetPosition(pixelSpacingX * static_cast<double>(frame.GetWidth()) / 2.0, 0);
      text->SetAnchor(OrthancStone::BitmapAnchor_TopCenter);
      orientationMarkers->AddLayer(text.release());

      text.reset(new OrthancStone::TextSceneLayer);
      text->SetText(bottom);
      text->SetPosition(pixelSpacingX * static_cast<double>(frame.GetWidth()) / 2.0,
                        pixelSpacingY * static_cast<double>(frame.GetHeight()));
      text->SetAnchor(OrthancStone::BitmapAnchor_BottomCenter);
      orientationMarkers->AddLayer(text.release());

      text.reset(new OrthancStone::TextSceneLayer);
      text->SetText(left);
      text->SetPosition(0, pixelSpacingY * static_cast<double>(frame.GetHeight()) / 2.0);
      text->SetAnchor(OrthancStone::BitmapAnchor_CenterLeft);
      orientationMarkers->AddLayer(text.release());

      text.reset(new OrthancStone::TextSceneLayer);
      text->SetText(right);
      text->SetPosition(pixelSpacingX * static_cast<double>(frame.GetWidth()),
                        pixelSpacingY * static_cast<double>(frame.GetHeight()) / 2.0);
      text->SetAnchor(OrthancStone::BitmapAnchor_CenterRight);
      orientationMarkers->AddLayer(text.release());
    }


    {
      std::unique_ptr<OrthancStone::IViewport::ILock> lock(viewport_->Lock());

      OrthancStone::Scene2D& scene = lock->GetController().GetScene();

      scene.SetLayer(LAYER_TEXTURE, layer.release());

      if (overlay.get() != NULL)
      {
        scene.SetLayer(LAYER_OVERLAY, overlay.release());
      }
      else
      {
        scene.DeleteLayer(LAYER_OVERLAY);
      }

      if (annotationsOsiriX.get() != NULL)
      {
        scene.SetLayer(LAYER_ANNOTATIONS_OSIRIX, annotationsOsiriX.release());
      }
      else
      {
        scene.DeleteLayer(LAYER_ANNOTATIONS_OSIRIX);
      }

      if (orientationMarkers.get() != NULL)
      {
        scene.SetLayer(LAYER_ORIENTATION_MARKERS, orientationMarkers.release());
      }
      else
      {
        scene.DeleteLayer(LAYER_ORIENTATION_MARKERS);
      }

      if (deepLearningLayer.get() != NULL)
      {
        scene.SetLayer(LAYER_DEEP_LEARNING, deepLearningLayer.release());
      }
      else
      {
        scene.DeleteLayer(LAYER_DEEP_LEARNING);
      }

      stoneAnnotations_->Render(scene);  // Necessary for "FitContent()" to work

      if (fitNextContent_)
      {
        lock->RefreshCanvasSize();
        lock->GetCompositor().FitContent(scene);
        stoneAnnotations_->Render(scene);
        fitNextContent_ = false;
      }
        
      //lock->GetCompositor().Refresh(scene);
      lock->Invalidate();
    }
  }


  void RenderCurrentSceneFromCommand(const Orthanc::ImageAccessor& frame,
                                     const std::string& loadedSopInstanceUid,
                                     unsigned int loadedFrameNumber,
                                     DisplayedFrameQuality quality)
  {
    if (cursor_.get() != NULL &&
        frames_.get() != NULL)
    {
      const size_t cursorIndex = cursor_->GetCurrentIndex();
      const OrthancStone::DicomInstanceParameters& instance = frames_->GetInstanceOfFrame(cursorIndex);
      const unsigned int frameNumber = frames_->GetFrameNumberInInstance(cursorIndex);

      // Only change the scene if the loaded frame still corresponds to the current cursor
      if (instance.GetSopInstanceUid() == loadedSopInstanceUid &&
          frameNumber == loadedFrameNumber)
      {
        const OrthancStone::CoordinateSystem3D plane = frames_->GetFrameGeometry(cursorIndex);
        
        if (quality == DisplayedFrameQuality_Low)
        {
          FramesCache::Accessor accessor(*framesCache_, instance.GetSopInstanceUid(), frameNumber);
          if (accessor.IsValid() &&
              accessor.GetQuality() == QUALITY_FULL)
          {
            // A high-res image was downloaded in between: Use this cached image instead of the low-res
            RenderCurrentScene(accessor.GetImage(), instance, frameNumber, plane);
            SetupPrefetchAfterRendering(frame, DisplayedFrameQuality_High);
          }
          else
          {
            // This frame is only available in low-res: Download the full DICOM
            RenderCurrentScene(frame, instance, frameNumber, plane);
            SetupPrefetchAfterRendering(frame, quality);

            /**
             * The command "SetupPrefetchAfterRendering()" must be
             * after "SetupPrefetchAfterRendering(quality)", as the
             * DICOM instance might already be cached by the oracle,
             * which makes a call to "observer_->SignalFrameUpdated()"
             * with a low quality, whereas the high quality is
             * available.
             **/
            ScheduleLoadFullDicomFrame(cursorIndex, PRIORITY_HIGH, false /* not a prefetch */);
          }
        }
        else
        {
          assert(quality == DisplayedFrameQuality_High);
          SetupPrefetchAfterRendering(frame, quality);
          RenderCurrentScene(frame, instance, frameNumber, plane);
        }
      }
    }
  }

  void ScheduleLoadFullDicomFrame(const std::string& sopInstanceUid,
                                  unsigned int frameNumber,
                                  int priority,
                                  bool isPrefetch)
  {
    if (frames_.get() != NULL)
    {
      std::unique_ptr<OrthancStone::ILoadersContext::ILock> lock(context_.Lock());
      lock->Schedule(
        GetSharedObserver(), priority, OrthancStone::ParseDicomFromWadoCommand::Create(
          source_, frames_->GetStudyInstanceUid(), frames_->GetSeriesInstanceUid(),
          sopInstanceUid, serverSideTranscoding_,
          Orthanc::DicomTransferSyntax_LittleEndianExplicit,
          new SetFullDicomFrame(GetSharedObserver(), sopInstanceUid, frameNumber, priority, isPrefetch, serverSideTranscoding_)));
    }
  }

  void ScheduleLoadFullDicomFrame(size_t cursorIndex,
                                  int priority,
                                  bool isPrefetch)
  {
    if (frames_.get() != NULL)
    {
      std::string sopInstanceUid = frames_->GetInstanceOfFrame(cursorIndex).GetSopInstanceUid();
      unsigned int frameNumber = frames_->GetFrameNumberInInstance(cursorIndex);
      ScheduleLoadFullDicomFrame(sopInstanceUid, frameNumber, priority, isPrefetch);
    }
  }

  void ScheduleLoadRenderedFrame(size_t cursorIndex,
                                 int priority,
                                 bool isPrefetch)
  {
    if (!source_.HasDicomWebRendered())
    {
      ScheduleLoadFullDicomFrame(cursorIndex, priority, isPrefetch);
    }
    else if (frames_.get() != NULL)
    {
      const OrthancStone::DicomInstanceParameters& instance = frames_->GetInstanceOfFrame(cursorIndex);
      unsigned int frameNumber = frames_->GetFrameNumberInInstance(cursorIndex);

      /**
       * If the full-resolution DICOM file is already available in the
       * cache of the oracle, bypass the loading of the "rendered" and
       * use the cached DICOM file.
       **/
      std::unique_ptr<OrthancStone::WebAssemblyOracle::CachedInstanceAccessor> accessor(
        context_.AccessCachedInstance(instance.GetSopInstanceUid()));

      if (accessor.get() != NULL &&
          accessor->IsValid())
      {
        try
        {
          std::unique_ptr<Orthanc::ImageAccessor> frame(accessor->GetDicom().DecodeFrame(frameNumber));
          SetFullDicomFrame::Apply(*this, accessor->GetDicom(), frame.release(), instance.GetSopInstanceUid(), frameNumber);
          return;  // Success
        }
        catch (Orthanc::OrthancException&)
        {
          /**
           * This happens if the cached DICOM file uses a transfer
           * syntax that is not supported by DCMTK (such as
           * JPEG2k). Fallback to "/rendered" in order to re-download
           * the DICOM file using server-side transcoding. This
           * happens on WRIX dataset.
           **/
        }
      }

      bool isMonochrome1 = (instance.GetImageInformation().GetPhotometricInterpretation() ==
                            Orthanc::PhotometricInterpretation_Monochrome1);

      const std::string uri = ("studies/" + frames_->GetStudyInstanceUid() +
                               "/series/" + frames_->GetSeriesInstanceUid() +
                               "/instances/" + instance.GetSopInstanceUid() +
                               "/frames/" + boost::lexical_cast<std::string>(frameNumber + 1) + "/rendered");

      std::map<std::string, std::string> headers, arguments;
      // arguments["quality"] = "10";   // Low-level quality for test purpose
      arguments["window"] = (
        boost::lexical_cast<std::string>(windowingCenter_) + ","  +
        boost::lexical_cast<std::string>(windowingWidth_) + ",linear");

      std::unique_ptr<OrthancStone::IOracleCommand> command(
        source_.CreateDicomWebCommand(
          uri, arguments, headers, new SetLowQualityFrame(
            GetSharedObserver(), instance.GetSopInstanceUid(), frameNumber,
            windowingCenter_, windowingWidth_, isMonochrome1, isPrefetch)));

      {
        std::unique_ptr<OrthancStone::ILoadersContext::ILock> lock(context_.Lock());
        lock->Schedule(GetSharedObserver(), priority, command.release());
      }
    }
  }

  void UpdateCurrentTextureParameters()
  {
    std::unique_ptr<OrthancStone::IViewport::ILock> lock(viewport_->Lock());

    if (lock->GetController().GetScene().HasLayer(LAYER_TEXTURE))
    {
      if (lock->GetController().GetScene().GetLayer(LAYER_TEXTURE).GetType() ==
          OrthancStone::ISceneLayer::Type_FloatTexture)
      {
        dynamic_cast<OrthancStone::FloatTextureSceneLayer&>(
          lock->GetController().GetScene().GetLayer(LAYER_TEXTURE)).
          SetCustomWindowing(windowingCenter_, windowingWidth_);
      }
        
      lock->Invalidate();
    }
  }
  

  ViewerViewport(OrthancStone::WebAssemblyLoadersContext& context,
                 const OrthancStone::DicomSource& source,
                 const std::string& canvas,
                 boost::shared_ptr<FramesCache> cache,
                 bool softwareRendering,
                 bool linearInterpolation) :
    context_(context),
    source_(source),
    framesCache_(cache),
    fitNextContent_(true),
    hasFocusOnInstance_(false),
    focusFrameNumber_(0),
    synchronizationOffset_(OrthancStone::LinearAlgebra::CreateVector(0, 0, 0)),
    synchronizationEnabled_(false),
    centralPhysicalWidth_(1),
    centralPhysicalHeight_(1),
    centralPixelSpacingX_(1),
    centralPixelSpacingY_(1),
    linearInterpolation_(linearInterpolation)
  {
    if (!framesCache_)
    {
      throw Orthanc::OrthancException(Orthanc::ErrorCode_NullPointer);
    }

    if (softwareRendering)
    {
      LOG(INFO) << "Creating Cairo viewport in canvas: " << canvas;
      viewport_ = OrthancStone::WebAssemblyCairoViewport::Create(canvas);
    }
    else
    {
      LOG(INFO) << "Creating WebGL viewport in canvas: " << canvas;
      viewport_ = OrthancStone::WebGLViewport::Create(canvas);
    }

    {
      std::unique_ptr<OrthancStone::IViewport::ILock> lock(viewport_->Lock());
      std::string ttf;
      Orthanc::EmbeddedResources::GetFileResource(ttf, Orthanc::EmbeddedResources::UBUNTU_FONT);
      lock->GetCompositor().SetFont(0, ttf, 16 /* font size */, Orthanc::Encoding_Latin1);
    }
    
    emscripten_set_wheel_callback(viewport_->GetCanvasCssSelector().c_str(), this, true, OnWheel);

    SetWindowingPreset();

    stoneAnnotations_.reset(new OrthancStone::AnnotationsSceneLayer(LAYER_ANNOTATIONS_STONE));
    stoneAnnotations_->SetProbedLayer(LAYER_TEXTURE);
  }


  void Handle(const OrthancStone::ViewportController::GrayscaleWindowingChanged& message)
  {
    // This event is triggered by the windowing mouse action, from class "GrayscaleWindowingSceneTracker"
    windowingCenter_ = message.GetWindowingCenter();
    windowingWidth_ = message.GetWindowingWidth();

    if (observer_.get() != NULL)
    {
      observer_->SignalWindowingUpdated(*this, message.GetWindowingCenter(), message.GetWindowingWidth());
    }
  }

  
  static EM_BOOL OnWheel(int eventType,
                         const EmscriptenWheelEvent *wheelEvent,
                         void *userData)
  {
    ViewerViewport& that = *reinterpret_cast<ViewerViewport*>(userData);

    if (that.frames_.get() != NULL &&
        that.cursor_.get() != NULL)
    {
      const bool isCtrl = wheelEvent->mouse.ctrlKey;
      const bool isShift = wheelEvent->mouse.shiftKey;
      
      const size_t previousCursorIndex = that.cursor_->GetCurrentIndex();
      
      if (wheelEvent->deltaY < 0)
      {
        that.ChangeFrame(isCtrl ? SeriesCursor::Action_FastMinus :
                         SeriesCursor::Action_Minus, false /* not circular */);
      }
      else if (wheelEvent->deltaY > 0)
      {
        that.ChangeFrame(isCtrl ? SeriesCursor::Action_FastPlus :
                         SeriesCursor::Action_Plus, false /* not circular */);
      }

      if (that.synchronizationEnabled_)
      {
        const size_t currentCursorIndex = that.cursor_->GetCurrentIndex();

        const OrthancStone::CoordinateSystem3D current =
          that.frames_->GetFrameGeometry(currentCursorIndex);
      
        if (isShift &&
            previousCursorIndex != currentCursorIndex)
        {
          const OrthancStone::CoordinateSystem3D previous =
            that.frames_->GetFrameGeometry(previousCursorIndex);
          that.synchronizationOffset_ += previous.GetOrigin() - current.GetOrigin();
        }

        that.observer_->SignalSynchronizedBrowsing(
          that, current.GetOrigin() + that.synchronizationOffset_, current.GetNormal());
      }
    }
    
    return true;
  }

  void Handle(const OrthancStone::DicomResourcesLoader::SuccessMessage& message)
  {
    dynamic_cast<const ICommand&>(message.GetUserPayload()).Handle(message);
  }

  void Handle(const OrthancStone::HttpCommand::SuccessMessage& message)
  {
    dynamic_cast<const ICommand&>(message.GetOrigin().GetPayload()).Handle(message);
  }

  void Handle(const OrthancStone::ParseDicomSuccessMessage& message)
  {
    dynamic_cast<const ICommand&>(message.GetOrigin().GetPayload()).Handle(message);
  }


  void RefreshAnnotations(bool save)
  {
    {
      std::unique_ptr<OrthancStone::IViewport::ILock> lock(viewport_->Lock());
      stoneAnnotations_->Render(lock->GetController().GetScene());
      lock->Invalidate();
    }

    if (save)
    {
      if (cursor_.get() != NULL &&
          frames_.get() != NULL)
      {
        const size_t cursorIndex = cursor_->GetCurrentIndex();
        const OrthancStone::DicomInstanceParameters& instance = frames_->GetInstanceOfFrame(cursorIndex);
        const unsigned int frameNumber = frames_->GetFrameNumberInInstance(cursorIndex);

        StoneAnnotationsRegistry::GetInstance().Save(instance.GetSopInstanceUid(), frameNumber, *stoneAnnotations_);

        if (observer_.get() != NULL)
        {
          observer_->SignalStoneAnnotationsChanged(*this, instance.GetSopInstanceUid(), frameNumber);
        }
      }
    }
  }
  
  void Handle(const OrthancStone::ViewportController::SceneTransformChanged& message)
  {
    RefreshAnnotations(false /* don't save */);
  }

  void Handle(const OrthancStone::AnnotationsSceneLayer::AnnotationChangedMessage& message)
  {
    RefreshAnnotations(true /* save */);
  }

  void Handle(const OrthancStone::AnnotationsSceneLayer::AnnotationAddedMessage& message)
  {
    RefreshAnnotations(true /* save */);

    if (observer_.get() != NULL)
    {
      observer_->SignalStoneAnnotationAdded(*this);
    }
  }

  void Handle(const OrthancStone::AnnotationsSceneLayer::AnnotationRemovedMessage& message)
  {
    RefreshAnnotations(true /* save */);

    if (observer_.get() != NULL)
    {
      observer_->SignalStoneAnnotationRemoved(*this);
    }
  }

  void Handle(const OrthancStone::AnnotationsSceneLayer::TextAnnotationRequiredMessage& message)
  {
    if (observer_.get() != NULL)
    {
      observer_->SignalStoneTextAnnotationRequired(*this, message.GetPointedPosition(), message.GetLabelPosition());
    }
  }

public:
  virtual ~ViewerViewport()
  {
    // Unregister the callbacks to avoid any call with a "void*" that
    // has been destroyed. "WebAssemblyViewport::CreateObjectCookie()"
    // provides a more advanced alternative.
    emscripten_set_wheel_callback(viewport_->GetCanvasCssSelector().c_str(), this, true, NULL);
  }

  static boost::shared_ptr<ViewerViewport> Create(OrthancStone::WebAssemblyLoadersContext& context,
                                                  const OrthancStone::DicomSource& source,
                                                  const std::string& canvas,
                                                  boost::shared_ptr<FramesCache> cache,
                                                  bool softwareRendering,
                                                  bool linearInterpolation)
  {
    boost::shared_ptr<ViewerViewport> viewport(
      new ViewerViewport(context, source, canvas, cache, softwareRendering, linearInterpolation));

    {
      std::unique_ptr<OrthancStone::ILoadersContext::ILock> lock(context.Lock());
    
      viewport->loader_ = OrthancStone::DicomResourcesLoader::Create(*lock);
      viewport->Register<OrthancStone::DicomResourcesLoader::SuccessMessage>(
        *viewport->loader_, &ViewerViewport::Handle);

      viewport->Register<OrthancStone::HttpCommand::SuccessMessage>(
        lock->GetOracleObservable(), &ViewerViewport::Handle);

      viewport->Register<OrthancStone::ParseDicomSuccessMessage>(
        lock->GetOracleObservable(), &ViewerViewport::Handle);

      viewport->Register<OrthancStone::AnnotationsSceneLayer::AnnotationChangedMessage>(
        *viewport->stoneAnnotations_, &ViewerViewport::Handle);

      viewport->Register<OrthancStone::AnnotationsSceneLayer::AnnotationAddedMessage>(
        *viewport->stoneAnnotations_, &ViewerViewport::Handle);

      viewport->Register<OrthancStone::AnnotationsSceneLayer::AnnotationRemovedMessage>(
        *viewport->stoneAnnotations_, &ViewerViewport::Handle);

      viewport->Register<OrthancStone::AnnotationsSceneLayer::TextAnnotationRequiredMessage>(
        *viewport->stoneAnnotations_, &ViewerViewport::Handle);
    }

    {
      std::unique_ptr<OrthancStone::IViewport::ILock> lock(viewport->viewport_->Lock());
      viewport->Register<OrthancStone::ViewportController::GrayscaleWindowingChanged>(lock->GetController(), &ViewerViewport::Handle);
      viewport->Register<OrthancStone::ViewportController::SceneTransformChanged>(lock->GetController(), &ViewerViewport::Handle);
    }

    return viewport;    
  }

  void SetFrames(OrthancStone::SortedFrames* frames)
  {
    if (frames == NULL)
    {
      throw Orthanc::OrthancException(Orthanc::ErrorCode_NullPointer);
    }

    fitNextContent_ = true;
    cineRate_ = DEFAULT_CINE_RATE;
    inverted_ = false;
    serverSideTranscoding_ = false;
    OrthancStone::LinearAlgebra::AssignVector(synchronizationOffset_, 0, 0, 0);

    frames_.reset(frames);
    cursor_.reset(new SeriesCursor(frames_->GetFramesCount(), false));
    
    if (frames_->GetFramesCount() != 0)
    {
      const OrthancStone::DicomInstanceParameters& firstInstance = frames_->GetInstanceOfFrame(0);
      std::string modality;
      if (firstInstance.GetTags().LookupStringValue(modality, Orthanc::DICOM_TAG_MODALITY, false))
      {
        if (modality == "MR" ||
            modality == "CT" ||
            modality == "NM" ||
            modality == "OPT" ||
            modality == "PT" ||
            modality == "RTDOSE" ||
            modality == "XA")
        {
          // For series that might correspond to 3D images, use their
          // central frame as the first frame to be displayed
          cursor_.reset(new SeriesCursor(frames_->GetFramesCount(), true));
        }
      }
    }

    LOG(INFO) << "Number of frames in series: " << frames_->GetFramesCount();

    SetWindowingPreset();
    ClearViewport();
    prefetchQueue_.clear();

    if (observer_.get() != NULL)
    {
      observer_->SignalFrameUpdated(*this, cursor_->GetCurrentIndex(),
                                    frames_->GetFramesCount(), DisplayedFrameQuality_None, 0, "", "");
    }

    centralPhysicalWidth_ = 1;
    centralPhysicalHeight_ = 1;

    if (frames_->GetFramesCount() != 0)
    {
      const OrthancStone::DicomInstanceParameters& centralInstance = frames_->GetInstanceOfFrame(cursor_->GetCurrentIndex());

      /**
       * Avoid loading metadata if we know that this cannot be a
       * "true" image with pixel data. Retrieving instance metadata on
       * RTSTRUCT can lead to very large JSON whose parsing will
       * freeze the browser for several seconds.
       **/
      const OrthancStone::SopClassUid uid = centralInstance.GetSopClassUid();
      if (uid != OrthancStone::SopClassUid_EncapsulatedPdf &&
          uid != OrthancStone::SopClassUid_RTDose &&
          uid != OrthancStone::SopClassUid_RTPlan &&
          uid != OrthancStone::SopClassUid_RTStruct &&
          GetSeriesThumbnailType(uid) != OrthancStone::SeriesThumbnailType_Video)
      {
        // Fetch the details of the series from the central instance
        const std::string uri = ("studies/" + frames_->GetStudyInstanceUid() +
                                 "/series/" + frames_->GetSeriesInstanceUid() +
                                 "/instances/" + centralInstance.GetSopInstanceUid() + "/metadata");
        
        loader_->ScheduleGetDicomWeb(
          boost::make_shared<OrthancStone::LoadedDicomResources>(Orthanc::DICOM_TAG_SOP_INSTANCE_UID),
          0, source_, uri, new LoadSeriesDetailsFromInstance(GetSharedObserver()));
      }
    }

    ApplyScheduledFocus();
  }


  // This method is used when the layout of the HTML page changes,
  // which does not trigger the "emscripten_set_resize_callback()"
  void UpdateSize(bool fitContent)
  {
    std::unique_ptr<OrthancStone::IViewport::ILock> lock(viewport_->Lock());
    lock->RefreshCanvasSize();

    if (fitContent)
    {
      lock->GetCompositor().FitContent(lock->GetController().GetScene());
    }

    stoneAnnotations_->ClearHover();
    stoneAnnotations_->Render(lock->GetController().GetScene());
    
    lock->Invalidate();
  }

  void AcquireObserver(IObserver* observer)
  {  
    observer_.reset(observer);
  }

  const std::string& GetCanvasId() const
  {
    assert(viewport_);
    return viewport_->GetCanvasId();
  }


  void Redraw()
  {
    if (cursor_.get() != NULL &&
        frames_.get() != NULL)
    {
      const size_t cursorIndex = cursor_->GetCurrentIndex();

      const OrthancStone::DicomInstanceParameters& instance = frames_->GetInstanceOfFrame(cursorIndex);
      const unsigned int frameNumber = frames_->GetFrameNumberInInstance(cursorIndex);

      FramesCache::Accessor accessor(*framesCache_, instance.GetSopInstanceUid(), frameNumber);
      if (accessor.IsValid())
      {
        RenderCurrentScene(accessor.GetImage(), instance, frameNumber, frames_->GetFrameGeometry(cursorIndex));

        DisplayedFrameQuality quality;
        
        if (accessor.GetQuality() < QUALITY_FULL)
        {
          // This frame is only available in low-res: Download the full DICOM
          ScheduleLoadFullDicomFrame(cursorIndex, PRIORITY_HIGH, false /* not a prefetch */);
          quality = DisplayedFrameQuality_Low;
        }
        else
        {
          quality = DisplayedFrameQuality_High;
        }

        SetupPrefetchAfterRendering(accessor.GetImage(), quality);
      }
      else
      {
        // This frame is not cached yet: Load it
        if (source_.HasDicomWebRendered())
        {
          ScheduleLoadRenderedFrame(cursorIndex, PRIORITY_HIGH, false /* not a prefetch */);
        }
        else
        {
          ScheduleLoadFullDicomFrame(cursorIndex, PRIORITY_HIGH, false /* not a prefetch */);
        }
      }
    }
  }


  // Returns "true" iff the frame has indeed changed
  bool ChangeFrame(SeriesCursor::Action action,
                   bool isCircular)
  {
    if (cursor_.get() != NULL)
    {
      size_t previous = cursor_->GetCurrentIndex();
      
      cursor_->Apply(action, isCircular);
      
      size_t current = cursor_->GetCurrentIndex();
      if (previous != current)
      {
        Redraw();
        return true;
      }
    }

    return false;
  }


  void SetFrame(unsigned int frameNumber)
  {
    if (cursor_.get() != NULL &&
        frameNumber < cursor_->GetFramesCount() &&
        frameNumber != cursor_->GetCurrentIndex())
    {
      cursor_->SetCurrentIndex(frameNumber);
      Redraw();
    }
  }


  void GoToFirstFrame()
  {
    if (cursor_.get() != NULL &&
        cursor_->GetCurrentIndex() != 0)
    {
      cursor_->SetCurrentIndex(0);
      Redraw();
    }
  }


  void GoToLastFrame()
  {
    if (cursor_.get() != NULL)
    {
      size_t last = cursor_->GetFramesCount() - 1;
      if (cursor_->GetCurrentIndex() != last)
      {
        cursor_->SetCurrentIndex(last);
        Redraw();
      }
    }
  }
  

  bool GetCurrentFrameOfReferenceUid(std::string& frameOfReferenceUid) const
  {
    if (cursor_.get() != NULL &&
        frames_.get() != NULL)
    {
      frameOfReferenceUid = frames_->GetInstanceOfFrame(cursor_->GetCurrentIndex()).GetFrameOfReferenceUid();
      return true;
    }
    else
    {
      return false;
    }
  }

  bool GetCurrentPlane(OrthancStone::CoordinateSystem3D& plane) const
  {
    if (cursor_.get() != NULL &&
        frames_.get() != NULL)
    {
      plane = frames_->GetFrameGeometry(cursor_->GetCurrentIndex());      
      return true;
    }
    else
    {
      return false;
    }
  }

  void UpdateReferenceLines(const std::list<const ViewerViewport*>& viewports)
  {
    std::unique_ptr<OrthancStone::PolylineSceneLayer> layer(new OrthancStone::PolylineSceneLayer);
    
    if (cursor_.get() != NULL &&
        frames_.get() != NULL)
    {
      const size_t cursorIndex = cursor_->GetCurrentIndex();
      const OrthancStone::DicomInstanceParameters& instance = frames_->GetInstanceOfFrame(cursorIndex);
      const unsigned int frame = frames_->GetFrameNumberInInstance(cursorIndex);

      for (std::list<const ViewerViewport*>::const_iterator
             it = viewports.begin(); it != viewports.end(); ++it)
      {
        assert(*it != NULL);

        OrthancStone::CoordinateSystem3D otherPlane;
        std::string otherFrameOfReferenceUid;
        if ((*it)->GetCurrentPlane(otherPlane) &&
            (*it)->GetCurrentFrameOfReferenceUid(otherFrameOfReferenceUid) &&
            otherFrameOfReferenceUid == instance.GetFrameOfReferenceUid())
        {
          double x1, y1, x2, y2;
          if (GetReferenceLineCoordinates(x1, y1, x2, y2, instance, frame, otherPlane))
          {
            OrthancStone::PolylineSceneLayer::Chain chain;
            chain.push_back(OrthancStone::ScenePoint2D(x1, y1));
            chain.push_back(OrthancStone::ScenePoint2D(x2, y2));
            layer->AddChain(chain, false, 0, 255, 0);
          }
        }
      }
    }

    {
      std::unique_ptr<OrthancStone::IViewport::ILock> lock(viewport_->Lock());

      if (layer->GetChainsCount() == 0)
      {
        lock->GetController().GetScene().DeleteLayer(LAYER_REFERENCE_LINES);
      }
      else
      {
        lock->GetController().GetScene().SetLayer(LAYER_REFERENCE_LINES, layer.release());
      }
      
      //lock->GetCompositor().Refresh(lock->GetController().GetScene());
      lock->Invalidate();
    }
  }


  void ClearReferenceLines()
  {
    {
      std::unique_ptr<OrthancStone::IViewport::ILock> lock(viewport_->Lock());
      lock->GetController().GetScene().DeleteLayer(LAYER_REFERENCE_LINES);
      lock->Invalidate();
    }
  }


  void SetWindowingPreset()
  {
    assert(windowingPresetCenters_.size() == windowingPresetWidths_.size());
    
    if (windowingPresetCenters_.empty())
    {
      SetWindowing(128, 256);
    }
    else
    {
      SetWindowing(windowingPresetCenters_[0], windowingPresetWidths_[0]);
    }
  }

  void SetWindowing(float windowingCenter,
                    float windowingWidth)
  {
    windowingCenter_ = windowingCenter;
    windowingWidth_ = windowingWidth;
    UpdateCurrentTextureParameters();

    if (observer_.get() != NULL)
    {
      observer_->SignalWindowingUpdated(*this, windowingCenter, windowingWidth);
    }
  }

  void FlipX()
  {
    {
      std::unique_ptr<OrthancStone::IViewport::ILock> lock(viewport_->Lock());
      lock->GetController().GetScene().FlipViewportX(
        lock->GetCompositor().GetCanvasWidth(), lock->GetCompositor().GetCanvasHeight());
      lock->Invalidate();
    }    
  }

  void FlipY()
  {
    {
      std::unique_ptr<OrthancStone::IViewport::ILock> lock(viewport_->Lock());
      lock->GetController().GetScene().FlipViewportY(
        lock->GetCompositor().GetCanvasWidth(), lock->GetCompositor().GetCanvasHeight());
      lock->Invalidate();
    }
  }

  void RotateLeft()
  {
    {
      std::unique_ptr<OrthancStone::IViewport::ILock> lock(viewport_->Lock());
      lock->GetController().GetScene().RotateViewport(
        -PI / 2.0, lock->GetCompositor().GetCanvasWidth(), lock->GetCompositor().GetCanvasHeight());
      lock->Invalidate();
    }    
  }

  void RotateRight()
  {
    {
      std::unique_ptr<OrthancStone::IViewport::ILock> lock(viewport_->Lock());
      lock->GetController().GetScene().RotateViewport(
        PI / 2.0, lock->GetCompositor().GetCanvasWidth(), lock->GetCompositor().GetCanvasHeight());
      lock->Invalidate();
    }
  }

  void Invert()
  {
    inverted_ = !inverted_;
    
    {
      std::unique_ptr<OrthancStone::IViewport::ILock> lock(viewport_->Lock());

      if (lock->GetController().GetScene().HasLayer(LAYER_TEXTURE) &&
          lock->GetController().GetScene().GetLayer(LAYER_TEXTURE).GetType() ==
          OrthancStone::ISceneLayer::Type_FloatTexture)
      {
        OrthancStone::FloatTextureSceneLayer& layer = 
          dynamic_cast<OrthancStone::FloatTextureSceneLayer&>(
            lock->GetController().GetScene().GetLayer(LAYER_TEXTURE));

        // NB: Using "IsInverted()" instead of "inverted_" is for
        // compatibility with MONOCHROME1 images
        layer.SetInverted(!layer.IsInverted());
        lock->Invalidate();
      }
    }
  }



  class Interactor : public OrthancStone::DefaultViewportInteractor
  {
  private:
    ViewerViewport&  viewer_;
    WebViewerAction  leftAction_;
    WebViewerAction  middleAction_;
    WebViewerAction  rightAction_;

    bool IsAction(const OrthancStone::PointerEvent& event,
                  WebViewerAction action)
    {
      switch (event.GetMouseButton())
      {
        case OrthancStone::MouseButton_Left:
          return (leftAction_ == action);

        case OrthancStone::MouseButton_Middle:
          return (middleAction_ == action);
      
        case OrthancStone::MouseButton_Right:
          return (rightAction_ == action);

        default:
          return false;
      }
    }
    
  public:
    Interactor(ViewerViewport& viewer,
               WebViewerAction leftAction,
               WebViewerAction middleAction,
               WebViewerAction rightAction) :
      viewer_(viewer),
      leftAction_(leftAction),
      middleAction_(middleAction),
      rightAction_(rightAction)
    {
      SetLeftButtonAction(ConvertWebViewerAction(leftAction));
      SetMiddleButtonAction(ConvertWebViewerAction(middleAction));
      SetRightButtonAction(ConvertWebViewerAction(rightAction));
    }

    virtual OrthancStone::IFlexiblePointerTracker* CreateTracker(
      boost::weak_ptr<OrthancStone::IViewport> viewport,
      const OrthancStone::PointerEvent& event,
      unsigned int viewportWidth,
      unsigned int viewportHeight) ORTHANC_OVERRIDE
    {
      boost::shared_ptr<OrthancStone::IViewport> lock1(viewport.lock());
      
      if (lock1 &&
          IsAction(event, WebViewerAction_Crosshair))
      {
        OrthancStone::CoordinateSystem3D plane;
        if (viewer_.GetCurrentPlane(plane))
        {
          std::unique_ptr<OrthancStone::IViewport::ILock> lock2(lock1->Lock());

          const OrthancStone::ScenePoint2D p = event.GetMainPosition();
          double x = p.GetX();
          double y = p.GetY();
          lock2->GetController().GetCanvasToSceneTransform().Apply(x, y);
          
          OrthancStone::Vector click = plane.MapSliceToWorldCoordinates(x, y);
          if (viewer_.observer_.get() != NULL)
          {
            viewer_.observer_->SignalCrosshair(viewer_, click);
          }
        }
        
        return NULL;  // No need for a tracker, this is just a click
      }
      else
      {
        // Only the left mouse button can be used to edit/create/remove annotations
        if (event.GetMouseButton() == OrthancStone::MouseButton_Left)
        {
          switch (leftAction_)
          {
            case WebViewerAction_CreateAngle:
              viewer_.stoneAnnotations_->SetActiveTool(OrthancStone::AnnotationsSceneLayer::Tool_Angle);
              break;
              
            case WebViewerAction_CreateCircle:
              viewer_.stoneAnnotations_->SetActiveTool(OrthancStone::AnnotationsSceneLayer::Tool_Circle);
              break;
              
            case WebViewerAction_CreateLength:
              viewer_.stoneAnnotations_->SetActiveTool(OrthancStone::AnnotationsSceneLayer::Tool_Length);
              break;

            case WebViewerAction_RemoveMeasure:
              viewer_.stoneAnnotations_->SetActiveTool(OrthancStone::AnnotationsSceneLayer::Tool_Remove);
              break;

            case WebViewerAction_CreatePixelProbe:
              viewer_.stoneAnnotations_->SetActiveTool(OrthancStone::AnnotationsSceneLayer::Tool_PixelProbe);
              break;

            case WebViewerAction_CreateEllipseProbe:
              viewer_.stoneAnnotations_->SetActiveTool(OrthancStone::AnnotationsSceneLayer::Tool_EllipseProbe);
              break;

            case WebViewerAction_CreateRectangleProbe:
              viewer_.stoneAnnotations_->SetActiveTool(OrthancStone::AnnotationsSceneLayer::Tool_RectangleProbe);
              break;

            case WebViewerAction_CreateTextAnnotation:
              viewer_.stoneAnnotations_->SetActiveTool(OrthancStone::AnnotationsSceneLayer::Tool_TextAnnotation);
              break;

            default:
              viewer_.stoneAnnotations_->SetActiveTool(OrthancStone::AnnotationsSceneLayer::Tool_Edit);
              break;
          }

          {
            std::unique_ptr<OrthancStone::IViewport::ILock> lock2(lock1->Lock());

            std::unique_ptr<OrthancStone::IFlexiblePointerTracker> t;
            t.reset(viewer_.stoneAnnotations_->CreateTracker(event.GetMainPosition(), lock2->GetController().GetScene()));

            if (t.get() != NULL)
            {
              return t.release();
            }
          }
        }

        return DefaultViewportInteractor::CreateTracker(
          viewport, event, viewportWidth, viewportHeight);
      }
    }

    virtual bool HasMouseHover() const ORTHANC_OVERRIDE
    {
      return true;
    }

    virtual void HandleMouseHover(OrthancStone::IViewport& viewport,
                                  const OrthancStone::PointerEvent& event) ORTHANC_OVERRIDE
    {
      std::unique_ptr<OrthancStone::IViewport::ILock> lock(viewport.Lock());

      if (viewer_.stoneAnnotations_->SetMouseHover(event.GetMainPosition(), lock->GetController().GetScene()))
      {
        viewer_.stoneAnnotations_->Render(lock->GetController().GetScene());
        lock->Invalidate();
      }
    }
  };
  

  void SetMouseButtonActions(WebViewerAction leftAction,
                             WebViewerAction middleAction,
                             WebViewerAction rightAction)
  {
    assert(viewport_ != NULL);
    viewport_->AcquireInteractor(new Interactor(*this, leftAction, middleAction, rightAction));
  }

  void FitForPrint()
  {
    viewport_->FitForPrint();
  }

  void SetOsiriXAnnotations(boost::shared_ptr<OrthancStone::OsiriX::CollectionOfAnnotations> annotations)
  {
    osiriXAnnotations_ = annotations;
  }

  void ScheduleFrameFocus(const std::string& sopInstanceUid,
                          unsigned int frameNumber)
  {
    hasFocusOnInstance_ = true;
    focusSopInstanceUid_ = sopInstanceUid;
    focusFrameNumber_ = frameNumber;
    
    ApplyScheduledFocus();
  }

  void ApplyScheduledFocus()
  {
    size_t cursorIndex;
    
    if (hasFocusOnInstance_ &&
        cursor_.get() != NULL &&
        frames_.get() != NULL &&
        frames_->LookupFrame(cursorIndex, focusSopInstanceUid_, focusFrameNumber_))
    {
      size_t current = cursor_->GetCurrentIndex();

      if (current != cursorIndex)
      {
        cursor_->SetCurrentIndex(cursorIndex);
        Redraw();
      }
      
      hasFocusOnInstance_ = false;
    }
  }

  void FocusOnPoint(const OrthancStone::Vector& p)
  {
    //static const double MAX_DISTANCE = 0.5;   // 0.5 cm => TODO parameter?
    static const double MAX_DISTANCE = std::numeric_limits<double>::infinity();

    size_t cursorIndex;
    if (cursor_.get() != NULL &&
        frames_.get() != NULL &&
        frames_->FindClosestFrame(cursorIndex, p, MAX_DISTANCE))
    {
      cursor_->SetCurrentIndex(cursorIndex);
      Redraw();
    }
  }

  unsigned int GetCineRate() const
  {
    return cineRate_;
  }

  void FormatWindowingPresets(Json::Value& target) const
  {
    assert(windowingPresetCenters_.size() == windowingPresetWidths_.size());

    target = Json::arrayValue;

    for (size_t i = 0; i < windowingPresetCenters_.size(); i++)
    {
      const float c = windowingPresetCenters_[i];
      const float w = windowingPresetWidths_[i];
      
      std::string name = "Preset";
      if (windowingPresetCenters_.size() > 1)
      {
        name += " " + boost::lexical_cast<std::string>(i + 1);
      }

      Json::Value preset = Json::objectValue;
      preset["name"] = name;
      preset["center"] = c;
      preset["width"] = w;
      preset["info"] =
        ("C " + boost::lexical_cast<std::string>(static_cast<int>(boost::math::iround<double>(c))) +
         ", W " + boost::lexical_cast<std::string>(static_cast<int>(boost::math::iround<double>(w))));
      
      target.append(preset);
    }
  }


  void SetSynchronizedBrowsingEnabled(int enabled)
  {
    OrthancStone::LinearAlgebra::AssignVector(synchronizationOffset_, 0, 0, 0);
    synchronizationEnabled_ = enabled;
  }


  void SignalStoneAnnotationsChanged(const std::string& sopInstanceUid,
                                     size_t frame)
  {
    if (cursor_.get() != NULL &&
        frames_.get() != NULL)
    {
      const size_t cursorIndex = cursor_->GetCurrentIndex();
      const OrthancStone::DicomInstanceParameters& instance = frames_->GetInstanceOfFrame(cursorIndex);
      const unsigned int frameNumber = frames_->GetFrameNumberInInstance(cursorIndex);

      if (instance.GetSopInstanceUid() == sopInstanceUid &&
          frameNumber == frame)
      {
        StoneAnnotationsRegistry::GetInstance().Load(*stoneAnnotations_, instance.GetSopInstanceUid(), frame);

        {
          std::unique_ptr<OrthancStone::IViewport::ILock> lock(viewport_->Lock());
          stoneAnnotations_->Render(lock->GetController().GetScene());
          lock->Invalidate();
        }
      }
    }    
  }

<<<<<<< HEAD

  bool GetCurrentFrame(std::string& sopInstanceUid /* out */,
                       unsigned int& frameNumber /* out */) const
  {
    if (cursor_.get() != NULL &&
        frames_.get() != NULL)
    {
      const size_t cursorIndex = cursor_->GetCurrentIndex();
      const OrthancStone::DicomInstanceParameters& instance = frames_->GetInstanceOfFrame(cursorIndex);
      sopInstanceUid = instance.GetSopInstanceUid();
      frameNumber = frames_->GetFrameNumberInInstance(cursorIndex);
      return true;
    }
    else
    {
      return false;
    }
  }


  void SetDeepLearningMask(const std::string& sopInstanceUid,
                           unsigned int frameNumber,
                           const Orthanc::ImageAccessor& mask)
  {
    std::string currentSopInstanceUid;
    unsigned int currentFrameNumber;
    if (GetCurrentFrame(currentSopInstanceUid, currentFrameNumber) &&
        sopInstanceUid == currentSopInstanceUid &&
        frameNumber == currentFrameNumber)
    {
      deepLearningSopInstanceUid_ = sopInstanceUid;
      deepLearningFrameNumber_ = frameNumber;
      deepLearningMask_.reset(Orthanc::Image::Clone(mask));
      Redraw();
    }
=======
  void SetLinearInterpolation(bool linearInterpolation)
  {
    if (linearInterpolation_ != linearInterpolation)
    {
      linearInterpolation_ = linearInterpolation;
      Redraw();
    }
  }

  void AddTextAnnotation(const std::string& label,
                         const OrthancStone::ScenePoint2D& pointedPosition,
                         const OrthancStone::ScenePoint2D& labelPosition)
  {
    stoneAnnotations_->AddTextAnnotation(label, pointedPosition, labelPosition);
    Redraw();
>>>>>>> d8f50225
  }
};





typedef std::map<std::string, boost::shared_ptr<ViewerViewport> >  Viewports;

static Viewports allViewports_;
static bool showReferenceLines_ = true;
static boost::shared_ptr<OrthancStone::OsiriX::CollectionOfAnnotations>  osiriXAnnotations_;


static void UpdateReferenceLines()
{
  if (showReferenceLines_)
  {
    std::list<const ViewerViewport*> viewports;
    
    for (Viewports::const_iterator it = allViewports_.begin(); it != allViewports_.end(); ++it)
    {
      assert(it->second != NULL);
      viewports.push_back(it->second.get());
    }

    for (Viewports::iterator it = allViewports_.begin(); it != allViewports_.end(); ++it)
    {
      assert(it->second != NULL);
      it->second->UpdateReferenceLines(viewports);
    }
  }
  else
  {
    for (Viewports::iterator it = allViewports_.begin(); it != allViewports_.end(); ++it)
    {
      assert(it->second != NULL);
      it->second->ClearReferenceLines();
    }
  }
}


class WebAssemblyObserver : public ResourcesLoader::IObserver,
                            public ViewerViewport::IObserver
{
public:
  virtual void SignalResourcesLoaded() ORTHANC_OVERRIDE
  {
    DISPATCH_JAVASCRIPT_EVENT("ResourcesLoaded");
  }

  virtual void SignalSeriesThumbnailLoaded(const std::string& studyInstanceUid,
                                           const std::string& seriesInstanceUid) ORTHANC_OVERRIDE
  {
    EM_ASM({
        const customEvent = document.createEvent("CustomEvent");
        customEvent.initCustomEvent("ThumbnailLoaded", false, false,
                                    { "studyInstanceUid" : UTF8ToString($0),
                                        "seriesInstanceUid" : UTF8ToString($1) });
        window.dispatchEvent(customEvent);
      },
      studyInstanceUid.c_str(),
      seriesInstanceUid.c_str());
  }

  virtual void SignalSeriesMetadataLoaded(const std::string& studyInstanceUid,
                                          const std::string& seriesInstanceUid) ORTHANC_OVERRIDE
  {
    EM_ASM({
        const customEvent = document.createEvent("CustomEvent");
        customEvent.initCustomEvent("MetadataLoaded", false, false,
                                    { "studyInstanceUid" : UTF8ToString($0),
                                        "seriesInstanceUid" : UTF8ToString($1) });
        window.dispatchEvent(customEvent);
      },
      studyInstanceUid.c_str(),
      seriesInstanceUid.c_str());

    for (Viewports::const_iterator it = allViewports_.begin(); it != allViewports_.end(); ++it)
    {
      assert(it->second != NULL);
      it->second->ApplyScheduledFocus();
    }
  }

  virtual void SignalSeriesDetailsReady(const ViewerViewport& viewport) ORTHANC_OVERRIDE
  {
    EM_ASM({
        const customEvent = document.createEvent("CustomEvent");
        customEvent.initCustomEvent("SeriesDetailsReady", false, false,
                                    { "canvasId" : UTF8ToString($0) });
        window.dispatchEvent(customEvent);
      },
      viewport.GetCanvasId().c_str()
      );
  }

  virtual void SignalFrameUpdated(const ViewerViewport& viewport,
                                  size_t currentFrame,
                                  size_t countFrames,
                                  DisplayedFrameQuality quality,
                                  unsigned int instanceNumber,
                                  const std::string& contentDate,
                                  const std::string& contentTime) ORTHANC_OVERRIDE
  {
    EM_ASM({
        const customEvent = document.createEvent("CustomEvent");
        customEvent.initCustomEvent("FrameUpdated", false, false,
                                    { "canvasId" : UTF8ToString($0),
                                        "currentFrame" : $1,
                                        "numberOfFrames" : $2,
                                        "quality" : $3,
                                        "instanceNumber" : $4,
                                        "contentDate" : UTF8ToString($5),
                                        "contentTime" : UTF8ToString($6),
                                         });
        window.dispatchEvent(customEvent);
      },
      viewport.GetCanvasId().c_str(),
      static_cast<int>(currentFrame),
      static_cast<int>(countFrames),
      quality, 
      instanceNumber, 
      contentDate.c_str(),
      contentTime.c_str());

    UpdateReferenceLines();
  }

  virtual void SignalCrosshair(const ViewerViewport& viewport,
                               const OrthancStone::Vector& click) ORTHANC_OVERRIDE
  {
    if (click.size() != 3u)
    {
      throw Orthanc::OrthancException(Orthanc::ErrorCode_ParameterOutOfRange);
    }
    
    for (Viewports::const_iterator it = allViewports_.begin(); it != allViewports_.end(); ++it)
    {
      // TODO - One could check the "Frame Of Reference UID" here
      assert(it->second.get() != NULL);
      if (it->second.get() != &viewport)
      {
        it->second->FocusOnPoint(click);
      }
    }
  }

  virtual void SignalSynchronizedBrowsing(const ViewerViewport& viewport,
                                          const OrthancStone::Vector& click,
                                          const OrthancStone::Vector& normal) ORTHANC_OVERRIDE
  {
    for (Viewports::const_iterator it = allViewports_.begin(); it != allViewports_.end(); ++it)
    {
      assert(it->second.get() != NULL);

      OrthancStone::CoordinateSystem3D plane;
      bool isOpposite;
      
      if (it->second.get() != &viewport &&
          it->second->GetCurrentPlane(plane) &&
          OrthancStone::GeometryToolbox::IsParallelOrOpposite(isOpposite, plane.GetNormal(), normal))
      {
        it->second->FocusOnPoint(click);
      }
    }
  }

  virtual void SignalSeriesPdfLoaded(const std::string& studyInstanceUid,
                                     const std::string& seriesInstanceUid,
                                     const std::string& pdf) ORTHANC_OVERRIDE
  {
    EM_ASM({
        const customEvent = document.createEvent("CustomEvent");
        customEvent.initCustomEvent("PdfLoaded", false, false,
                                    { "studyInstanceUid" : UTF8ToString($0),
                                        "seriesInstanceUid" : UTF8ToString($1),
                                        "pdfPointer" : $2,
                                        "pdfSize": $3});
        window.dispatchEvent(customEvent);
      },
      studyInstanceUid.c_str(),
      seriesInstanceUid.c_str(),
      pdf.empty() ? 0 : reinterpret_cast<intptr_t>(pdf.c_str()),  // Explicit conversion to an integer
      pdf.size());
  }


  virtual void SignalVirtualSeriesThumbnailLoaded(const std::string& virtualSeriesId,
                                                  const std::string& jpeg) ORTHANC_OVERRIDE
  {
    std::string dataUriScheme;
    Orthanc::Toolbox::EncodeDataUriScheme(dataUriScheme, "image/jpeg", jpeg);    
    
    EM_ASM({
        const customEvent = document.createEvent("CustomEvent");
        customEvent.initCustomEvent("VirtualSeriesThumbnailLoaded", false, false,
                                    { "virtualSeriesId" : UTF8ToString($0),
                                        "thumbnail" : UTF8ToString($1) });
        window.dispatchEvent(customEvent);
      },
      virtualSeriesId.c_str(),
      dataUriScheme.c_str());
  }

  virtual void SignalWindowingUpdated(const ViewerViewport& viewport,
                                      double windowingCenter,
                                      double windowingWidth) ORTHANC_OVERRIDE
  {
    EM_ASM({
        const customEvent = document.createEvent("CustomEvent");
        customEvent.initCustomEvent("WindowingUpdated", false, false,
                                    { "canvasId" : UTF8ToString($0),
                                        "windowingCenter" : $1,
                                        "windowingWidth" : $2 });
        window.dispatchEvent(customEvent);
      },
      viewport.GetCanvasId().c_str(),
      static_cast<int>(boost::math::iround<double>(windowingCenter)),
      static_cast<int>(boost::math::iround<double>(windowingWidth)));

    UpdateReferenceLines();
  }

  virtual void SignalStoneAnnotationsChanged(const ViewerViewport& viewport,
                                             const std::string& sopInstanceUid,
                                             size_t frame) ORTHANC_OVERRIDE
  {
    for (Viewports::const_iterator it = allViewports_.begin(); it != allViewports_.end(); ++it)
    {
      assert(it->second.get() != NULL);

      if (it->second.get() != &viewport)
      {
        it->second->SignalStoneAnnotationsChanged(sopInstanceUid, frame);
      }
    }
  }
  
  virtual void SignalStoneAnnotationAdded(const ViewerViewport& viewport) ORTHANC_OVERRIDE
  {
    EM_ASM({
        const customEvent = document.createEvent("CustomEvent");
        customEvent.initCustomEvent("StoneAnnotationAdded", false, false,
                                    { "canvasId" : UTF8ToString($0) });
        window.dispatchEvent(customEvent);
      },
      viewport.GetCanvasId().c_str());
  }

  virtual void SignalStoneAnnotationRemoved(const ViewerViewport& viewport) ORTHANC_OVERRIDE
  {
    EM_ASM({
        const customEvent = document.createEvent("CustomEvent");
        customEvent.initCustomEvent("StoneAnnotationRemoved", false, false,
                                    { "canvasId" : UTF8ToString($0) });
        window.dispatchEvent(customEvent);
      },
      viewport.GetCanvasId().c_str());
  }

  virtual void SignalStoneTextAnnotationRequired(const ViewerViewport& viewport,
                                                 const OrthancStone::ScenePoint2D& pointedPosition,
                                                 const OrthancStone::ScenePoint2D& labelPosition) ORTHANC_OVERRIDE
  {
    EM_ASM({
        const customEvent = document.createEvent("CustomEvent");
        customEvent.initCustomEvent("TextAnnotationRequired", false, false,
                                    { "canvasId" : UTF8ToString($0),
                                      "pointedX" : $1,
                                      "pointedY" : $2,
                                      "labelX" : $3,
                                      "labelY" : $4 });
        window.dispatchEvent(customEvent);
      },
      viewport.GetCanvasId().c_str(),
      pointedPosition.GetX(),
      pointedPosition.GetY(),
      labelPosition.GetX(),
      labelPosition.GetY() );
  }
};



static OrthancStone::DicomSource source_;
static boost::shared_ptr<FramesCache> framesCache_;
static boost::shared_ptr<OrthancStone::WebAssemblyLoadersContext> context_;
static std::string stringBuffer_;
static bool softwareRendering_ = false;
static bool linearInterpolation_ = true;
static WebViewerAction leftButtonAction_ = WebViewerAction_Windowing;
static WebViewerAction middleButtonAction_ = WebViewerAction_Pan;
static WebViewerAction rightButtonAction_ = WebViewerAction_Zoom;


static void FormatTags(std::string& target,
                       const Orthanc::DicomMap& tags)
{
  Orthanc::DicomArray arr(tags);
  Json::Value v = Json::objectValue;

  for (size_t i = 0; i < arr.GetSize(); i++)
  {
    const Orthanc::DicomElement& element = arr.GetElement(i);
    if (!element.GetValue().IsBinary() &&
        !element.GetValue().IsNull())
    {
      v[element.GetTag().Format()] = element.GetValue().GetContent();
    }
  }

  target = v.toStyledString();
}


static ResourcesLoader& GetResourcesLoader()
{
  static boost::shared_ptr<ResourcesLoader>  resourcesLoader_;

  if (!resourcesLoader_)
  {
    std::unique_ptr<OrthancStone::ILoadersContext::ILock> lock(context_->Lock());
    resourcesLoader_ = ResourcesLoader::Create(*lock, source_);
    resourcesLoader_->AcquireObserver(new WebAssemblyObserver);
  }

  return *resourcesLoader_;
}


static boost::shared_ptr<ViewerViewport> GetViewport(const std::string& canvas)
{
  Viewports::iterator found = allViewports_.find(canvas);
  if (found == allViewports_.end())
  {
    boost::shared_ptr<ViewerViewport> viewport(
      ViewerViewport::Create(*context_, source_, canvas, framesCache_, softwareRendering_, linearInterpolation_));
    viewport->SetMouseButtonActions(leftButtonAction_, middleButtonAction_, rightButtonAction_);
    viewport->AcquireObserver(new WebAssemblyObserver);
    viewport->SetOsiriXAnnotations(osiriXAnnotations_);
    allViewports_[canvas] = viewport;
    return viewport;
  }
  else
  {
    return found->second;
  }
}


#include <emscripten/fetch.h>
#include "deep-learning/WebAssembly/Worker.pb.h"

enum DeepLearningState
{
  DeepLearningState_Waiting,
  DeepLearningState_Pending,
  DeepLearningState_Running
};

static DeepLearningState deepLearningState_ = DeepLearningState_Waiting;
static worker_handle deepLearningWorker_;
static std::string deepLearningPendingSopInstanceUid_;
static unsigned int deepLearningPendingFrameNumber_;

// Forward declaration
static void DeepLearningCallback(char* data,
                                 int size,
                                 void* payload);

static void SendRequestToWebWorker(const OrthancStone::Messages::Request& request)
{
  std::string s;
  if (request.SerializeToString(&s) &&
      !s.empty())
  {
    emscripten_call_worker(deepLearningWorker_, "Execute", &s[0], s.size(), DeepLearningCallback, NULL);
  }
  else
  {
    throw Orthanc::OrthancException(Orthanc::ErrorCode_InternalError,
                                    "Cannot send command to the Web worker");
  }
}

static void DeepLearningSchedule(const std::string& sopInstanceUid,
                                 unsigned int frameNumber)
{
  if (deepLearningState_ == DeepLearningState_Waiting)
  {
    LOG(WARNING) << "Starting deep learning on: " << sopInstanceUid << " / " << frameNumber;

    FramesCache::Accessor accessor(*framesCache_, sopInstanceUid, frameNumber);
    if (accessor.IsValid() &&
        accessor.GetImage().GetFormat() == Orthanc::PixelFormat_Float32)
    {
      const Orthanc::ImageAccessor& image = accessor.GetImage();

      OrthancStone::Messages::Request request;
      request.set_type(OrthancStone::Messages::RequestType::LOAD_IMAGE);
      request.mutable_load_image()->set_sop_instance_uid(sopInstanceUid);
      request.mutable_load_image()->set_frame_number(frameNumber);
      request.mutable_load_image()->set_width(image.GetWidth());
      request.mutable_load_image()->set_height(image.GetHeight());

      const unsigned int height = image.GetHeight();
      const unsigned int width = image.GetWidth();
      for (unsigned int y = 0; y < height; y++)
      {
        const float* p = reinterpret_cast<const float*>(image.GetConstRow(y));
        for (unsigned int x = 0; x < width; x++, p++)
        {
          request.mutable_load_image()->mutable_values()->Add(*p);
        }
      }

      deepLearningState_ = DeepLearningState_Running;
      SendRequestToWebWorker(request);
    }
    else
    {
      LOG(ERROR) << "Cannot access the frame content, maybe a color image?";

      EM_ASM({
          const customEvent = document.createEvent("CustomEvent");
          customEvent.initCustomEvent("DeepLearningStep", false, false,
                                      { "progress" : "0" });
          window.dispatchEvent(customEvent);
        });
    }
  }
  else
  {
    deepLearningState_ = DeepLearningState_Pending;
    deepLearningPendingSopInstanceUid_ = sopInstanceUid;
    deepLearningPendingFrameNumber_ = frameNumber;
  }
}

static void DeepLearningNextStep()
{
  switch (deepLearningState_)
  {
    case DeepLearningState_Pending:
      deepLearningState_ = DeepLearningState_Waiting;
      DeepLearningSchedule(deepLearningPendingSopInstanceUid_, deepLearningPendingFrameNumber_);
      break;
      
    case DeepLearningState_Running:
    {
      OrthancStone::Messages::Request request;
      request.set_type(OrthancStone::Messages::RequestType::EXECUTE_STEP);
      SendRequestToWebWorker(request);
      break;
    }

    default:
      throw Orthanc::OrthancException(Orthanc::ErrorCode_InternalError, "Bad state for deep learning");
  }
}

static void DeepLearningCallback(char* data,
                                 int size,
                                 void* payload)
{
  try
  {
    OrthancStone::Messages::Response response;
    if (response.ParseFromArray(data, size))
    {
      switch (response.type())
      {
        case OrthancStone::Messages::ResponseType::INITIALIZED:
          DISPATCH_JAVASCRIPT_EVENT("DeepLearningInitialized");
          break;

        case OrthancStone::Messages::ResponseType::PARSED_MODEL:
          LOG(WARNING) << "Number of steps in the model: " << response.parse_model().number_of_steps();
          DISPATCH_JAVASCRIPT_EVENT("DeepLearningModelReady");
          break;

        case OrthancStone::Messages::ResponseType::LOADED_IMAGE:
          DeepLearningNextStep();
          break;

        case OrthancStone::Messages::ResponseType::STEP_DONE:
        {
          EM_ASM({
              const customEvent = document.createEvent("CustomEvent");
              customEvent.initCustomEvent("DeepLearningStep", false, false,
                                          { "progress" : $0 });
              window.dispatchEvent(customEvent);
            },
            response.step().progress()
            );

          if (response.step().done())
          {
            deepLearningState_ = DeepLearningState_Waiting;

            const unsigned int height = response.step().mask().height();
            const unsigned int width = response.step().mask().width();
            
            LOG(WARNING) << "SUCCESS! Mask: " << width << "x" << height << " for frame "
                         << response.step().mask().sop_instance_uid() << " / "
                         << response.step().mask().frame_number();

            Orthanc::Image mask(Orthanc::PixelFormat_Grayscale8, width, height, false);

            size_t pos = 0;
            for (unsigned int y = 0; y < height; y++)
            {
              uint8_t* p = reinterpret_cast<uint8_t*>(mask.GetRow(y));
              for (unsigned int x = 0; x < width; x++, p++, pos++)
              {
                *p = response.step().mask().values(pos) ? 255 : 0;
              }
            }

            for (Viewports::iterator it = allViewports_.begin(); it != allViewports_.end(); ++it)
            {
              assert(it->second != NULL);
              it->second->SetDeepLearningMask(response.step().mask().sop_instance_uid(),
                                              response.step().mask().frame_number(), mask);
            }
          }
          else
          {
            DeepLearningNextStep();
          }
        
          break;
        }

        default:
          LOG(ERROR) << "Unsupported response type from the deep learning worker";
      }
    }
    else
    {
      LOG(ERROR) << "Bad response received from the deep learning worker";
    }
  }
  EXTERN_CATCH_EXCEPTIONS;
}

static void DeepLearningModelLoaded(emscripten_fetch_t *fetch)
{
  try
  {
    LOG(WARNING) << "Deep learning model loaded: " << fetch->numBytes;

    OrthancStone::Messages::Request request;
    request.set_type(OrthancStone::Messages::RequestType::PARSE_MODEL);
    request.mutable_parse_model()->mutable_content()->assign(fetch->data, fetch->numBytes);
    
    emscripten_fetch_close(fetch);  // Don't use "fetch" below
    SendRequestToWebWorker(request);
  }
  EXTERN_CATCH_EXCEPTIONS;
}

extern "C"
{
  int main(int argc, char const *argv[]) 
  {
    printf("Initializing Stone\n");
    Orthanc::InitializeFramework("", true);
    Orthanc::Logging::EnableInfoLevel(true);
    //Orthanc::Logging::EnableTraceLevel(true);

    context_.reset(new OrthancStone::WebAssemblyLoadersContext(1, 4, 1));
    context_->SetDicomCacheSize(128 * 1024 * 1024);  // 128MB
    
    framesCache_.reset(new FramesCache);
    osiriXAnnotations_.reset(new OrthancStone::OsiriX::CollectionOfAnnotations);

    deepLearningWorker_ = emscripten_create_worker("DeepLearningWorker.js");
    emscripten_call_worker(deepLearningWorker_, "Initialize", NULL, 0, DeepLearningCallback, NULL);

    DISPATCH_JAVASCRIPT_EVENT("StoneInitialized");
  }


  EMSCRIPTEN_KEEPALIVE
  void LoadDeepLearningModel(const char* uri)
  {
    try
    {
      LOG(WARNING) << "Loading deep learning model: " << uri;

      emscripten_fetch_attr_t attr;
      emscripten_fetch_attr_init(&attr);
      strcpy(attr.requestMethod, "GET");
      attr.attributes = EMSCRIPTEN_FETCH_LOAD_TO_MEMORY;
      attr.onsuccess = DeepLearningModelLoaded;
      attr.onerror = NULL;
      emscripten_fetch(&attr, uri);
    }
    EXTERN_CATCH_EXCEPTIONS;
  }


  EMSCRIPTEN_KEEPALIVE
  void ApplyDeepLearningModel(const char* canvas)
  {
    try
    {
      boost::shared_ptr<ViewerViewport> viewport = GetViewport(canvas);

      std::string sopInstanceUid;
      unsigned int frameNumber;
      if (viewport->GetCurrentFrame(sopInstanceUid, frameNumber))
      {
        DeepLearningSchedule(sopInstanceUid, frameNumber);
      }
      else
      {
        LOG(WARNING) << "No active frame";
      }
    }
    EXTERN_CATCH_EXCEPTIONS;
  }


  EMSCRIPTEN_KEEPALIVE
  void SetDicomWebRoot(const char* uri,
                       int useRendered)
  {
    try
    {
      source_.SetDicomWebSource(uri);
      source_.SetDicomWebRendered(useRendered != 0);
    }
    EXTERN_CATCH_EXCEPTIONS;
  }
  

  EMSCRIPTEN_KEEPALIVE
  void SetDicomWebThroughOrthanc(const char* orthancRoot,
                                 const char* serverName,
                                 int hasRendered)
  {
    try
    {
      context_->SetLocalOrthanc(orthancRoot);
      source_.SetDicomWebThroughOrthancSource(serverName);
      source_.SetDicomWebRendered(hasRendered != 0);
    }
    EXTERN_CATCH_EXCEPTIONS;
  }


  EMSCRIPTEN_KEEPALIVE
  void AddHttpHeader(const char* header,
                     const char* value)
  {
    try
    {
      source_.AddHttpHeader(header, value);
    }
    EXTERN_CATCH_EXCEPTIONS;
  }
  

  EMSCRIPTEN_KEEPALIVE
  void SetDicomCacheSize(int sizeMB)
  {
    try
    {
      if (sizeMB == 0)
      {
        LOG(WARNING) << "The DICOM cache is disabled";
      }
      else
      {
        LOG(INFO) << "The DICOM cache size is set to " << sizeMB << "MB";
      }

      if (sizeMB >= 0)
      {
        context_->SetDicomCacheSize(sizeMB * 1024 * 1024);
      }
    }
    EXTERN_CATCH_EXCEPTIONS;
  }
  

  EMSCRIPTEN_KEEPALIVE
  void SetSkipSeriesFromModalities(const char* value)
  {
    try
    {
      LOG(WARNING) << "SetSkipSeriesFromModalities " << value;
      
      Json::Value modalities;
      Orthanc::Toolbox::ReadJson(modalities, value);
      std::vector<std::string> skipSeriesFromModalities;

      for (Json::Value::ArrayIndex i = 0; i < modalities.size(); i++)
      {
        skipSeriesFromModalities.push_back(modalities[i].asString());
      }
      GetResourcesLoader().SetSkipSeriesFromModalities(skipSeriesFromModalities);
    }
    EXTERN_CATCH_EXCEPTIONS;
  }


  EMSCRIPTEN_KEEPALIVE
  void FetchAllStudies()
  {
    try
    {
      GetResourcesLoader().FetchAllStudies();
    }
    EXTERN_CATCH_EXCEPTIONS;
  }

  EMSCRIPTEN_KEEPALIVE
  void FetchPatient(const char* patientId)
  {
    try
    {
      GetResourcesLoader().FetchPatient(patientId);
    }
    EXTERN_CATCH_EXCEPTIONS;
  }

  EMSCRIPTEN_KEEPALIVE
  void FetchStudy(const char* studyInstanceUid)
  {
    try
    {
      GetResourcesLoader().FetchStudy(studyInstanceUid);
    }
    EXTERN_CATCH_EXCEPTIONS;
  }

  EMSCRIPTEN_KEEPALIVE
  void FetchSeries(const char* studyInstanceUid,
                   const char* seriesInstanceUid)
  {
    try
    {
      GetResourcesLoader().FetchSeries(studyInstanceUid, seriesInstanceUid);
    }
    EXTERN_CATCH_EXCEPTIONS;
  }
  
  EMSCRIPTEN_KEEPALIVE
  int GetStudiesCount()
  {
    try
    {
      return GetResourcesLoader().GetStudiesCount();
    }
    EXTERN_CATCH_EXCEPTIONS;
    return 0;  // on exception
  }
  
  EMSCRIPTEN_KEEPALIVE
  int GetSeriesCount()
  {
    try
    {
      return GetResourcesLoader().GetSeriesCount();
    }
    EXTERN_CATCH_EXCEPTIONS;
    return 0;  // on exception
  }


  EMSCRIPTEN_KEEPALIVE
  const char* GetStringBuffer()
  {
    return stringBuffer_.c_str();
  }
  

  EMSCRIPTEN_KEEPALIVE
  const char* GetStoneWebViewerVersion()
  {
    return STONE_WEB_VIEWER_VERSION;
  }
  

  EMSCRIPTEN_KEEPALIVE
  const char* GetEmscriptenVersion()
  {
    // WARNING - "static" is important, otherwise the string would be
    // freed when returning to JavaScript
    static const std::string EMSCRIPTEN_VERSION = (
      boost::lexical_cast<std::string>(__EMSCRIPTEN_major__) + "." +
      boost::lexical_cast<std::string>(__EMSCRIPTEN_minor__) + "." +
      boost::lexical_cast<std::string>(__EMSCRIPTEN_tiny__));
    return EMSCRIPTEN_VERSION.c_str();
  }
  

  EMSCRIPTEN_KEEPALIVE
  void LoadStudyTags(int i)
  {
    try
    {
      if (i < 0)
      {
        throw Orthanc::OrthancException(Orthanc::ErrorCode_ParameterOutOfRange);
      }
      
      Orthanc::DicomMap dicom;
      GetResourcesLoader().GetStudy(dicom, i);
      FormatTags(stringBuffer_, dicom);
    }
    EXTERN_CATCH_EXCEPTIONS;
  }
  

  EMSCRIPTEN_KEEPALIVE
  void LoadSeriesTags(int i)
  {
    try
    {
      if (i < 0)
      {
        throw Orthanc::OrthancException(Orthanc::ErrorCode_ParameterOutOfRange);
      }
      
      Orthanc::DicomMap dicom;
      GetResourcesLoader().GetSeries(dicom, i);
      FormatTags(stringBuffer_, dicom);
    }
    EXTERN_CATCH_EXCEPTIONS;
  }
  

  EMSCRIPTEN_KEEPALIVE
  int LoadSeriesThumbnail(const char* seriesInstanceUid)
  {
    try
    {
      std::string image, mime;
      switch (GetResourcesLoader().GetSeriesThumbnail(image, mime, seriesInstanceUid))
      {
        case OrthancStone::SeriesThumbnailType_Image:
          Orthanc::Toolbox::EncodeDataUriScheme(stringBuffer_, mime, image);
          return ThumbnailType_Image;
          
        case OrthancStone::SeriesThumbnailType_Pdf:
          return ThumbnailType_Pdf;
          
        case OrthancStone::SeriesThumbnailType_Video:
          return ThumbnailType_Video;
          
        case OrthancStone::SeriesThumbnailType_NotLoaded:
          return ThumbnailType_Loading;
          
        case OrthancStone::SeriesThumbnailType_Unsupported:
          return ThumbnailType_NoPreview;

        default:
          return ThumbnailType_Unknown;
      }
    }
    EXTERN_CATCH_EXCEPTIONS;
    return ThumbnailType_Unknown;
  }


  EMSCRIPTEN_KEEPALIVE
  void SpeedUpFetchSeriesMetadata(const char* studyInstanceUid,
                                  const char* seriesInstanceUid)
  {
    try
    {
      GetResourcesLoader().FetchSeriesMetadata(PRIORITY_HIGH, studyInstanceUid, seriesInstanceUid);
    }
    EXTERN_CATCH_EXCEPTIONS;
  }


  EMSCRIPTEN_KEEPALIVE
  int IsSeriesComplete(const char* seriesInstanceUid)
  {
    try
    {
      return GetResourcesLoader().IsSeriesComplete(seriesInstanceUid) ? 1 : 0;
    }
    EXTERN_CATCH_EXCEPTIONS;
    return 0;
  }

  EMSCRIPTEN_KEEPALIVE
  int LoadSeriesInViewport(const char* canvas,
                           const char* seriesInstanceUid)
  {
    try
    {
      std::unique_ptr<OrthancStone::SortedFrames> frames(new OrthancStone::SortedFrames);
      
      if (GetResourcesLoader().SortSeriesFrames(*frames, seriesInstanceUid))
      {
        GetViewport(canvas)->SetFrames(frames.release());
        return 1;
      }
      else
      {
        return 0;
      }
    }
    EXTERN_CATCH_EXCEPTIONS;
    return 0;
  }


  EMSCRIPTEN_KEEPALIVE
  int LoadVirtualSeriesInViewport(const char* canvas,
                                  const char* virtualSeriesId)
  {
    try
    {
      std::unique_ptr<OrthancStone::SortedFrames> frames(new OrthancStone::SortedFrames);

      if (GetResourcesLoader().SortVirtualSeriesFrames(*frames, virtualSeriesId))
      {
        GetViewport(canvas)->SetFrames(frames.release());
        return 1;
      }
      else
      {
        return 0;
      }
    }
    EXTERN_CATCH_EXCEPTIONS;
    return 0;
  }


  EMSCRIPTEN_KEEPALIVE
  void AllViewportsUpdateSize(int fitContent)
  {
    try
    {
      for (Viewports::iterator it = allViewports_.begin(); it != allViewports_.end(); ++it)
      {
        assert(it->second != NULL);
        it->second->UpdateSize(fitContent != 0);
      }
    }
    EXTERN_CATCH_EXCEPTIONS;
  }


  EMSCRIPTEN_KEEPALIVE
  int DecrementFrame(const char* canvas,
                     int isCircular)
  {
    try
    {
      return GetViewport(canvas)->ChangeFrame(SeriesCursor::Action_Minus, isCircular) ? 1 : 0;
    }
    EXTERN_CATCH_EXCEPTIONS;
    return 0;
  }


  EMSCRIPTEN_KEEPALIVE
  int IncrementFrame(const char* canvas,
                     int isCircular)
  {
    try
    {
      return GetViewport(canvas)->ChangeFrame(SeriesCursor::Action_Plus, isCircular) ? 1 : 0;
    }
    EXTERN_CATCH_EXCEPTIONS;
    return 0;
  }  


  EMSCRIPTEN_KEEPALIVE
  void SetFrame(const char* canvas,
                int frameNumber)
  {
    try
    {
      if (frameNumber >= 0)
      {
        GetViewport(canvas)->SetFrame(static_cast<unsigned int>(frameNumber));
      }
    }
    EXTERN_CATCH_EXCEPTIONS;
  }


  EMSCRIPTEN_KEEPALIVE
  void GoToFirstFrame(const char* canvas)
  {
    try
    {
      GetViewport(canvas)->GoToFirstFrame();
    }
    EXTERN_CATCH_EXCEPTIONS;
  }


  EMSCRIPTEN_KEEPALIVE
  void GoToLastFrame(const char* canvas)
  {
    try
    {
      GetViewport(canvas)->GoToLastFrame();
    }
    EXTERN_CATCH_EXCEPTIONS;
  }


  EMSCRIPTEN_KEEPALIVE
  void ShowReferenceLines(int show)
  {
    try
    {
      showReferenceLines_ = (show != 0);
      UpdateReferenceLines();
    }
    EXTERN_CATCH_EXCEPTIONS;
  }  


  EMSCRIPTEN_KEEPALIVE
  void SetWindowing(const char* canvas,
                    int center,
                    int width)
  {
    try
    {
      GetViewport(canvas)->SetWindowing(center, width);
    }
    EXTERN_CATCH_EXCEPTIONS;
  }  


  EMSCRIPTEN_KEEPALIVE
  void InvertContrast(const char* canvas)
  {
    try
    {
      GetViewport(canvas)->Invert();
    }
    EXTERN_CATCH_EXCEPTIONS;
  }  


  EMSCRIPTEN_KEEPALIVE
  void FlipX(const char* canvas)
  {
    try
    {
      GetViewport(canvas)->FlipX();
    }
    EXTERN_CATCH_EXCEPTIONS;
  }  


  EMSCRIPTEN_KEEPALIVE
  void FlipY(const char* canvas)
  {
    try
    {
      GetViewport(canvas)->FlipY();
    }
    EXTERN_CATCH_EXCEPTIONS;
  }  
  

  EMSCRIPTEN_KEEPALIVE
  void RotateLeft(const char* canvas)
  {
    try
    {
      GetViewport(canvas)->RotateLeft();
    }
    EXTERN_CATCH_EXCEPTIONS;
  }  


  EMSCRIPTEN_KEEPALIVE
  void RotateRight(const char* canvas)
  {
    try
    {
      GetViewport(canvas)->RotateRight();
    }
    EXTERN_CATCH_EXCEPTIONS;
  }  
  

  EMSCRIPTEN_KEEPALIVE
  void SetSoftwareRendering(int softwareRendering)
  {
    softwareRendering_ = softwareRendering;
  }  


  EMSCRIPTEN_KEEPALIVE
  int IsSoftwareRendering()
  {
    return softwareRendering_;
  }  


  EMSCRIPTEN_KEEPALIVE
  void SetLinearInterpolation(int linearInterpolation)
  {
    linearInterpolation_ = linearInterpolation;

    try
    {
      for (Viewports::iterator it = allViewports_.begin(); it != allViewports_.end(); ++it)
      {
        assert(it->second != NULL);
        it->second->SetLinearInterpolation(linearInterpolation);
      }
    }
    EXTERN_CATCH_EXCEPTIONS;
  }  


  EMSCRIPTEN_KEEPALIVE
  void SetMouseButtonActions(int leftAction,
                             int middleAction,
                             int rightAction)
  {
    try
    {
      leftButtonAction_ = static_cast<WebViewerAction>(leftAction);
      middleButtonAction_ = static_cast<WebViewerAction>(middleAction);
      rightButtonAction_ = static_cast<WebViewerAction>(rightAction);
      
      for (Viewports::iterator it = allViewports_.begin(); it != allViewports_.end(); ++it)
      {
        assert(it->second != NULL);
        it->second->SetMouseButtonActions(leftButtonAction_, middleButtonAction_, rightButtonAction_);
      }
    }
    EXTERN_CATCH_EXCEPTIONS;
  }


  EMSCRIPTEN_KEEPALIVE
  int GetLeftMouseButtonAction()
  {
    return static_cast<int>(leftButtonAction_);
  }
  

  EMSCRIPTEN_KEEPALIVE
  int GetMiddleMouseButtonAction()
  {
    return static_cast<int>(middleButtonAction_);
  }
  

  EMSCRIPTEN_KEEPALIVE
  int GetRightMouseButtonAction()
  {
    return static_cast<int>(rightButtonAction_);
  }
  

  EMSCRIPTEN_KEEPALIVE
  void FitForPrint()
  {
    try
    {
      for (Viewports::iterator it = allViewports_.begin(); it != allViewports_.end(); ++it)
      {
        assert(it->second != NULL);
        it->second->FitForPrint();
      }
    }
    EXTERN_CATCH_EXCEPTIONS;
  }


  // Side-effect: "GetStringBuffer()" is filled with the "Series
  // Instance UID" of the first loaded annotation
  EMSCRIPTEN_KEEPALIVE
  int LoadOsiriXAnnotations(const char* xml,
                            int clearPreviousAnnotations)
  {
    try
    {
      if (clearPreviousAnnotations)
      {
        osiriXAnnotations_->Clear();
      }
      
      osiriXAnnotations_->LoadXml(xml);
      
      // Force redraw, as the annotations might have changed
      for (Viewports::iterator it = allViewports_.begin(); it != allViewports_.end(); ++it)
      {
        assert(it->second != NULL);
        it->second->Redraw();
      }

      if (osiriXAnnotations_->GetSize() == 0)
      {
        stringBuffer_.clear();
      }
      else
      {
        stringBuffer_ = osiriXAnnotations_->GetAnnotation(0).GetSeriesInstanceUid();
      }

      LOG(WARNING) << "Loaded " << osiriXAnnotations_->GetSize() << " annotations from OsiriX";
      return 1;
    }
    EXTERN_CATCH_EXCEPTIONS;
    return 0;
  }


  EMSCRIPTEN_KEEPALIVE
  void FocusFirstOsiriXAnnotation(const char* canvas)
  {
    try
    {
      if (osiriXAnnotations_->GetSize() != 0)
      {
        const OrthancStone::OsiriX::Annotation& annotation = osiriXAnnotations_->GetAnnotation(0);
        
        boost::shared_ptr<ViewerViewport> viewport = GetViewport(canvas);
        viewport->ScheduleFrameFocus(annotation.GetSopInstanceUid(), 0 /* focus on first frame */);

        // Force redraw, as the annotations might already have changed
        viewport->Redraw();
      }
    }
    EXTERN_CATCH_EXCEPTIONS;
  }


  EMSCRIPTEN_KEEPALIVE
  void FetchPdf(const char* studyInstanceUid,
                const char* seriesInstanceUid)
  {
    try
    {
      LOG(INFO) << "Fetching PDF series: " << seriesInstanceUid;
      GetResourcesLoader().FetchPdf(studyInstanceUid, seriesInstanceUid);
    }
    EXTERN_CATCH_EXCEPTIONS;
  }


  EMSCRIPTEN_KEEPALIVE
  unsigned int GetCineRate(const char* canvas)
  {
    try
    {
      return GetViewport(canvas)->GetCineRate();
    }
    EXTERN_CATCH_EXCEPTIONS;
    return 0;
  }


  EMSCRIPTEN_KEEPALIVE
  unsigned int GetSeriesNumberOfFrames(const char* seriesInstanceUid)
  {
    try
    {
      return GetResourcesLoader().GetSeriesNumberOfFrames(seriesInstanceUid);
    }
    EXTERN_CATCH_EXCEPTIONS;
    return 0;
  }


  EMSCRIPTEN_KEEPALIVE
  void LoadWindowingPresets(const char* canvas)
  {
    try
    {
      Json::Value v;
      GetViewport(canvas)->FormatWindowingPresets(v);
      stringBuffer_ = v.toStyledString();
    }
    EXTERN_CATCH_EXCEPTIONS;
  }


  EMSCRIPTEN_KEEPALIVE
  void SetSynchronizedBrowsingEnabled(int enabled)
  {
    try
    {
      for (Viewports::iterator it = allViewports_.begin(); it != allViewports_.end(); ++it)
      {
        assert(it->second != NULL);
        it->second->SetSynchronizedBrowsingEnabled(enabled);
      }
    }
    EXTERN_CATCH_EXCEPTIONS;
  }


  EMSCRIPTEN_KEEPALIVE
  int LookupVirtualSeries(const char* seriesInstanceUid)
  {
    try
    {
      typedef std::map<std::string, unsigned int>  VirtualSeries;

      VirtualSeries virtualSeries;
      if (GetResourcesLoader().LookupVirtualSeries(virtualSeries, seriesInstanceUid))
      {
        Json::Value json = Json::arrayValue;
        for (VirtualSeries::const_iterator it = virtualSeries.begin(); it != virtualSeries.end(); ++it)
        {
          Json::Value item = Json::objectValue;
          item["ID"] = it->first;
          item["NumberOfFrames"] = it->second;
          json.append(item);
        }

        stringBuffer_ = json.toStyledString();
        return true;
      }
      else
      {
        return false;
      }
    }
    EXTERN_CATCH_EXCEPTIONS;
    return false;
  }


  EMSCRIPTEN_KEEPALIVE
  void AddTextAnnotation(const char* canvas,
                         const char* label,
                         double pointedX,
                         double pointedY,
                         double labelX,
                         double labelY)
  {
    try
    {
      GetViewport(canvas)->AddTextAnnotation(label, OrthancStone::ScenePoint2D(pointedX, pointedY),
                                             OrthancStone::ScenePoint2D(labelX, labelY));
    }
    EXTERN_CATCH_EXCEPTIONS;
  }
}<|MERGE_RESOLUTION|>--- conflicted
+++ resolved
@@ -1606,11 +1606,11 @@
 private:
   static const int LAYER_TEXTURE = 0;
   static const int LAYER_OVERLAY = 1;
-  static const int LAYER_ORIENTATION_MARKERS = 2;
-  static const int LAYER_REFERENCE_LINES = 3;
-  static const int LAYER_ANNOTATIONS_OSIRIX = 4;
-  static const int LAYER_ANNOTATIONS_STONE = 5;
-  static const int LAYER_DEEP_LEARNING = 6;
+  static const int LAYER_DEEP_LEARNING = 2;
+  static const int LAYER_ORIENTATION_MARKERS = 3;
+  static const int LAYER_REFERENCE_LINES = 4;
+  static const int LAYER_ANNOTATIONS_OSIRIX = 5;
+  static const int LAYER_ANNOTATIONS_STONE = 6;
 
   
   class ICommand : public Orthanc::IDynamicObject
@@ -2026,16 +2026,12 @@
   // coordinates of the current texture, with (0,0) corresponding to
   // the center of the top-left pixel
   boost::shared_ptr<OrthancStone::AnnotationsSceneLayer>  stoneAnnotations_;
-
-<<<<<<< HEAD
+  
+  bool linearInterpolation_;
+
   boost::shared_ptr<Orthanc::ImageAccessor>  deepLearningMask_;
   std::string deepLearningSopInstanceUid_;
   unsigned int deepLearningFrameNumber_;
-  
-=======
-  bool linearInterpolation_;
-
->>>>>>> d8f50225
 
   void ScheduleNextPrefetch()
   {
@@ -2272,8 +2268,6 @@
       deepLearningLayer.reset(new OrthancStone::LookupTableTextureSceneLayer(*deepLearningMask_));
       deepLearningLayer->SetLookupTable(lut);
       deepLearningLayer->SetPixelSpacing(pixelSpacingX, pixelSpacingY);
-      deepLearningLayer->SetFlipX(flipX_);
-      deepLearningLayer->SetFlipY(flipY_);
     }
 
     StoneAnnotationsRegistry::GetInstance().Load(*stoneAnnotations_, instance.GetSopInstanceUid(), frameIndex);
@@ -3481,7 +3475,25 @@
     }    
   }
 
-<<<<<<< HEAD
+
+  void SetLinearInterpolation(bool linearInterpolation)
+  {
+    if (linearInterpolation_ != linearInterpolation)
+    {
+      linearInterpolation_ = linearInterpolation;
+      Redraw();
+    }
+  }
+
+  
+  void AddTextAnnotation(const std::string& label,
+                         const OrthancStone::ScenePoint2D& pointedPosition,
+                         const OrthancStone::ScenePoint2D& labelPosition)
+  {
+    stoneAnnotations_->AddTextAnnotation(label, pointedPosition, labelPosition);
+    Redraw();
+  }
+
 
   bool GetCurrentFrame(std::string& sopInstanceUid /* out */,
                        unsigned int& frameNumber /* out */) const
@@ -3517,23 +3529,6 @@
       deepLearningMask_.reset(Orthanc::Image::Clone(mask));
       Redraw();
     }
-=======
-  void SetLinearInterpolation(bool linearInterpolation)
-  {
-    if (linearInterpolation_ != linearInterpolation)
-    {
-      linearInterpolation_ = linearInterpolation;
-      Redraw();
-    }
-  }
-
-  void AddTextAnnotation(const std::string& label,
-                         const OrthancStone::ScenePoint2D& pointedPosition,
-                         const OrthancStone::ScenePoint2D& labelPosition)
-  {
-    stoneAnnotations_->AddTextAnnotation(label, pointedPosition, labelPosition);
-    Redraw();
->>>>>>> d8f50225
   }
 };
 
