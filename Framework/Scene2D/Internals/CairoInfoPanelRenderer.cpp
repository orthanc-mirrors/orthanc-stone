--- conflicted
+++ resolved
@@ -44,11 +44,7 @@
       int dx, dy;
       InfoPanelSceneLayer::ComputeAnchorLocation(
         dx, dy, anchor_, texture_.GetWidth(), texture_.GetHeight(),
-<<<<<<< HEAD
-        target_.GetWidth(), target_.GetHeight());
-=======
         canvasWidth, canvasHeight);
->>>>>>> 41fe2934
 
       cairo_t* cr = target_.GetCairoContext();
 
