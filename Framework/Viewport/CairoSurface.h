/**
 * Stone of Orthanc
 * Copyright (C) 2012-2016 Sebastien Jodogne, Medical Physics
 * Department, University Hospital of Liege, Belgium
 * Copyright (C) 2017-2018 Osimis S.A., Belgium
 *
 * This program is free software: you can redistribute it and/or
 * modify it under the terms of the GNU Affero General Public License
 * as published by the Free Software Foundation, either version 3 of
 * the License, or (at your option) any later version.
 *
 * This program is distributed in the hope that it will be useful, but
 * WITHOUT ANY WARRANTY; without even the implied warranty of
 * MERCHANTABILITY or FITNESS FOR A PARTICULAR PURPOSE.  See the GNU
 * Affero General Public License for more details.
 * 
 * You should have received a copy of the GNU Affero General Public License
 * along with this program. If not, see <http://www.gnu.org/licenses/>.
 **/


#pragma once

#include <Core/Images/ImageAccessor.h>

#include <boost/noncopyable.hpp>
#include <cairo.h>

namespace OrthancStone
{
  class CairoSurface : public boost::noncopyable
  {
  private:
    cairo_surface_t* surface_;
    unsigned int     width_;
    unsigned int     height_;
    unsigned int     pitch_;
    void*            buffer_;

    void Release();

    void Allocate(unsigned int width,
                  unsigned int height);

  public:
    CairoSurface() :
      surface_(NULL)
    {
      Allocate(0, 0);
    }

    CairoSurface(unsigned int width,
                 unsigned int height) :
      surface_(NULL)
    {
      Allocate(width, height);
    }

    CairoSurface(Orthanc::ImageAccessor& accessor);

    ~CairoSurface()
    {
      Release();
    }

    void SetSize(unsigned int width,
                 unsigned int height);

    void Copy(const CairoSurface& other);

    unsigned int GetWidth() const
    {
      return width_;
    }

    unsigned int GetHeight() const
    {
      return height_;
    }

    unsigned int GetPitch() const
    {
      return pitch_;
    }

    const void* GetBuffer() const
    {
      return buffer_;
    }

    void* GetBuffer()
    {
      return buffer_;
    }

    cairo_surface_t* GetObject()
    {
      return surface_;
    }

<<<<<<< HEAD
    void GetConstAccessor(Orthanc::ImageAccessor& target) const;

    void GetAccessor(Orthanc::ImageAccessor& target);
=======
    void GetReadOnlyAccessor(Orthanc::ImageAccessor& target) const;

    void GetWriteableAccessor(Orthanc::ImageAccessor& target);
>>>>>>> 29d210d2
  };
}<|MERGE_RESOLUTION|>--- conflicted
+++ resolved
@@ -98,14 +98,8 @@
       return surface_;
     }
 
-<<<<<<< HEAD
-    void GetConstAccessor(Orthanc::ImageAccessor& target) const;
-
-    void GetAccessor(Orthanc::ImageAccessor& target);
-=======
     void GetReadOnlyAccessor(Orthanc::ImageAccessor& target) const;
 
     void GetWriteableAccessor(Orthanc::ImageAccessor& target);
->>>>>>> 29d210d2
   };
 }