--- conflicted
+++ resolved
@@ -45,10 +45,6 @@
   {
   private:
     boost::shared_mutex  mutex_;
-<<<<<<< HEAD
-=======
-    MessageBroker        broker_;
->>>>>>> b9d0d0d5
     IObservable          oracleObservable_;
 
   public:
