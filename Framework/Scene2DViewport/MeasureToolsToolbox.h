--- conflicted
+++ resolved
@@ -18,12 +18,9 @@
  * along with this program. If not, see <http://www.gnu.org/licenses/>.
  **/
 
+#include "PointerTypes.h"
 #include "../Scene2D/PolylineSceneLayer.h"
-<<<<<<< HEAD
-#include "PointerTypes.h"
-=======
 #include "../Scene2D/Scene2D.h"
->>>>>>> b5297718
 
 namespace OrthancStone
 {
