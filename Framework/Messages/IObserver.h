--- conflicted
+++ resolved
@@ -29,28 +29,9 @@
 {
   class IObserver : public boost::noncopyable
   {
-<<<<<<< HEAD
   public:
     IObserver()
     {
-=======
-  private:
-    MessageBroker&  broker_;
-    // the following is a int64_t with some checks that is used to 
-    // disambiguate different observers that may have the same address
-    int64_t     fingerprint_[3];
-
-    void AssignFingerprint();
-
-  public:
-    IObserver(MessageBroker& broker);
-
-    virtual ~IObserver();
-
-    int64_t GetFingerprint() const
-    {
-      return fingerprint_[0];
->>>>>>> 34bc5d04
     }
 
     virtual ~IObserver()
