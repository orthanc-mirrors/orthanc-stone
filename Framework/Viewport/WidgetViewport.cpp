/**
 * Stone of Orthanc
 * Copyright (C) 2012-2016 Sebastien Jodogne, Medical Physics
 * Department, University Hospital of Liege, Belgium
 * Copyright (C) 2017-2018 Osimis S.A., Belgium
 *
 * This program is free software: you can redistribute it and/or
 * modify it under the terms of the GNU Affero General Public License
 * as published by the Free Software Foundation, either version 3 of
 * the License, or (at your option) any later version.
 *
 * This program is distributed in the hope that it will be useful, but
 * WITHOUT ANY WARRANTY; without even the implied warranty of
 * MERCHANTABILITY or FITNESS FOR A PARTICULAR PURPOSE.  See the GNU
 * Affero General Public License for more details.
 * 
 * You should have received a copy of the GNU Affero General Public License
 * along with this program. If not, see <http://www.gnu.org/licenses/>.
 **/


#include "WidgetViewport.h"

#include <Core/Images/ImageProcessing.h>
#include <Core/OrthancException.h>

namespace OrthancStone
{
  WidgetViewport::WidgetViewport() :
    statusBar_(NULL),
    isMouseOver_(false),
    lastMouseX_(0),
    lastMouseY_(0),
    backgroundChanged_(false)
  {
  }


  void WidgetViewport::FitContent()
  {
    if (centralWidget_.get() != NULL)
    {
      centralWidget_->FitContent();
    }
  }


  void WidgetViewport::SetStatusBar(IStatusBar& statusBar)
  {
    statusBar_ = &statusBar;

    if (centralWidget_.get() != NULL)
    {
      centralWidget_->SetStatusBar(statusBar);
    }
  }


  IWidget& WidgetViewport::SetCentralWidget(IWidget* widget)
  {
    if (widget == NULL)
    {
      throw Orthanc::OrthancException(Orthanc::ErrorCode_ParameterOutOfRange);
    }

    mouseTracker_.reset(NULL);

    centralWidget_.reset(widget);
    centralWidget_->SetViewport(*this);

    if (statusBar_ != NULL)
    {
      centralWidget_->SetStatusBar(*statusBar_);
    }

    backgroundChanged_ = true;
    observers_.Apply(*this, &IObserver::OnViewportContentChanged);

    return *widget;
  }


  void WidgetViewport::NotifyContentChanged(const IWidget& widget)
  {
    backgroundChanged_ = true;
    observers_.Apply(*this, &IObserver::OnViewportContentChanged);
  }


  void WidgetViewport::SetSize(unsigned int width,
                               unsigned int height)
  {
    background_.SetSize(width, height);

    if (centralWidget_.get() != NULL)
    {
      centralWidget_->SetSize(width, height);
    }

    observers_.Apply(*this, &IObserver::OnViewportContentChanged);
  }


  bool WidgetViewport::Render(Orthanc::ImageAccessor& surface)
  {
    if (centralWidget_.get() == NULL)
    {
      return false;
    }
<<<<<<< HEAD
    
    Orthanc::ImageAccessor background;
    background_.GetAccessor(background);
=======

    Orthanc::ImageAccessor background;
    background_.GetWriteableAccessor(background);
>>>>>>> 29d210d2

    if (backgroundChanged_ &&
        !centralWidget_->Render(background))
    {
      return false;
    }

    if (background.GetWidth() != surface.GetWidth() ||
        background.GetHeight() != surface.GetHeight())
    {
      return false;
    }

    Orthanc::ImageProcessing::Convert(surface, background);
    
    if (mouseTracker_.get() != NULL)
    {
      mouseTracker_->Render(surface);
    }
    else if (isMouseOver_)
    {
      centralWidget_->RenderMouseOver(surface, lastMouseX_, lastMouseY_);
    }

    return true;
  }


  void WidgetViewport::MouseDown(MouseButton button,
                                 int x,
                                 int y,
                                 KeyboardModifiers modifiers)
  {
    lastMouseX_ = x;
    lastMouseY_ = y;

    if (centralWidget_.get() != NULL)
    {
      mouseTracker_.reset(centralWidget_->CreateMouseTracker(button, x, y, modifiers));
    }
    else
    {
      mouseTracker_.reset(NULL);
    }      

    observers_.Apply(*this, &IObserver::OnViewportContentChanged);
  }


  void WidgetViewport::MouseUp()
  {
    if (mouseTracker_.get() != NULL)
    {
      mouseTracker_->MouseUp();
      mouseTracker_.reset(NULL);
      observers_.Apply(*this, &IObserver::OnViewportContentChanged);
    }
  }


  void WidgetViewport::MouseMove(int x, 
                                 int y) 
  {
    if (centralWidget_.get() == NULL)
    {
      return;
    }

    lastMouseX_ = x;
    lastMouseY_ = y;

    bool repaint = false;
    
    if (mouseTracker_.get() != NULL)
    {
      mouseTracker_->MouseMove(x, y);
      repaint = true;
    }
    else
    {
      repaint = centralWidget_->HasRenderMouseOver();
    }

    if (repaint)
    {
      // The scene must be repainted, notify the observers
      observers_.Apply(*this, &IObserver::OnViewportContentChanged);
    }
  }


  void WidgetViewport::MouseEnter()
  {
    isMouseOver_ = true;
    observers_.Apply(*this, &IObserver::OnViewportContentChanged);
  }


  void WidgetViewport::MouseLeave()
  {
    isMouseOver_ = false;

    if (mouseTracker_.get() != NULL)
    {
      mouseTracker_->MouseUp();
      mouseTracker_.reset(NULL);
    }

    observers_.Apply(*this, &IObserver::OnViewportContentChanged);
  }


  void WidgetViewport::MouseWheel(MouseWheelDirection direction,
                                  int x,
                                  int y,
                                  KeyboardModifiers modifiers)
  {
    if (centralWidget_.get() != NULL &&
        mouseTracker_.get() == NULL)
    {
      centralWidget_->MouseWheel(direction, x, y, modifiers);
    }
  }


  void WidgetViewport::KeyPressed(KeyboardKeys key,
                                  char keyChar,
                                  KeyboardModifiers modifiers)
  {
    if (centralWidget_.get() != NULL &&
        mouseTracker_.get() == NULL)
    {
      centralWidget_->KeyPressed(key, keyChar, modifiers);
    }
  }


  bool WidgetViewport::HasUpdateContent()
  {
    if (centralWidget_.get() != NULL)
    {
      return centralWidget_->HasUpdateContent();
    }
    else
    {
      return false;
    }
  }
   

  void WidgetViewport::UpdateContent()
  {
    if (centralWidget_.get() != NULL)
    {
      centralWidget_->UpdateContent();
    }
  }
}<|MERGE_RESOLUTION|>--- conflicted
+++ resolved
@@ -107,15 +107,9 @@
     {
       return false;
     }
-<<<<<<< HEAD
-    
-    Orthanc::ImageAccessor background;
-    background_.GetAccessor(background);
-=======
 
     Orthanc::ImageAccessor background;
     background_.GetWriteableAccessor(background);
->>>>>>> 29d210d2
 
     if (backgroundChanged_ &&
         !centralWidget_->Render(background))
